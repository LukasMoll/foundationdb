--- conflicted
+++ resolved
@@ -24,16 +24,8 @@
 ACTOR Future<Void> waitForStateEqual(IFailureMonitor* monitor, Endpoint endpoint, FailureStatus status) {
 	loop {
 		Future<Void> change = monitor->onStateChanged(endpoint);
-<<<<<<< HEAD
-	
-		if (monitor->getState(endpoint) == status) {
-			return Void();
-		}
-		wait( change );
-=======
 		if (monitor->getState(endpoint) == status) return Void();
 		wait(change);
->>>>>>> f4010c63
 	}
 }
 
@@ -42,15 +34,8 @@
 	state double startT = now();
 
 	loop {
-<<<<<<< HEAD
-		wait( monitor->onFailed( endpoint ) );
-		if(monitor->permanentlyFailed(endpoint)) {
-			return Void();
-		}
-=======
 		wait(monitor->onFailed(endpoint));
 		if (monitor->permanentlyFailed(endpoint)) return Void();
->>>>>>> f4010c63
 
 		// X == sustainedFailureDuration + slope * (now()-startT+X)
 		double waitDelay = (sustainedFailureDuration + slope * (now() - startT)) / (1 - slope);
@@ -123,16 +108,11 @@
 		    .detail("TokenSecond", endpoint.token.second());
 		return;
 	}
-<<<<<<< HEAD
-	TraceEvent("EndpointNotFound").suppressFor(1.0).detail("Addresses", endpoint.addresses.toString()).detail("Token", endpoint.token);
-	endpointKnownFailed.set( endpoint, true );
-=======
 	TraceEvent("EndpointNotFound")
 	    .suppressFor(1.0)
 	    .detail("Address", endpoint.getPrimaryAddress())
 	    .detail("Token", endpoint.token);
 	endpointKnownFailed.set(endpoint, true);
->>>>>>> f4010c63
 }
 
 void SimpleFailureMonitor::notifyDisconnect(NetworkAddress const& address) {
