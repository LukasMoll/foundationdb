/*
 * BlobStore.actor.cpp
 *
 * This source file is part of the FoundationDB open source project
 *
 * Copyright 2013-2018 Apple Inc. and the FoundationDB project authors
 * 
 * Licensed under the Apache License, Version 2.0 (the "License");
 * you may not use this file except in compliance with the License.
 * You may obtain a copy of the License at
 * 
 *     http://www.apache.org/licenses/LICENSE-2.0
 * 
 * Unless required by applicable law or agreed to in writing, software
 * distributed under the License is distributed on an "AS IS" BASIS,
 * WITHOUT WARRANTIES OR CONDITIONS OF ANY KIND, either express or implied.
 * See the License for the specific language governing permissions and
 * limitations under the License.
 */

#include "BlobStore.h"

#include "md5/md5.h"
#include "libb64/encode.h"
#include "sha1/SHA1.h"
#include "time.h"
#include "fdbclient/json_spirit/json_spirit_reader_template.h"
#include <boost/algorithm/string/split.hpp>
#include <boost/algorithm/string/classification.hpp>

json_spirit::mObject BlobStoreEndpoint::Stats::getJSON() {
	json_spirit::mObject o;

	o["requests_failed"] = requests_failed;
	o["requests_successful"] = requests_successful;
	o["bytes_sent"] = bytes_sent;

	return o;
}

BlobStoreEndpoint::Stats BlobStoreEndpoint::Stats::operator-(const Stats &rhs) {
	Stats r;
	r.requests_failed = requests_failed - rhs.requests_failed;
	r.requests_successful = requests_successful - rhs.requests_successful;
	r.bytes_sent = bytes_sent - rhs.bytes_sent;
	return r;
}

BlobStoreEndpoint::Stats BlobStoreEndpoint::s_stats;

BlobStoreEndpoint::BlobKnobs::BlobKnobs() {
	connect_tries = CLIENT_KNOBS->BLOBSTORE_CONNECT_TRIES;
	connect_timeout = CLIENT_KNOBS->BLOBSTORE_CONNECT_TIMEOUT;
	max_connection_life = CLIENT_KNOBS->BLOBSTORE_MAX_CONNECTION_LIFE;
	request_tries = CLIENT_KNOBS->BLOBSTORE_REQUEST_TRIES;
	request_timeout = CLIENT_KNOBS->BLOBSTORE_REQUEST_TIMEOUT;
	requests_per_second = CLIENT_KNOBS->BLOBSTORE_REQUESTS_PER_SECOND;
	concurrent_requests = CLIENT_KNOBS->BLOBSTORE_CONCURRENT_REQUESTS;
	multipart_max_part_size = CLIENT_KNOBS->BLOBSTORE_MULTIPART_MAX_PART_SIZE;
	multipart_min_part_size = CLIENT_KNOBS->BLOBSTORE_MULTIPART_MIN_PART_SIZE;
	concurrent_uploads = CLIENT_KNOBS->BLOBSTORE_CONCURRENT_UPLOADS;
	concurrent_reads_per_file = CLIENT_KNOBS->BLOBSTORE_CONCURRENT_READS_PER_FILE;
	concurrent_writes_per_file = CLIENT_KNOBS->BLOBSTORE_CONCURRENT_WRITES_PER_FILE;
	read_block_size = CLIENT_KNOBS->BLOBSTORE_READ_BLOCK_SIZE;
	read_ahead_blocks = CLIENT_KNOBS->BLOBSTORE_READ_AHEAD_BLOCKS;
	read_cache_blocks_per_file = CLIENT_KNOBS->BLOBSTORE_READ_CACHE_BLOCKS_PER_FILE;
	max_send_bytes_per_second = CLIENT_KNOBS->BLOBSTORE_MAX_RECV_BYTES_PER_SECOND;
	max_recv_bytes_per_second = CLIENT_KNOBS->BLOBSTORE_MAX_SEND_BYTES_PER_SECOND;
	buckets_to_span = CLIENT_KNOBS->BLOBSTORE_BACKUP_BUCKETS;
}

bool BlobStoreEndpoint::BlobKnobs::set(StringRef name, int value) {
	#define TRY_PARAM(n, sn) if(name == LiteralStringRef(#n) || name == LiteralStringRef(#sn)) { n = value; return true; }
	TRY_PARAM(buckets_to_span, bts);
	TRY_PARAM(connect_tries, ct);
	TRY_PARAM(connect_timeout, cto);
	TRY_PARAM(max_connection_life, mcl);
	TRY_PARAM(request_tries, rt);
	TRY_PARAM(request_timeout, rto);
	TRY_PARAM(requests_per_second, rps);
	TRY_PARAM(concurrent_requests, cr);
	TRY_PARAM(multipart_max_part_size, maxps);
	TRY_PARAM(multipart_min_part_size, minps);
	TRY_PARAM(concurrent_uploads, cu);
	TRY_PARAM(concurrent_reads_per_file, crpf);
	TRY_PARAM(concurrent_writes_per_file, cwpf);
	TRY_PARAM(read_block_size, rbs);
	TRY_PARAM(read_ahead_blocks, rab);
	TRY_PARAM(read_cache_blocks_per_file, rcb);
	TRY_PARAM(max_send_bytes_per_second, sbps);
	TRY_PARAM(max_recv_bytes_per_second, rbps);
	#undef TRY_PARAM
	return false;
}

// Returns a Blob URL parameter string that specifies all of the non-default options for the endpoint using option short names.
std::string BlobStoreEndpoint::BlobKnobs::getURLParameters() const {
	static BlobKnobs defaults;
	std::string r;
	#define _CHECK_PARAM(n, sn) if(n != defaults. n) { r += format("%s%s=%d", r.empty() ? "" : "&", #sn, n); }
	_CHECK_PARAM(buckets_to_span, bts);
	_CHECK_PARAM(connect_tries, ct);
	_CHECK_PARAM(connect_timeout, cto);
	_CHECK_PARAM(max_connection_life, mcl);
	_CHECK_PARAM(request_tries, rt);
	_CHECK_PARAM(request_timeout, rto);
	_CHECK_PARAM(requests_per_second, rps);
	_CHECK_PARAM(concurrent_requests, cr);
	_CHECK_PARAM(multipart_max_part_size, maxps);
	_CHECK_PARAM(multipart_min_part_size, minps);
	_CHECK_PARAM(concurrent_uploads, cu);
	_CHECK_PARAM(concurrent_reads_per_file, crpf);
	_CHECK_PARAM(concurrent_writes_per_file, cwpf);
	_CHECK_PARAM(read_block_size, rbs);
	_CHECK_PARAM(read_ahead_blocks, rab);
	_CHECK_PARAM(read_cache_blocks_per_file, rcb);
	_CHECK_PARAM(max_send_bytes_per_second, sbps);
	_CHECK_PARAM(max_recv_bytes_per_second, rbps);
	#undef _CHECK_PARAM
	return r;
}


struct tokenizer {
	tokenizer(StringRef s) : s(s) {}
	StringRef tok(StringRef sep) {
		for(int i = 0, iend = s.size() - sep.size(); i <= iend; ++i) {
			if(s.substr(i, sep.size()) == sep) {
				StringRef token = s.substr(0, i);
				s = s.substr(i + sep.size());
				return token;
			}
		}
		StringRef token = s;
		s = StringRef();
		return token;
	}
	StringRef tok(const char *sep) { return tok(StringRef((const uint8_t *)sep, strlen(sep))); }
	StringRef s;
};

Reference<BlobStoreEndpoint> BlobStoreEndpoint::fromString(std::string const &url, std::string *resourceFromURL, std::string *error) {
	if(resourceFromURL)
		resourceFromURL->clear();

	try {
		tokenizer t(url);
		StringRef prefix = t.tok("://");
		if(prefix != LiteralStringRef("blobstore"))
			throw std::string("Invalid blobstore URL.");
		StringRef key =      t.tok(":");
		StringRef secret =   t.tok("@");
		StringRef hostPort = t.tok("/");
		StringRef resource = t.tok("?");

		// hostPort is at least a host or IP address, optionally followed by :portNumber or :serviceName
		tokenizer h(hostPort);
		StringRef host = h.tok(":");
		if(host.size() == 0)
			throw std::string("host cannot be empty");

		StringRef service = h.s;

		BlobKnobs knobs;
		while(1) {
			StringRef name = t.tok("=");
			if(name.size() == 0)
				break;
			StringRef value = t.tok("&");
			char *valueEnd;
			int ivalue = strtol(value.toString().c_str(), &valueEnd, 10);
			if(*valueEnd || ivalue == 0)
				throw format("%s is not a valid value for %s", value.toString().c_str(), name.toString().c_str());
			if(!knobs.set(name, ivalue))
				throw format("%s is not a valid parameter name", name.toString().c_str());
		}

		if(resourceFromURL != nullptr)
			*resourceFromURL = resource.toString();

		return Reference<BlobStoreEndpoint>(new BlobStoreEndpoint(host.toString(), service.toString(), key.toString(), secret.toString(), knobs));

	} catch(std::string &err) {
		if(error != nullptr)
			*error = err;
		TraceEvent(SevWarnAlways, "BlobStoreEndpoint").detail("Description", err).detail("Format", getURLFormat()).detail("URL", url);
		throw file_not_found();
	}
}

std::string BlobStoreEndpoint::getResourceURL(std::string resource) {
	std::string hostPort = host;
	if(!service.empty()) {
		hostPort.append(":");
		hostPort.append(service);
	}
	std::string r = format("blobstore://%s:%s@%s/%s", key.c_str(), secret.c_str(), hostPort.c_str(), resource.c_str());
	std::string p = knobs.getURLParameters();
	if(!p.empty())
		r.append("?").append(p);
	return r;
}

ACTOR Future<bool> objectExists_impl(Reference<BlobStoreEndpoint> b, std::string bucket, std::string object) {
	std::string resource = std::string("/") + bucket + "/" + object;
	HTTP::Headers headers;

	Reference<HTTP::Response> r = wait(b->doRequest("HEAD", resource, headers, NULL, 0, {200, 404}));
	return r->code == 200;
}

Future<bool> BlobStoreEndpoint::objectExists(std::string const &bucket, std::string const &object) {
	return objectExists_impl(Reference<BlobStoreEndpoint>::addRef(this), bucket, object);
}

ACTOR Future<Void> deleteObject_impl(Reference<BlobStoreEndpoint> b, std::string bucket, std::string object) {
	std::string resource = std::string("/") + bucket + "/" + object;
	HTTP::Headers headers;
	Reference<HTTP::Response> r = wait(b->doRequest("DELETE", resource, headers, NULL, 0, {200, 404}));
	// 200 means object deleted, 404 means it doesn't exist already, so either success code passed above is fine.
	return Void();
}

Future<Void> BlobStoreEndpoint::deleteObject(std::string const &bucket, std::string const &object) {
	return deleteObject_impl(Reference<BlobStoreEndpoint>::addRef(this), bucket, object);
}

ACTOR Future<Void> deleteBucket_impl(Reference<BlobStoreEndpoint> b, std::string bucket, int *pNumDeleted) {
	state PromiseStream<BlobStoreEndpoint::ObjectInfo> resultStream;
	state Future<Void> done = b->getBucketContentsStream(bucket, resultStream);
	state std::vector<Future<Void>> deleteFutures;
	loop {
		choose {
			when(Void _ = wait(done)) {
				break;
			}
			when(BlobStoreEndpoint::ObjectInfo info = waitNext(resultStream.getFuture())) {
				if(pNumDeleted == nullptr)
					deleteFutures.push_back(b->deleteObject(bucket, info.name));
				else
					deleteFutures.push_back(map(b->deleteObject(bucket, info.name), [this](Void) -> Void { ++*pNumDeleted; return Void(); }));
			}
		}
	}

	Void _ = wait(waitForAll(deleteFutures));
	return Void();
}

Future<Void> BlobStoreEndpoint::deleteBucket(std::string const &bucket, int *pNumDeleted) {
	return deleteBucket_impl(Reference<BlobStoreEndpoint>::addRef(this), bucket, pNumDeleted);
}

ACTOR Future<int64_t> objectSize_impl(Reference<BlobStoreEndpoint> b, std::string bucket, std::string object) {
	std::string resource = std::string("/") + bucket + "/" + object;
	HTTP::Headers headers;

	Reference<HTTP::Response> r = wait(b->doRequest("HEAD", resource, headers, NULL, 0, {200}));
	return r->contentLen;
}

Future<int64_t> BlobStoreEndpoint::objectSize(std::string const &bucket, std::string const &object) {
	return objectSize_impl(Reference<BlobStoreEndpoint>::addRef(this), bucket, object);
}

Future<BlobStoreEndpoint::ReusableConnection> BlobStoreEndpoint::connect() {
	// First try to get a connection from the pool
	while(!connectionPool.empty()) {
		ReusableConnection rconn = connectionPool.back();
		connectionPool.pop_back();

		// If the connection expires in the future then return it
		if(rconn.expirationTime > now()) {
		TraceEvent("BlobStoreEndpointReusingConnected")
			.detail("RemoteEndpoint", rconn.conn->getPeerAddress())
			.detail("ExpiresIn", rconn.expirationTime - now())
			.suppressFor(5, true);
			return rconn;
		}
	}

	return map(INetworkConnections::net()->connect(host, service.empty() ? "http" : service), [=] (Reference<IConnection> conn) {
		TraceEvent("BlobStoreEndpointNewConnection")
			.detail("RemoteEndpoint", conn->getPeerAddress())
			.detail("ExpiresIn", knobs.max_connection_life)
			.suppressFor(5, true);;
		return ReusableConnection({conn, now() + knobs.max_connection_life});
	});
}

void BlobStoreEndpoint::returnConnection(ReusableConnection &rconn) {
	// If it expires in the future then add it to the pool in the front
	if(rconn.expirationTime > now())
		connectionPool.push_back(rconn);
	rconn.conn = Reference<IConnection>();
}

// Do a request, get a Response.
// Request content is provided as UnsentPacketQueue *pContent which will be depleted as bytes are sent but the queue itself must live for the life of this actor
// and be destroyed by the caller
ACTOR Future<Reference<HTTP::Response>> doRequest_impl(Reference<BlobStoreEndpoint> bstore, std::string verb, std::string resource, HTTP::Headers headers, UnsentPacketQueue *pContent, int contentLen, std::set<unsigned int> successCodes) {
	state UnsentPacketQueue contentCopy;

	// Set content length header if there is content
	if(contentLen > 0)
		headers["Content-Length"] = format("%d", contentLen);

	Void _ = wait(bstore->concurrentRequests.take(1));
	state FlowLock::Releaser globalReleaser(bstore->concurrentRequests, 1);

<<<<<<< HEAD
	state int tries = std::min(bstore->knobs.request_tries, bstore->knobs.connect_tries);
	state double retryDelay = 2.0;
=======
	state int maxTries = std::min(bstore->knobs.request_tries, bstore->knobs.connect_tries);
	state int thisTry = 1;
	state double nextRetryDelay = 2.0;
	state NetworkAddress address;
>>>>>>> 42955012

	loop {
		state Optional<Error> err;
		try {
			// Start connecting
			Future<BlobStoreEndpoint::ReusableConnection> frconn = bstore->connect();

			// Finish/update the request headers (which includes Date header)
			bstore->setAuthHeaders(verb, resource, headers);

			// Make a shallow copy of the queue by calling addref() on each buffer in the chain and then prepending that chain to contentCopy
			if(pContent != nullptr) {
				contentCopy.discardAll();
				PacketBuffer *pFirst = pContent->getUnsent();
				PacketBuffer *pLast = nullptr;
				for(PacketBuffer *p = pFirst; p != nullptr; p = p->nextPacketBuffer()) {
					p->addref();
					// Also reset the sent count on each buffer
					p->bytes_sent = 0;
					pLast = p;
				}
				contentCopy.prependWriteBuffer(pFirst, pLast);
			}

			// Finish connecting, do request
			state BlobStoreEndpoint::ReusableConnection rconn = wait(timeoutError(frconn, bstore->knobs.connect_timeout));
			Void _ = wait(bstore->requestRate->getAllowance(1));
			state Reference<HTTP::Response> r = wait(timeoutError(HTTP::doRequest(rconn.conn, verb, resource, headers, &contentCopy, contentLen, bstore->sendRate, &bstore->s_stats.bytes_sent, bstore->recvRate), bstore->knobs.request_timeout));

<<<<<<< HEAD
			std::string connectionHeader;
			HTTP::Headers::iterator i = r->headers.find("Connection");
			if(i != r->headers.end())
				connectionHeader = i->second;

			// If the response parsed successfully (which is why we reached this point) and the connection can be reused, put the connection in the connection_pool
			if(connectionHeader != "close")
				bstore->returnConnection(rconn);

			// Handle retry-after response code
			if(r->code == 429) {
				bstore->s_stats.requests_failed++;
				double d = 60;
				if(r->headers.count("Retry-After"))
					d = atof(r->headers["Retry-After"].c_str());
				Void _ = wait(delay(d));
				// Just continue, don't throw an error, don't decrement tries
			}
			else if(r->code == 406) {
				// Blob returns this when the account doesn't exist
				throw http_not_accepted();
			}
			else if(r->code == 500 || r->code == 503) {
				// For these errors just treat it like connection_failed
				throw connection_failed();
			}
			else
				break;
		} catch(Error &e) {
			// If the error is connection failed and a retry is allowed then ignore the error
			if((e.code() == error_code_connection_failed || e.code() == error_code_timed_out) && --tries > 0) {
				bstore->s_stats.requests_failed++;
				TraceEvent(SevWarn, "BlobStoreHTTPConnectionFailed").detail("Verb", verb).detail("Resource", resource).suppressFor(5.0, true);
				Void _ = wait(delay(retryDelay));
				retryDelay *= 2;
				retryDelay = std::min(retryDelay, 60.0);
			}
=======
			// Since the response was parsed successfully (which is why we are here) reuse the connection unless we received the "Connection: close" header.
			if(r->headers["Connection"] != "close")
				bstore->connectionPool[address].push_back(BlobStoreEndpoint::ConnPoolEntry(conn, now()));
			conn.clear();
		} catch(Error &e) {
			// For timeouts, conn failure, or bad reponse reported by HTTP:doRequest, save the error and handle it / possibly retry below.
			// Any other error is rethrown.
			if(e.code() == error_code_connection_failed || e.code() == error_code_timed_out || e.code() == error_code_http_bad_response)
				err = e;
>>>>>>> 42955012
			else
				throw;
		}

		// If err is not present then r is valid.
		// If r->code is in successCodes then record the successful request and return r.
		if(!err.present() && successCodes.count(r->code) != 0) {
			bstore->s_stats.requests_successful++;
			return r;
		}

		// Otherwise, this request is considered failed.  Update failure count.
		bstore->s_stats.requests_failed++;

		// All errors in err are potentially retryable as well as certain HTTP response codes...
		bool retryable = err.present() || r->code == 500 || r->code == 503;

		// But only if our previous attempt was not the last allowable try.
		retryable = retryable && (thisTry < maxTries);

		TraceEvent event(retryable ? SevWarn : SevWarnAlways, retryable ? "BlobStoreEndpointRequestFailedRetryable" : "BlobStoreEndpointRequestFailed");

		event.detail("RemoteEndpoint", address)
			 .detail("Verb", verb)
			 .detail("Resource", resource)
			 .detail("ThisTry", thisTry)
			 .suppressFor(5, true);

		// We will wait delay seconds before the next retry, start with nextRetryDelay.
		double delay = nextRetryDelay;
		// Double but limit the *next* nextRetryDelay.
		nextRetryDelay = std::min(nextRetryDelay * 2, 60.0);

		// Attach err to trace event if present, otherwise extract some stuff from the response
		if(err.present())
			event.error(err.get());
		else {
			event.detail("ResponseCode", r->code);

			// Check for the Retry-After header which is present with certain types of errors
			auto iRetryAfter = r->headers.find("Retry-After");
			if(iRetryAfter != r->headers.end()) {
				event.detail("RetryAfterHeader", iRetryAfter->second);
				char *pEnd;
				double retryAfter = strtod(iRetryAfter->second.c_str(), &pEnd);
				if(*pEnd)  // If there were other characters then don't trust the parsed value, use a probably safe value of 5 minutes.
					retryAfter = 300;
				delay = std::max(delay, retryAfter);
			}
		}

		// For retryable errors, log the delay then wait.
		if(retryable) {
			event.detail("RetryDelay", delay);
			Void _ = wait(::delay(delay));
		}
		else {
			// We can't retry, so throw something.

			// This error code means the authentication header was not accepted, likely the account or key is wrong.
			if(r->code == 406)
				throw http_not_accepted();

			throw http_request_failed();
		}
	}
}

Future<Reference<HTTP::Response>> BlobStoreEndpoint::doRequest(std::string const &verb, std::string const &resource, const HTTP::Headers &headers, UnsentPacketQueue *pContent, int contentLen, std::set<unsigned int> successCodes) {
	return doRequest_impl(Reference<BlobStoreEndpoint>::addRef(this), verb, resource, headers, pContent, contentLen, successCodes);
}

ACTOR Future<Void> getBucketContentsStream_impl(Reference<BlobStoreEndpoint> bstore, std::string bucket, PromiseStream<BlobStoreEndpoint::ObjectInfo> results) {
	// Request 1000 keys at a time, the maximum allowed
	state std::string resource = std::string("/") + bucket + "/?max-keys=1000&marker=";
	state std::string lastFile;
	state bool more = true;

	while(more) {
		HTTP::Headers headers;
		Reference<HTTP::Response> r = wait(bstore->doRequest("GET", resource + HTTP::urlEncode(lastFile), headers, NULL, 0, {200}));

		try {
			// Parse the json assuming it is valid and contains the right stuff.  If any exceptions are thrown, throw http_bad_response
			json_spirit::Value json;
			json_spirit::read_string(r->content, json);
			for(auto &i : json.get_obj()) {
				if(i.name_ == "truncated") {
					more = i.value_.get_bool();
				}
				else if(i.name_ == "results") {
					BlobStoreEndpoint::ObjectInfo info;
					info.bucket = bucket;
					for(auto &o : i.value_.get_array()) {
						info.size = -1;
						info.name.clear();
						for(auto &f : o.get_obj()) {
							if(f.name_ == "size")
								info.size = f.value_.get_int();
							else if(f.name_ == "key")
								info.name = f.value_.get_str();
						}
						if(info.size >= 0 && !info.name.empty()) {
							lastFile = info.name;
							results.send(std::move(info));
						}
					}
				}
			}
		} catch(Error &e) {
			throw http_bad_response();
		}
	}

	return Void();
}

Future<Void> BlobStoreEndpoint::getBucketContentsStream(std::string const &bucket, PromiseStream<BlobStoreEndpoint::ObjectInfo> results) {
	return getBucketContentsStream_impl(Reference<BlobStoreEndpoint>::addRef(this), bucket, results);
}

ACTOR Future<BlobStoreEndpoint::BucketContentsT> getBucketContents_impl(Reference<BlobStoreEndpoint> bstore, std::string bucket) {
	state BlobStoreEndpoint::BucketContentsT results;
	state PromiseStream<BlobStoreEndpoint::ObjectInfo> resultStream;
	state Future<Void> done = bstore->getBucketContentsStream(bucket, resultStream);
	loop {
		choose {
			when(Void _ = wait(done)) {
				break;
			}
			when(BlobStoreEndpoint::ObjectInfo info = waitNext(resultStream.getFuture())) {
				results.push_back(info);
			}
		}
	}
	return results;
}

Future<BlobStoreEndpoint::BucketContentsT> BlobStoreEndpoint::getBucketContents(std::string const &bucket) {
	return getBucketContents_impl(Reference<BlobStoreEndpoint>::addRef(this), bucket);
}

std::string BlobStoreEndpoint::hmac_sha1(std::string const &msg) {
	std::string key = secret;

	// First pad the key to 64 bytes.
	key.append(64 - key.size(), '\0');

	std::string kipad = key;
	for(int i = 0; i < 64; ++i)
		kipad[i] ^= '\x36';

	std::string kopad = key;
	for(int i = 0; i < 64; ++i)
		kopad[i] ^= '\x5c';

	kipad.append(msg);
	std::string hkipad = SHA1::from_string(kipad);
	kopad.append(hkipad);
	return SHA1::from_string(kopad);
}

void BlobStoreEndpoint::setAuthHeaders(std::string const &verb, std::string const &resource, HTTP::Headers& headers) {
	time_t ts;
	time(&ts);
	std::string &date = headers["Date"];
	date = std::string(asctime(gmtime(&ts)), 24) + " GMT";  // asctime() returns a 24 character string plus a \n and null terminator.
	std::string msg;
	StringRef x;
	msg.append(verb);
	msg.append("\n");
	auto contentMD5 = headers.find("Content-MD5");
	if(contentMD5 != headers.end())
		msg.append(contentMD5->second);
	msg.append("\n");
	auto contentType = headers.find("Content-Type");
	if(contentType != headers.end())
		msg.append(contentType->second);
	msg.append("\n");
	msg.append(date);
	msg.append("\n");
	for(auto h : headers) {
		StringRef name = h.first;
		if(name.startsWith(LiteralStringRef("x-amz")) ||
		   name.startsWith(LiteralStringRef("x-icloud"))) {
			msg.append(h.first);
			msg.append(":");
			msg.append(h.second);
			msg.append("\n");
		}
	}

	msg.append(resource);
	if(verb == "GET") {
		size_t q = resource.find_last_of('?');
		if(q != resource.npos)
			msg.resize(msg.size() - (resource.size() - q));
	}

	std::string sig = base64::encoder::from_string(hmac_sha1(msg));
	// base64 encoded blocks end in \n so remove it.
	sig.resize(sig.size() - 1);
	std::string auth = key;
	auth.append(":");
	auth.append(sig);
	headers["Authorization"] = auth;
}

ACTOR Future<std::string> readEntireFile_impl(Reference<BlobStoreEndpoint> bstore, std::string bucket, std::string object) {
	std::string resource = std::string("/") + bucket + "/" + object;
	HTTP::Headers headers;
	Reference<HTTP::Response> r = wait(bstore->doRequest("GET", resource, headers, NULL, 0, {200, 404}));
	if(r->code == 404)
		throw file_not_found();
	return r->content;
}

Future<std::string> BlobStoreEndpoint::readEntireFile(std::string const &bucket, std::string const &object) {
	return readEntireFile_impl(Reference<BlobStoreEndpoint>::addRef(this), bucket, object);
}

ACTOR Future<Void> writeEntireFileFromBuffer_impl(Reference<BlobStoreEndpoint> bstore, std::string bucket, std::string object, UnsentPacketQueue *pContent, int contentLen, std::string contentMD5) {
	if(contentLen == 0)
		throw file_not_writable();

	if(contentLen > bstore->knobs.multipart_max_part_size)
		throw file_too_large();

	Void _ = wait(bstore->concurrentUploads.take(1));
	state FlowLock::Releaser uploadReleaser(bstore->concurrentUploads, 1);

	std::string resource = std::string("/") + bucket + "/" + object;
	HTTP::Headers headers;
	// Send MD5 sum for content so blobstore can verify it
	headers["Content-MD5"] = contentMD5;
	state Reference<HTTP::Response> r = wait(bstore->doRequest("PUT", resource, headers, pContent, contentLen, {200}));

	// For uploads, Blobstore returns an MD5 sum of uploaded content so check it.
	if(r->headers["Content-MD5"] != contentMD5)
		throw checksum_failed();

	return Void();
}

ACTOR Future<Void> writeEntireFile_impl(Reference<BlobStoreEndpoint> bstore, std::string bucket, std::string object, std::string content) {
	state UnsentPacketQueue packets;
	PacketWriter pw(packets.getWriteBuffer(), NULL, Unversioned());
	pw.serializeBytes(content);
	if(content.size() > bstore->knobs.multipart_max_part_size)
		throw file_too_large();

	// Yield because we may have just had to copy several MB's into packet buffer chain and next we have to calculate an MD5 sum of it.
	// TODO:  If this actor is used to send large files then combine the summing and packetization into a loop with a yield() every 20k or so.
	Void _ = wait(yield());

	MD5_CTX sum;
	::MD5_Init(&sum);
	::MD5_Update(&sum, content.data(), content.size());
	std::string sumBytes;
	sumBytes.resize(16);
	::MD5_Final((unsigned char *)sumBytes.data(), &sum);
	std::string contentMD5 = base64::encoder::from_string(sumBytes);
	contentMD5.resize(contentMD5.size() - 1);

	Void _ = wait(writeEntireFileFromBuffer_impl(bstore, bucket, object, &packets, content.size(), contentMD5));
	return Void();
}

Future<Void> BlobStoreEndpoint::writeEntireFile(std::string const &bucket, std::string const &object, std::string const &content) {
	return writeEntireFile_impl(Reference<BlobStoreEndpoint>::addRef(this), bucket, object, content);
}

Future<Void> BlobStoreEndpoint::writeEntireFileFromBuffer(std::string const &bucket, std::string const &object, UnsentPacketQueue *pContent, int contentLen, std::string const &contentMD5) {
	return writeEntireFileFromBuffer_impl(Reference<BlobStoreEndpoint>::addRef(this), bucket, object, pContent, contentLen, contentMD5);
}

ACTOR Future<int> readObject_impl(Reference<BlobStoreEndpoint> bstore, std::string bucket, std::string object, void *data, int length, int64_t offset) {
	if(length <= 0)
		return 0;
	std::string resource = std::string("/") + bucket + "/" + object;
	HTTP::Headers headers;
	headers["Range"] = format("bytes=%lld-%lld", offset, offset + length - 1);
	Reference<HTTP::Response> r = wait(bstore->doRequest("GET", resource, headers, NULL, 0, {200, 206}));
	if(r->contentLen != r->content.size())  // Double check that this wasn't a header-only response, probably unnecessary
		throw io_error();
	// Copy the output bytes, server could have sent more or less bytes than requested so copy at most length bytes
	memcpy(data, r->content.data(), std::min<int64_t>(r->contentLen, length));
	return r->contentLen;
}

Future<int> BlobStoreEndpoint::readObject(std::string const &bucket, std::string const &object, void *data, int length, int64_t offset) {
	return readObject_impl(Reference<BlobStoreEndpoint>::addRef(this), bucket, object, data, length, offset);
}

ACTOR static Future<std::string> beginMultiPartUpload_impl(Reference<BlobStoreEndpoint> bstore, std::string bucket, std::string object) {
	std::string resource = std::string("/") + bucket + "/" + object + "?uploads";
	HTTP::Headers headers;
	Reference<HTTP::Response> r = wait(bstore->doRequest("POST", resource, headers, NULL, 0, {200}));
	int start = r->content.find("<UploadId>");
	if(start == std::string::npos)
		 throw http_bad_response();
	start += 10;
	int end = r->content.find("</UploadId>", start);
	if(end == std::string::npos)
		throw http_bad_response();
	return r->content.substr(start, end - start);
}

Future<std::string> BlobStoreEndpoint::beginMultiPartUpload(std::string const &bucket, std::string const &object) {
	return beginMultiPartUpload_impl(Reference<BlobStoreEndpoint>::addRef(this), bucket, object);
}

ACTOR Future<std::string> uploadPart_impl(Reference<BlobStoreEndpoint> bstore, std::string bucket, std::string object, std::string uploadID, unsigned int partNumber, UnsentPacketQueue *pContent, int contentLen, std::string contentMD5) {
	Void _ = wait(bstore->concurrentUploads.take(1));
	state FlowLock::Releaser uploadReleaser(bstore->concurrentUploads, 1);

	std::string resource = format("/%s/%s?partNumber=%d&uploadId=%s", bucket.c_str(), object.c_str(), partNumber, uploadID.c_str());
	HTTP::Headers headers;
	// Send MD5 sum for content so blobstore can verify it
	headers["Content-MD5"] = contentMD5;
	state Reference<HTTP::Response> r = wait(bstore->doRequest("PUT", resource, headers, pContent, contentLen, {200}));
	// TODO:  In the event that the client times out just before the request completes (so the client is unaware) then the next retry
	// will see error 400.  That could be detected and handled gracefully by retrieving the etag for the successful request.

	// For uploads, Blobstore returns an MD5 sum of uploaded content so check it.
	if(r->headers["Content-MD5"] != contentMD5)
		throw checksum_failed();

	// No etag -> bad response.
	std::string etag = r->headers["ETag"];
	if(etag.empty())
		throw http_bad_response();

	return etag;
}

Future<std::string> BlobStoreEndpoint::uploadPart(std::string const &bucket, std::string const &object, std::string const &uploadID, unsigned int partNumber, UnsentPacketQueue *pContent, int contentLen, std::string const &contentMD5) {
	return uploadPart_impl(Reference<BlobStoreEndpoint>::addRef(this), bucket, object, uploadID, partNumber, pContent, contentLen, contentMD5);
}

ACTOR Future<Void> finishMultiPartUpload_impl(Reference<BlobStoreEndpoint> bstore, std::string bucket, std::string object, std::string uploadID, BlobStoreEndpoint::MultiPartSetT parts) {
	state UnsentPacketQueue part_list();  // NonCopyable state var so must be declared at top of actor

	std::string manifest = "<CompleteMultipartUpload>";
	for(auto &p : parts)
		manifest += format("<Part><PartNumber>%d</PartNumber><ETag>%s</ETag></Part>\n", p.first, p.second.c_str());
	manifest += "</CompleteMultipartUpload>";

	std::string resource = format("/%s/%s?uploadId=%s", bucket.c_str(), object.c_str(), uploadID.c_str());
	HTTP::Headers headers;
	PacketWriter pw(part_list.getWriteBuffer(), NULL, Unversioned());
	pw.serializeBytes(manifest);
	Reference<HTTP::Response> r = wait(bstore->doRequest("POST", resource, headers, &part_list, manifest.size(), {200}));
	// TODO:  In the event that the client times out just before the request completes (so the client is unaware) then the next retry
	// will see error 400.  That could be detected and handled gracefully by HEAD'ing the object before upload to get its (possibly
	// nonexistent) eTag, then if an error 400 is seen then retrieve the eTag again and if it has changed then consider the finish complete.
	return Void();
}

Future<Void> BlobStoreEndpoint::finishMultiPartUpload(std::string const &bucket, std::string const &object, std::string const &uploadID, MultiPartSetT const &parts) {
	return finishMultiPartUpload_impl(Reference<BlobStoreEndpoint>::addRef(this), bucket, object, uploadID, parts);
}<|MERGE_RESOLUTION|>--- conflicted
+++ resolved
@@ -308,15 +308,9 @@
 	Void _ = wait(bstore->concurrentRequests.take(1));
 	state FlowLock::Releaser globalReleaser(bstore->concurrentRequests, 1);
 
-<<<<<<< HEAD
-	state int tries = std::min(bstore->knobs.request_tries, bstore->knobs.connect_tries);
-	state double retryDelay = 2.0;
-=======
 	state int maxTries = std::min(bstore->knobs.request_tries, bstore->knobs.connect_tries);
 	state int thisTry = 1;
 	state double nextRetryDelay = 2.0;
-	state NetworkAddress address;
->>>>>>> 42955012
 
 	loop {
 		state Optional<Error> err;
@@ -346,55 +340,16 @@
 			Void _ = wait(bstore->requestRate->getAllowance(1));
 			state Reference<HTTP::Response> r = wait(timeoutError(HTTP::doRequest(rconn.conn, verb, resource, headers, &contentCopy, contentLen, bstore->sendRate, &bstore->s_stats.bytes_sent, bstore->recvRate), bstore->knobs.request_timeout));
 
-<<<<<<< HEAD
-			std::string connectionHeader;
-			HTTP::Headers::iterator i = r->headers.find("Connection");
-			if(i != r->headers.end())
-				connectionHeader = i->second;
-
-			// If the response parsed successfully (which is why we reached this point) and the connection can be reused, put the connection in the connection_pool
-			if(connectionHeader != "close")
-				bstore->returnConnection(rconn);
-
-			// Handle retry-after response code
-			if(r->code == 429) {
-				bstore->s_stats.requests_failed++;
-				double d = 60;
-				if(r->headers.count("Retry-After"))
-					d = atof(r->headers["Retry-After"].c_str());
-				Void _ = wait(delay(d));
-				// Just continue, don't throw an error, don't decrement tries
-			}
-			else if(r->code == 406) {
-				// Blob returns this when the account doesn't exist
-				throw http_not_accepted();
-			}
-			else if(r->code == 500 || r->code == 503) {
-				// For these errors just treat it like connection_failed
-				throw connection_failed();
-			}
-			else
-				break;
-		} catch(Error &e) {
-			// If the error is connection failed and a retry is allowed then ignore the error
-			if((e.code() == error_code_connection_failed || e.code() == error_code_timed_out) && --tries > 0) {
-				bstore->s_stats.requests_failed++;
-				TraceEvent(SevWarn, "BlobStoreHTTPConnectionFailed").detail("Verb", verb).detail("Resource", resource).suppressFor(5.0, true);
-				Void _ = wait(delay(retryDelay));
-				retryDelay *= 2;
-				retryDelay = std::min(retryDelay, 60.0);
-			}
-=======
 			// Since the response was parsed successfully (which is why we are here) reuse the connection unless we received the "Connection: close" header.
 			if(r->headers["Connection"] != "close")
-				bstore->connectionPool[address].push_back(BlobStoreEndpoint::ConnPoolEntry(conn, now()));
-			conn.clear();
+				bstore->returnConnection(rconn);
+			rconn.conn.clear();
+
 		} catch(Error &e) {
 			// For timeouts, conn failure, or bad reponse reported by HTTP:doRequest, save the error and handle it / possibly retry below.
 			// Any other error is rethrown.
 			if(e.code() == error_code_connection_failed || e.code() == error_code_timed_out || e.code() == error_code_http_bad_response)
 				err = e;
->>>>>>> 42955012
 			else
 				throw;
 		}
@@ -417,7 +372,7 @@
 
 		TraceEvent event(retryable ? SevWarn : SevWarnAlways, retryable ? "BlobStoreEndpointRequestFailedRetryable" : "BlobStoreEndpointRequestFailed");
 
-		event.detail("RemoteEndpoint", address)
+		event.detail("RemoteEndpoint", "Unknown")
 			 .detail("Verb", verb)
 			 .detail("Resource", resource)
 			 .detail("ThisTry", thisTry)
