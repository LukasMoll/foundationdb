--- conflicted
+++ resolved
@@ -174,7 +174,6 @@
 			}
 			out[p + key] = format("%d", type);
 		}
-<<<<<<< HEAD
 
 		if (key == "blob_granules_enabled") {
 			int enabled = std::stoi(value);
@@ -184,7 +183,8 @@
 				return out;
 			}
 			out[p + key] = value;
-=======
+		}
+
 		if (key == "tenant_mode") {
 			TenantMode tenantMode;
 			if (value == "disabled") {
@@ -198,7 +198,6 @@
 				return out;
 			}
 			out[p + key] = format("%d", tenantMode);
->>>>>>> 402fa4dd
 		}
 		return out;
 	}
