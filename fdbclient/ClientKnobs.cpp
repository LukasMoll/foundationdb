--- conflicted
+++ resolved
@@ -264,14 +264,9 @@
 	init( BUSYNESS_SPIKE_START_THRESHOLD,         0.100 );
 	init( BUSYNESS_SPIKE_SATURATED_THRESHOLD,     0.500 );
 
-<<<<<<< HEAD
 	// multi-version client control
 	init( MVC_CLIENTLIB_CHUNK_SIZE,              8*1024 );
 	init( MVC_CLIENTLIB_CHUNKS_PER_TRANSACTION,      32 );
-=======
-	// blob granules
-	init( ENABLE_BLOB_GRANULES,                   false );
->>>>>>> e07ae6fd
 
 	// clang-format on
 }
