/*
 * CommitProxyInterface.h
 *
 * This source file is part of the FoundationDB open source project
 *
 * Copyright 2013-2018 Apple Inc. and the FoundationDB project authors
 *
 * Licensed under the Apache License, Version 2.0 (the "License");
 * you may not use this file except in compliance with the License.
 * You may obtain a copy of the License at
 *
 *     http://www.apache.org/licenses/LICENSE-2.0
 *
 * Unless required by applicable law or agreed to in writing, software
 * distributed under the License is distributed on an "AS IS" BASIS,
 * WITHOUT WARRANTIES OR CONDITIONS OF ANY KIND, either express or implied.
 * See the License for the specific language governing permissions and
 * limitations under the License.
 */

#ifndef FDBCLIENT_COMMITPROXYINTERFACE_H
#define FDBCLIENT_COMMITPROXYINTERFACE_H
#pragma once

#include <utility>
#include <vector>

#include "fdbclient/FDBTypes.h"
#include "fdbclient/StorageServerInterface.h"
#include "fdbclient/CommitTransaction.h"
#include "fdbclient/TagThrottle.actor.h"
#include "fdbclient/GlobalConfig.h"
#include "fdbclient/VersionVector.h"

#include "fdbrpc/Stats.h"
#include "fdbrpc/TimedRequest.h"
#include "GrvProxyInterface.h"

struct CommitProxyInterface {
	constexpr static FileIdentifier file_identifier = 8954922;
	enum { LocationAwareLoadBalance = 1 };
	enum { AlwaysFresh = 1 };

	Optional<Key> processId;
	bool provisional;
	RequestStream<struct CommitTransactionRequest> commit;
	RequestStream<struct GetReadVersionRequest>
	    getConsistentReadVersion; // Returns a version which (1) is committed, and (2) is >= the latest version reported
	                              // committed (by a commit response) when this request was sent
	                              //   (at some point between when this request is sent and when its response is
	                              //   received, the latest version reported committed)
	RequestStream<struct GetKeyServerLocationsRequest> getKeyServersLocations;
	RequestStream<struct GetStorageServerRejoinInfoRequest> getStorageServerRejoinInfo;

	RequestStream<ReplyPromise<Void>> waitFailure;

	RequestStream<struct TxnStateRequest> txnState;
	RequestStream<struct GetHealthMetricsRequest> getHealthMetrics;
	RequestStream<struct ProxySnapRequest> proxySnapReq;
	RequestStream<struct ExclusionSafetyCheckRequest> exclusionSafetyCheckReq;
	RequestStream<struct GetDDMetricsRequest> getDDMetrics;

	UID id() const { return commit.getEndpoint().token; }
	std::string toString() const { return id().shortString(); }
	bool operator==(CommitProxyInterface const& r) const { return id() == r.id(); }
	bool operator!=(CommitProxyInterface const& r) const { return id() != r.id(); }
	NetworkAddress address() const { return commit.getEndpoint().getPrimaryAddress(); }
	NetworkAddressList addresses() const { return commit.getEndpoint().addresses; }

	template <class Archive>
	void serialize(Archive& ar) {
		serializer(ar, processId, provisional, commit);
		if (Archive::isDeserializing) {
			getConsistentReadVersion =
			    RequestStream<struct GetReadVersionRequest>(commit.getEndpoint().getAdjustedEndpoint(1));
			getKeyServersLocations =
			    RequestStream<struct GetKeyServerLocationsRequest>(commit.getEndpoint().getAdjustedEndpoint(2));
			getStorageServerRejoinInfo =
			    RequestStream<struct GetStorageServerRejoinInfoRequest>(commit.getEndpoint().getAdjustedEndpoint(3));
			waitFailure = RequestStream<ReplyPromise<Void>>(commit.getEndpoint().getAdjustedEndpoint(4));
			txnState = RequestStream<struct TxnStateRequest>(commit.getEndpoint().getAdjustedEndpoint(5));
			getHealthMetrics =
			    RequestStream<struct GetHealthMetricsRequest>(commit.getEndpoint().getAdjustedEndpoint(6));
			proxySnapReq = RequestStream<struct ProxySnapRequest>(commit.getEndpoint().getAdjustedEndpoint(7));
			exclusionSafetyCheckReq =
			    RequestStream<struct ExclusionSafetyCheckRequest>(commit.getEndpoint().getAdjustedEndpoint(8));
			getDDMetrics = RequestStream<struct GetDDMetricsRequest>(commit.getEndpoint().getAdjustedEndpoint(9));
		}
	}

	void initEndpoints() {
		std::vector<std::pair<FlowReceiver*, TaskPriority>> streams;
		streams.push_back(commit.getReceiver(TaskPriority::ReadSocket));
		streams.push_back(getConsistentReadVersion.getReceiver(TaskPriority::ReadSocket));
		streams.push_back(getKeyServersLocations.getReceiver(
		    TaskPriority::ReadSocket)); // priority lowered to TaskPriority::DefaultEndpoint on the proxy
		streams.push_back(getStorageServerRejoinInfo.getReceiver(TaskPriority::ProxyStorageRejoin));
		streams.push_back(waitFailure.getReceiver());
		streams.push_back(txnState.getReceiver());
		streams.push_back(getHealthMetrics.getReceiver());
		streams.push_back(proxySnapReq.getReceiver());
		streams.push_back(exclusionSafetyCheckReq.getReceiver());
		streams.push_back(getDDMetrics.getReceiver());
		FlowTransport::transport().addEndpoints(streams);
	}
};

// ClientDBInfo is all the information needed by a database client to access the database
// It is returned (and kept up to date) by the OpenDatabaseRequest interface of ClusterInterface
struct ClientDBInfo {
	constexpr static FileIdentifier file_identifier = 5355080;
	UID id; // Changes each time anything else changes
	std::vector<GrvProxyInterface> grvProxies;
	std::vector<CommitProxyInterface> commitProxies;
	Optional<CommitProxyInterface>
	    firstCommitProxy; // not serialized, used for commitOnFirstProxy when the commit proxies vector has been shrunk
	Optional<Value> forward;
	std::vector<VersionHistory> history;

	ClientDBInfo() {}

	bool operator==(ClientDBInfo const& r) const { return id == r.id; }
	bool operator!=(ClientDBInfo const& r) const { return id != r.id; }

	template <class Archive>
	void serialize(Archive& ar) {
		if constexpr (!is_fb_function<Archive>) {
			ASSERT(ar.protocolVersion().isValid());
		}
		serializer(ar, grvProxies, commitProxies, id, forward, history);
	}
};

struct CommitID {
	constexpr static FileIdentifier file_identifier = 14254927;
	Version version; // returns invalidVersion if transaction conflicts
	uint16_t txnBatchId;
	Optional<Value> metadataVersion;
	Optional<Standalone<VectorRef<int>>> conflictingKRIndices;

	template <class Ar>
	void serialize(Ar& ar) {
		serializer(ar, version, txnBatchId, metadataVersion, conflictingKRIndices);
	}

	CommitID() : version(invalidVersion), txnBatchId(0) {}
	CommitID(Version version,
	         uint16_t txnBatchId,
	         const Optional<Value>& metadataVersion,
	         const Optional<Standalone<VectorRef<int>>>& conflictingKRIndices = Optional<Standalone<VectorRef<int>>>())
	  : version(version), txnBatchId(txnBatchId), metadataVersion(metadataVersion),
	    conflictingKRIndices(conflictingKRIndices) {}
};

struct CommitTransactionRequest : TimedRequest {
	constexpr static FileIdentifier file_identifier = 93948;
	enum { FLAG_IS_LOCK_AWARE = 0x1, FLAG_FIRST_IN_BATCH = 0x2 };

	bool isLockAware() const { return (flags & FLAG_IS_LOCK_AWARE) != 0; }
	bool firstInBatch() const { return (flags & FLAG_FIRST_IN_BATCH) != 0; }

	Arena arena;
	SpanID spanContext;
	CommitTransactionRef transaction;
	ReplyPromise<CommitID> reply;
	uint32_t flags;
	Optional<UID> debugID;
	Optional<ClientTrCommitCostEstimation> commitCostEstimation;
	Optional<TagSet> tagSet;

	CommitTransactionRequest() : CommitTransactionRequest(SpanID()) {}
	CommitTransactionRequest(SpanID const& context) : spanContext(context), flags(0) {}

	template <class Ar>
	void serialize(Ar& ar) {
		serializer(ar, transaction, reply, arena, flags, debugID, commitCostEstimation, tagSet, spanContext);
	}
};

static inline int getBytes(CommitTransactionRequest const& r) {
	// SOMEDAY: Optimize
	// return r.arena.getSize(); // NOT correct because arena can be shared!
	int total = sizeof(r);
	for (auto m = r.transaction.mutations.begin(); m != r.transaction.mutations.end(); ++m)
		total += m->expectedSize() + CLIENT_KNOBS->PROXY_COMMIT_OVERHEAD_BYTES;
	for (auto i = r.transaction.read_conflict_ranges.begin(); i != r.transaction.read_conflict_ranges.end(); ++i)
		total += i->expectedSize();
	for (auto i = r.transaction.write_conflict_ranges.begin(); i != r.transaction.write_conflict_ranges.end(); ++i)
		total += i->expectedSize();
	return total;
}

struct GetReadVersionReply : public BasicLoadBalancedReply {
	constexpr static FileIdentifier file_identifier = 15709388;
	Version version;
	bool locked;
	Optional<Value> metadataVersion;
	int64_t midShardSize = 0;
	bool rkDefaultThrottled = false;
	bool rkBatchThrottled = false;

	TransactionTagMap<ClientTagThrottleLimits> tagThrottleInfo;

	VersionVector ssVersionVectorDelta;
	UID proxyId; // GRV proxy ID to detect old GRV proxies at client side

	GetReadVersionReply() : version(invalidVersion), locked(false) {}

	template <class Ar>
	void serialize(Ar& ar) {
		serializer(ar,
		           BasicLoadBalancedReply::processBusyTime,
		           version,
		           locked,
		           metadataVersion,
		           tagThrottleInfo,
		           midShardSize,
<<<<<<< HEAD
		           ssVersionVectorDelta,
		           proxyId);
=======
		           rkDefaultThrottled,
		           rkBatchThrottled);
>>>>>>> 45649c54
	}
};

struct GetReadVersionRequest : TimedRequest {
	constexpr static FileIdentifier file_identifier = 838566;
	enum {
		PRIORITY_SYSTEM_IMMEDIATE =
		    15 << 24, // Highest possible priority, always executed even if writes are otherwise blocked
		PRIORITY_DEFAULT = 8 << 24,
		PRIORITY_BATCH = 1 << 24
	};
	enum {
		FLAG_USE_MIN_KNOWN_COMMITTED_VERSION = 4,
		FLAG_USE_PROVISIONAL_PROXIES = 2,
		FLAG_CAUSAL_READ_RISKY = 1,
		FLAG_PRIORITY_MASK = PRIORITY_SYSTEM_IMMEDIATE,
	};

	SpanID spanContext;
	uint32_t transactionCount;
	uint32_t flags;
	TransactionPriority priority;

	TransactionTagMap<uint32_t> tags;

	Optional<UID> debugID;
	ReplyPromise<GetReadVersionReply> reply;

	Version maxVersion; // max version in the client's version vector cache

	GetReadVersionRequest() : transactionCount(1), flags(0), maxVersion(invalidVersion) {}
	GetReadVersionRequest(SpanID spanContext,
	                      uint32_t transactionCount,
	                      TransactionPriority priority,
	                      Version maxVersion,
	                      uint32_t flags = 0,
	                      TransactionTagMap<uint32_t> tags = TransactionTagMap<uint32_t>(),
	                      Optional<UID> debugID = Optional<UID>())
	  : spanContext(spanContext), transactionCount(transactionCount), flags(flags), priority(priority), tags(tags),
	    debugID(debugID), maxVersion(maxVersion) {
		flags = flags & ~FLAG_PRIORITY_MASK;
		switch (priority) {
		case TransactionPriority::BATCH:
			flags |= PRIORITY_BATCH;
			break;
		case TransactionPriority::DEFAULT:
			flags |= PRIORITY_DEFAULT;
			break;
		case TransactionPriority::IMMEDIATE:
			flags |= PRIORITY_SYSTEM_IMMEDIATE;
			break;
		default:
			ASSERT(false);
		}
	}

	bool operator<(GetReadVersionRequest const& rhs) const { return priority < rhs.priority; }

	template <class Ar>
	void serialize(Ar& ar) {
		serializer(ar, transactionCount, flags, tags, debugID, reply, spanContext, maxVersion);

		if (ar.isDeserializing) {
			if ((flags & PRIORITY_SYSTEM_IMMEDIATE) == PRIORITY_SYSTEM_IMMEDIATE) {
				priority = TransactionPriority::IMMEDIATE;
			} else if ((flags & PRIORITY_DEFAULT) == PRIORITY_DEFAULT) {
				priority = TransactionPriority::DEFAULT;
			} else if ((flags & PRIORITY_BATCH) == PRIORITY_BATCH) {
				priority = TransactionPriority::BATCH;
			} else {
				priority = TransactionPriority::DEFAULT;
			}
		}
	}
};

struct GetKeyServerLocationsReply {
	constexpr static FileIdentifier file_identifier = 10636023;
	Arena arena;
	std::vector<std::pair<KeyRangeRef, std::vector<StorageServerInterface>>> results;

	// if any storage servers in results have a TSS pair, that mapping is in here
	std::vector<std::pair<UID, StorageServerInterface>> resultsTssMapping;

	// maps storage server interfaces (captured in "results") to the tags of
	// their corresponding storage servers
	// @note this map allows the client to identify the latest commit versions
	// of storage servers (the version vector, which captures the latest commit
	// versions of storage servers, identifies storage servers by their tags).
	std::vector<std::pair<UID, Tag>> resultsTagMapping;

	template <class Ar>
	void serialize(Ar& ar) {
		serializer(ar, results, resultsTssMapping, arena, resultsTagMapping);
	}
};

struct GetKeyServerLocationsRequest {
	constexpr static FileIdentifier file_identifier = 9144680;
	Arena arena;
	SpanID spanContext;
	KeyRef begin;
	Optional<KeyRef> end;
	int limit;
	bool reverse;
	ReplyPromise<GetKeyServerLocationsReply> reply;

	GetKeyServerLocationsRequest() : limit(0), reverse(false) {}
	GetKeyServerLocationsRequest(SpanID spanContext,
	                             KeyRef const& begin,
	                             Optional<KeyRef> const& end,
	                             int limit,
	                             bool reverse,
	                             Arena const& arena)
	  : arena(arena), spanContext(spanContext), begin(begin), end(end), limit(limit), reverse(reverse) {}

	template <class Ar>
	void serialize(Ar& ar) {
		serializer(ar, begin, end, limit, reverse, reply, spanContext, arena);
	}
};

struct GetRawCommittedVersionReply {
	constexpr static FileIdentifier file_identifier = 1314732;
	Optional<UID> debugID;
	Version version;
	bool locked;
	Optional<Value> metadataVersion;
	Version minKnownCommittedVersion;
	VersionVector ssVersionVectorDelta;

	GetRawCommittedVersionReply()
	  : debugID(Optional<UID>()), version(invalidVersion), locked(false), metadataVersion(Optional<Value>()),
	    minKnownCommittedVersion(invalidVersion) {}

	template <class Ar>
	void serialize(Ar& ar) {
		serializer(ar, debugID, version, locked, metadataVersion, minKnownCommittedVersion, ssVersionVectorDelta);
	}
};

struct GetRawCommittedVersionRequest {
	constexpr static FileIdentifier file_identifier = 12954034;
	SpanID spanContext;
	Optional<UID> debugID;
	ReplyPromise<GetRawCommittedVersionReply> reply;
	Version maxVersion; // max version in the grv proxy's version vector cache

	explicit GetRawCommittedVersionRequest(SpanID spanContext,
	                                       Optional<UID> const& debugID = Optional<UID>(),
	                                       Version maxVersion = invalidVersion)
	  : spanContext(spanContext), debugID(debugID), maxVersion(maxVersion) {}
	explicit GetRawCommittedVersionRequest() : spanContext(), debugID(), maxVersion(invalidVersion) {}

	template <class Ar>
	void serialize(Ar& ar) {
		serializer(ar, debugID, reply, spanContext, maxVersion);
	}
};

struct GetStorageServerRejoinInfoReply {
	constexpr static FileIdentifier file_identifier = 9469225;
	Version version;
	Tag tag;
	Optional<Tag> newTag;
	bool newLocality;
	std::vector<std::pair<Version, Tag>> history;

	template <class Ar>
	void serialize(Ar& ar) {
		serializer(ar, version, tag, newTag, newLocality, history);
	}
};

struct GetStorageServerRejoinInfoRequest {
	constexpr static FileIdentifier file_identifier = 994279;
	UID id;
	Optional<Value> dcId;
	ReplyPromise<GetStorageServerRejoinInfoReply> reply;

	GetStorageServerRejoinInfoRequest() {}
	explicit GetStorageServerRejoinInfoRequest(UID const& id, Optional<Value> const& dcId) : id(id), dcId(dcId) {}

	template <class Ar>
	void serialize(Ar& ar) {
		serializer(ar, id, dcId, reply);
	}
};

struct TxnStateRequest {
	constexpr static FileIdentifier file_identifier = 15250781;
	Arena arena;
	VectorRef<KeyValueRef> data;
	Sequence sequence;
	bool last;
	std::vector<Endpoint> broadcastInfo;
	ReplyPromise<Void> reply;

	template <class Ar>
	void serialize(Ar& ar) {
		serializer(ar, data, sequence, last, broadcastInfo, reply, arena);
	}
};

struct GetHealthMetricsReply {
	constexpr static FileIdentifier file_identifier = 11544290;
	Standalone<StringRef> serialized;
	HealthMetrics healthMetrics;

	explicit GetHealthMetricsReply(const HealthMetrics& healthMetrics = HealthMetrics())
	  : healthMetrics(healthMetrics) {
		update(healthMetrics, true, true);
	}

	void update(const HealthMetrics& healthMetrics, bool detailedInput, bool detailedOutput) {
		this->healthMetrics.update(healthMetrics, detailedInput, detailedOutput);
		BinaryWriter bw(IncludeVersion());
		bw << this->healthMetrics;
		serialized = bw.toValue();
	}

	template <class Ar>
	void serialize(Ar& ar) {
		serializer(ar, serialized);
		if (ar.isDeserializing) {
			BinaryReader br(serialized, IncludeVersion());
			br >> healthMetrics;
		}
	}
};

struct GetHealthMetricsRequest {
	constexpr static FileIdentifier file_identifier = 11403900;
	ReplyPromise<struct GetHealthMetricsReply> reply;
	bool detailed;

	explicit GetHealthMetricsRequest(bool detailed = false) : detailed(detailed) {}

	template <class Ar>
	void serialize(Ar& ar) {
		serializer(ar, reply, detailed);
	}
};

struct GetDDMetricsReply {
	constexpr static FileIdentifier file_identifier = 7277713;
	Standalone<VectorRef<DDMetricsRef>> storageMetricsList;

	GetDDMetricsReply() {}

	template <class Ar>
	void serialize(Ar& ar) {
		serializer(ar, storageMetricsList);
	}
};

struct GetDDMetricsRequest {
	constexpr static FileIdentifier file_identifier = 14536812;
	KeyRange keys;
	int shardLimit;
	ReplyPromise<struct GetDDMetricsReply> reply;

	GetDDMetricsRequest() {}
	explicit GetDDMetricsRequest(KeyRange const& keys, const int shardLimit) : keys(keys), shardLimit(shardLimit) {}

	template <class Ar>
	void serialize(Ar& ar) {
		serializer(ar, keys, shardLimit, reply);
	}
};

struct ProxySnapRequest {
	constexpr static FileIdentifier file_identifier = 5427684;
	Arena arena;
	StringRef snapPayload; // command used to snapshot the data folder
	UID snapUID;
	ReplyPromise<Void> reply;
	Optional<UID> debugID;

	explicit ProxySnapRequest(Optional<UID> const& debugID = Optional<UID>()) : debugID(debugID) {}
	explicit ProxySnapRequest(StringRef snap, UID snapUID, Optional<UID> debugID = Optional<UID>())
	  : snapPayload(snap), snapUID(snapUID), debugID(debugID) {}

	template <class Ar>
	void serialize(Ar& ar) {
		serializer(ar, snapPayload, snapUID, reply, arena, debugID);
	}
};

struct ExclusionSafetyCheckReply {
	constexpr static FileIdentifier file_identifier = 11;
	bool safe;

	ExclusionSafetyCheckReply() : safe(false) {}
	explicit ExclusionSafetyCheckReply(bool safe) : safe(safe) {}

	template <class Ar>
	void serialize(Ar& ar) {
		serializer(ar, safe);
	}
};

struct ExclusionSafetyCheckRequest {
	constexpr static FileIdentifier file_identifier = 13852702;
	std::vector<AddressExclusion> exclusions;
	ReplyPromise<ExclusionSafetyCheckReply> reply;

	ExclusionSafetyCheckRequest() {}
	explicit ExclusionSafetyCheckRequest(std::vector<AddressExclusion> exclusions) : exclusions(exclusions) {}

	template <class Ar>
	void serialize(Ar& ar) {
		serializer(ar, exclusions, reply);
	}
};

#endif<|MERGE_RESOLUTION|>--- conflicted
+++ resolved
@@ -215,13 +215,10 @@
 		           metadataVersion,
 		           tagThrottleInfo,
 		           midShardSize,
-<<<<<<< HEAD
+		           rkDefaultThrottled,
+		           rkBatchThrottled,
 		           ssVersionVectorDelta,
 		           proxyId);
-=======
-		           rkDefaultThrottled,
-		           rkBatchThrottled);
->>>>>>> 45649c54
 	}
 };
 
