/*
 * CommitProxyServer.actor.cpp
 *
 * This source file is part of the FoundationDB open source project
 *
 * Copyright 2013-2018 Apple Inc. and the FoundationDB project authors
 *
 * Licensed under the Apache License, Version 2.0 (the "License");
 * you may not use this file except in compliance with the License.
 * You may obtain a copy of the License at
 *
 *     http://www.apache.org/licenses/LICENSE-2.0
 *
 * Unless required by applicable law or agreed to in writing, software
 * distributed under the License is distributed on an "AS IS" BASIS,
 * WITHOUT WARRANTIES OR CONDITIONS OF ANY KIND, either express or implied.
 * See the License for the specific language governing permissions and
 * limitations under the License.
 */

#include <algorithm>
#include <iterator>
#include <tuple>

#include "fdbclient/Atomic.h"
#include "fdbclient/CommitProxyInterface.h"
#include "fdbclient/CommitTransaction.h"
#include "fdbclient/DatabaseContext.h"
#include "fdbclient/FDBTypes.h"
#include "fdbclient/Knobs.h"
#include "fdbclient/NativeAPI.actor.h"
#include "fdbclient/SystemData.h"
#include "fdbclient/TransactionLineage.h"
#include "fdbrpc/sim_validation.h"
#include "fdbserver/ApplyMetadataMutation.h"
#include "fdbserver/ConflictSet.h"
#include "fdbserver/DataDistributorInterface.h"
#include "fdbserver/FDBExecHelper.actor.h"
#include "fdbserver/IKeyValueStore.h"
#include "fdbserver/Knobs.h"
#include "fdbserver/LogSystem.h"
#include "fdbserver/LogSystemDiskQueueAdapter.h"
#include "fdbserver/MasterInterface.h"
#include "fdbserver/MutationTracking.h"
#include "fdbserver/ProxyCommitData.actor.h"
#include "fdbserver/ptxn/MessageSerializer.h"
#include "fdbserver/RatekeeperInterface.h"
#include "fdbserver/RecoveryState.h"
#include "fdbserver/RestoreUtil.h"
#include "fdbserver/SpanContextMessage.h"
#include "fdbserver/WaitFailure.h"
#include "fdbserver/WorkerInterface.actor.h"
#include "flow/ActorCollection.h"
#include "flow/FastRef.h"
#include "flow/Error.h"
#include "flow/IRandom.h"
#include "flow/Knobs.h"
#include "flow/Trace.h"
#include "flow/Tracing.h"

#include "flow/actorcompiler.h" // This must be the last #include.

ACTOR Future<Void> broadcastTxnRequest(TxnStateRequest req, int sendAmount, bool sendReply) {
	state ReplyPromise<Void> reply = req.reply;
	resetReply(req);
	std::vector<Future<Void>> replies;
	int currentStream = 0;
	std::vector<Endpoint> broadcastEndpoints = req.broadcastInfo;
	for (int i = 0; i < sendAmount && currentStream < broadcastEndpoints.size(); i++) {
		std::vector<Endpoint> endpoints;
		RequestStream<TxnStateRequest> cur(broadcastEndpoints[currentStream++]);
		while (currentStream < broadcastEndpoints.size() * (i + 1) / sendAmount) {
			endpoints.push_back(broadcastEndpoints[currentStream++]);
		}
		req.broadcastInfo = endpoints;
		replies.push_back(brokenPromiseToNever(cur.getReply(req)));
		resetReply(req);
	}
	wait(waitForAll(replies));
	if (sendReply) {
		reply.send(Void());
	}
	return Void();
}

ACTOR void discardCommit(UID id, Future<LogSystemDiskQueueAdapter::CommitMessage> fcm, Future<Void> dummyCommitState) {
	ASSERT(!dummyCommitState.isReady());
	LogSystemDiskQueueAdapter::CommitMessage cm = wait(fcm);
	TraceEvent("Discarding", id).detail("Count", cm.messages.size());
	cm.acknowledge.send(Void());
	ASSERT(dummyCommitState.isReady());
}

struct ResolutionRequestBuilder {
<<<<<<< HEAD
	const ProxyCommitData* self;

	// One request per resolver.
	std::vector<ResolveTransactionBatchRequest> requests;

	// Txn i to resolvers that have i'th data sent
	std::vector<std::vector<int>> transactionResolverMap;
	std::vector<CommitTransactionRef*> outTr;

	// Used to report conflicting keys, the format is
	// [CommitTransactionRef_Index][Resolver_Index][Read_Conflict_Range_Index_on_Resolver]
	// -> read_conflict_range's original index in the commitTransactionRef
	std::vector<std::vector<std::vector<int>>> txReadConflictRangeIndexMap;
=======
	ProxyCommitData* self;
	std::vector<ResolveTransactionBatchRequest> requests;
	std::vector<std::vector<int>> transactionResolverMap;
	std::vector<CommitTransactionRef*> outTr;
	std::vector<std::vector<std::vector<int>>>
	    txReadConflictRangeIndexMap; // Used to report conflicting keys, the format is
	                                 // [CommitTransactionRef_Index][Resolver_Index][Read_Conflict_Range_Index_on_Resolver]
	                                 // -> read_conflict_range's original index in the commitTransactionRef
>>>>>>> e68b131e

	ResolutionRequestBuilder(ProxyCommitData* self,
	                         Version version,
	                         Version prevVersion,
	                         Version lastReceivedVersion,
	                         Span& parentSpan)
	  : self(self), requests(self->resolvers.size()) {
		for (auto& req : requests) {
			req.spanContext = parentSpan.context;
			req.prevVersion = prevVersion;
			req.version = version;
			req.lastReceivedVersion = lastReceivedVersion;
		}
	}

	CommitTransactionRef& getOutTransaction(int resolver, Version read_snapshot) {
		CommitTransactionRef*& out = outTr[resolver];
		if (!out) {
			ResolveTransactionBatchRequest& request = requests[resolver];
			request.transactions.resize(request.arena, request.transactions.size() + 1);
			out = &request.transactions.back();
			out->read_snapshot = read_snapshot;
		}
		return *out;
	}

	// Returns a read conflict index map: [resolver_index][read_conflict_range_index_on_the_resolver]
	// -> read_conflict_range's original index
	std::vector<std::vector<int>> addReadConflictRanges(CommitTransactionRef& trIn) {
		std::vector<std::vector<int>> rCRIndexMap(requests.size());
		for (int idx = 0; idx < trIn.read_conflict_ranges.size(); ++idx) {
			const auto& r = trIn.read_conflict_ranges[idx];
			auto ranges = self->keyResolvers.intersectingRanges(r);
			std::set<int> resolvers;
			for (auto& ir : ranges) {
				auto& version_resolver = ir.value();
				for (int i = version_resolver.size() - 1; i >= 0; i--) {
					resolvers.insert(version_resolver[i].second);
					if (version_resolver[i].first < trIn.read_snapshot)
						break;
				}
			}
			if (SERVER_KNOBS->PROXY_USE_RESOLVER_PRIVATE_MUTATIONS && systemKeys.intersects(r)) {
				for (int k = 0; k < self->resolvers.size(); k++) {
					resolvers.insert(k);
				}
			}
			ASSERT(resolvers.size());
			for (int resolver : resolvers) {
				getOutTransaction(resolver, trIn.read_snapshot)
				    .read_conflict_ranges.push_back(requests[resolver].arena, r);
				rCRIndexMap[resolver].push_back(idx);
			}
		}
		return rCRIndexMap;
	}

	void addWriteConflictRanges(CommitTransactionRef& trIn) {
		for (auto& r : trIn.write_conflict_ranges) {
			auto ranges = self->keyResolvers.intersectingRanges(r);
			std::set<int> resolvers;
			for (auto& ir : ranges) {
				auto& version_resolver = ir.value();
				if (!version_resolver.empty()) {
					resolvers.insert(version_resolver.back().second);
				}
			}
			if (SERVER_KNOBS->PROXY_USE_RESOLVER_PRIVATE_MUTATIONS && systemKeys.intersects(r)) {
				for (int k = 0; k < self->resolvers.size(); k++) {
					resolvers.insert(k);
				}
			}
			ASSERT(resolvers.size());
			for (int resolver : resolvers)
				getOutTransaction(resolver, trIn.read_snapshot)
				    .write_conflict_ranges.push_back(requests[resolver].arena, r);
		}
	}

	void addTransaction(CommitTransactionRequest& trRequest, Version ver, int transactionNumberInBatch) {
		auto& trIn = trRequest.transaction;
		// SOMEDAY: There are a couple of unnecessary O( # resolvers ) steps here
		outTr.assign(requests.size(), nullptr);
		ASSERT(transactionNumberInBatch >= 0 && transactionNumberInBatch < 32768);

		bool isTXNStateTransaction = false;
		for (auto& m : trIn.mutations) {
			DEBUG_MUTATION("AddTr", ver, m, self->dbgid).detail("Idx", transactionNumberInBatch);
			if (m.type == MutationRef::SetVersionstampedKey) {
				transformVersionstampMutation(m, &MutationRef::param1, requests[0].version, transactionNumberInBatch);
				trIn.write_conflict_ranges.push_back(requests[0].arena, singleKeyRange(m.param1, requests[0].arena));
			} else if (m.type == MutationRef::SetVersionstampedValue) {
				transformVersionstampMutation(m, &MutationRef::param2, requests[0].version, transactionNumberInBatch);
			}
			if (isMetadataMutation(m)) {
				isTXNStateTransaction = true;
				auto& tr = getOutTransaction(0, trIn.read_snapshot);
				tr.mutations.push_back(requests[0].arena, m);
				tr.lock_aware = trRequest.isLockAware();

				for (int r = 1; r < self->resolvers.size() && SERVER_KNOBS->PROXY_USE_RESOLVER_PRIVATE_MUTATIONS; r++) {
					// Keep metadata in sync on all resolvers
					auto& outTransaction = getOutTransaction(r, trIn.read_snapshot);
					outTransaction.mutations.push_back(requests[r].arena, m);
					outTransaction.lock_aware = trRequest.isLockAware();
				}
			}
		}
		if (isTXNStateTransaction && !trRequest.isLockAware()) {
			// This mitigates https://github.com/apple/foundationdb/issues/3647. Since this transaction is not lock
			// aware, if this transaction got a read version then \xff/dbLocked must not have been set at this
			// transaction's read snapshot. If that changes by commit time, then it won't commit on any proxy because of
			// a conflict. A client could set a read version manually so this isn't totally bulletproof.
			trIn.read_conflict_ranges.push_back(trRequest.arena, KeyRangeRef(databaseLockedKey, databaseLockedKeyEnd));
		}

		std::vector<std::vector<int>> rCRIndexMap = addReadConflictRanges(trIn);
		txReadConflictRangeIndexMap.push_back(std::move(rCRIndexMap));

		addWriteConflictRanges(trIn);

		if (isTXNStateTransaction) {
			for (int r = 0; r < requests.size(); r++) {
				int transactionNumberInRequest =
				    &getOutTransaction(r, trIn.read_snapshot) - requests[r].transactions.begin();
				requests[r].txnStateTransactions.push_back(requests[r].arena, transactionNumberInRequest);
			}
			// Note only Resolver 0 got the correct spanContext, which means
			// the reply from Resolver 0 has the right one back.
			getOutTransaction(0, trIn.read_snapshot).spanContext = trRequest.spanContext;
		}

		std::vector<int> resolversUsed;
		for (int r = 0; r < outTr.size(); r++)
			if (outTr[r]) {
				resolversUsed.push_back(r);
				outTr[r]->report_conflicting_keys = trIn.report_conflicting_keys;
			}
		transactionResolverMap.emplace_back(std::move(resolversUsed));
	}
};

ACTOR Future<Void> commitBatcher(ProxyCommitData* commitData,
                                 PromiseStream<std::pair<std::vector<CommitTransactionRequest>, int>> out,
                                 FutureStream<CommitTransactionRequest> in,
                                 int desiredBytes,
                                 int64_t memBytesLimit) {
	wait(delayJittered(commitData->commitBatchInterval, TaskPriority::ProxyCommitBatcher));

	state double lastBatch = 0;

	loop {
		state Future<Void> timeout;
		state std::vector<CommitTransactionRequest> batch;
		state int batchBytes = 0;

		if (SERVER_KNOBS->MAX_COMMIT_BATCH_INTERVAL <= 0) {
			timeout = Never();
		} else {
			timeout = delayJittered(SERVER_KNOBS->MAX_COMMIT_BATCH_INTERVAL, TaskPriority::ProxyCommitBatcher);
		}

		while (!timeout.isReady() &&
		       !(batch.size() == SERVER_KNOBS->COMMIT_TRANSACTION_BATCH_COUNT_MAX || batchBytes >= desiredBytes)) {
			choose {
				when(CommitTransactionRequest req = waitNext(in)) {
					// WARNING: this code is run at a high priority, so it needs to do as little work as possible
					int bytes = getBytes(req);

					// Drop requests if memory is under severe pressure
					if (commitData->commitBatchesMemBytesCount + bytes > memBytesLimit) {
						++commitData->stats.txnCommitErrors;
						req.reply.sendError(proxy_memory_limit_exceeded());
						TraceEvent(SevWarnAlways, "ProxyCommitBatchMemoryThresholdExceeded")
						    .suppressFor(60)
						    .detail("MemBytesCount", commitData->commitBatchesMemBytesCount)
						    .detail("MemLimit", memBytesLimit);
						continue;
					}

					if (bytes > FLOW_KNOBS->PACKET_WARNING) {
						TraceEvent(!g_network->isSimulated() ? SevWarnAlways : SevWarn, "LargeTransaction")
						    .suppressFor(1.0)
						    .detail("Size", bytes)
						    .detail("Client", req.reply.getEndpoint().getPrimaryAddress());
					}
					++commitData->stats.txnCommitIn;

					if (req.debugID.present()) {
						g_traceBatch.addEvent("CommitDebug", req.debugID.get().first(), "CommitProxyServer.batcher");
					}

					if (!batch.size()) {
						if (now() - lastBatch > commitData->commitBatchInterval) {
							timeout = delayJittered(SERVER_KNOBS->COMMIT_TRANSACTION_BATCH_INTERVAL_FROM_IDLE,
							                        TaskPriority::ProxyCommitBatcher);
						} else {
							timeout = delayJittered(commitData->commitBatchInterval - (now() - lastBatch),
							                        TaskPriority::ProxyCommitBatcher);
						}
					}

					if ((batchBytes + bytes > CLIENT_KNOBS->TRANSACTION_SIZE_LIMIT || req.firstInBatch()) &&
					    batch.size()) {
						out.send({ std::move(batch), batchBytes });
						lastBatch = now();
						timeout = delayJittered(commitData->commitBatchInterval, TaskPriority::ProxyCommitBatcher);
						batch.clear();
						batchBytes = 0;
					}

					batch.push_back(req);
					batchBytes += bytes;
					commitData->commitBatchesMemBytesCount += bytes;
				}
				when(wait(timeout)) {}
			}
		}
		out.send({ std::move(batch), batchBytes });
		lastBatch = now();
	}
}

void createWhitelistBinPathVec(const std::string& binPath, std::vector<Standalone<StringRef>>& binPathVec) {
	TraceEvent(SevDebug, "BinPathConverter").detail("Input", binPath);
	StringRef input(binPath);
	while (input != StringRef()) {
		StringRef token = input.eat(LiteralStringRef(","));
		if (token != StringRef()) {
			const uint8_t* ptr = token.begin();
			while (ptr != token.end() && *ptr == ' ') {
				ptr++;
			}
			if (ptr != token.end()) {
				Standalone<StringRef> newElement(token.substr(ptr - token.begin()));
				TraceEvent(SevDebug, "BinPathItem").detail("Element", newElement);
				binPathVec.push_back(newElement);
			}
		}
	}
	return;
}

bool isWhitelisted(const std::vector<Standalone<StringRef>>& binPathVec, StringRef binPath) {
	TraceEvent("BinPath").detail("Value", binPath);
	for (const auto& item : binPathVec) {
		TraceEvent("Element").detail("Value", item);
	}
	return std::find(binPathVec.begin(), binPathVec.end(), binPath) != binPathVec.end();
}

ACTOR Future<Void> addBackupMutations(
    ProxyCommitData* self,
    const std::map<Key, MutationListRef>* logRangeMutations,
    LogPushData* toCommit,
    std::unordered_map<ptxn::TLogGroupID, std::shared_ptr<ptxn::ProxySubsequencedMessageSerializer>>
        pGroupMessageBuilders,
    Version commitVersion,
    double* computeDuration,
    double* computeStart) {
	state std::map<Key, MutationListRef>::const_iterator logRangeMutation = logRangeMutations->cbegin();
	state int32_t version = commitVersion / CLIENT_KNOBS->LOG_RANGE_BLOCK_SIZE;
	state int yieldBytes = 0;
	state BinaryWriter valueWriter(Unversioned());

	toCommit->addTransactionInfo(SpanID());
	for (auto& pair : pGroupMessageBuilders) {
		pair.second->broadcastSpanContext(SpanID());
	}

	// TODO: write mutations in pGroupMessageBuilder for each team
	// Note: a clear range mutation may appear multiple times in different teams.

	// Serialize the log range mutations within the map
	for (; logRangeMutation != logRangeMutations->cend(); ++logRangeMutation) {
		// FIXME: this is re-implementing the serialize function of MutationListRef in order to have a yield
		valueWriter = BinaryWriter(IncludeVersion(ProtocolVersion::withBackupMutations()));
		valueWriter << logRangeMutation->second.totalSize();

		state MutationListRef::Blob* blobIter = logRangeMutation->second.blob_begin;
		while (blobIter) {
			if (yieldBytes > SERVER_KNOBS->DESIRED_TOTAL_BYTES) {
				yieldBytes = 0;
				if (g_network->check_yield(TaskPriority::ProxyCommitYield1)) {
					*computeDuration += g_network->timer() - *computeStart;
					wait(delay(0, TaskPriority::ProxyCommitYield1));
					*computeStart = g_network->timer();
				}
			}
			valueWriter.serializeBytes(blobIter->data);
			yieldBytes += blobIter->data.size();
			blobIter = blobIter->next;
		}

		Key val = valueWriter.toValue();

		BinaryWriter wr(Unversioned());

		// Serialize the log destination
		wr.serializeBytes(logRangeMutation->first);

		// Write the log keys and version information
		wr << (uint8_t)hashlittle(&version, sizeof(version), 0);
		wr << bigEndian64(commitVersion);

		MutationRef backupMutation;
		backupMutation.type = MutationRef::SetValue;
		uint32_t* partBuffer = nullptr;

		for (int part = 0; part * CLIENT_KNOBS->MUTATION_BLOCK_SIZE < val.size(); part++) {

			// Assign the second parameter as the part
			backupMutation.param2 = val.substr(
			    part * CLIENT_KNOBS->MUTATION_BLOCK_SIZE,
			    std::min(val.size() - part * CLIENT_KNOBS->MUTATION_BLOCK_SIZE, CLIENT_KNOBS->MUTATION_BLOCK_SIZE));

			// Write the last part of the mutation to the serialization, if the buffer is not defined
			if (!partBuffer) {
				// Serialize the part to the writer
				wr << bigEndian32(part);

				// Define the last buffer part
				partBuffer = (uint32_t*)((char*)wr.getData() + wr.getLength() - sizeof(uint32_t));
			} else {
				*partBuffer = bigEndian32(part);
			}

			// Define the mutation type and and location
			backupMutation.param1 = wr.toValue();
			ASSERT(backupMutation.param1.startsWith(
			    logRangeMutation->first)); // We are writing into the configured destination

			auto& tags = self->tagsForKey(backupMutation.param1);
			toCommit->addTags(tags);
			toCommit->writeTypedMessage(backupMutation);

			//			if (DEBUG_MUTATION("BackupProxyCommit", commitVersion, backupMutation)) {
			//				TraceEvent("BackupProxyCommitTo", self->dbgid).detail("To",
			// describe(tags)).detail("BackupMutation", backupMutation.toString())
			// .detail("BackupMutationSize", val.size()).detail("Version", commitVersion).detail("DestPath",
			// logRangeMutation.first) 					.detail("PartIndex", part).detail("PartIndexEndian",
			// bigEndian32(part)).detail("PartData", backupMutation.param1);
			//			}
		}
	}
	return Void();
}

ACTOR Future<Void> releaseResolvingAfter(ProxyCommitData* self, Future<Void> releaseDelay, int64_t localBatchNumber) {
	wait(releaseDelay);
	ASSERT(self->latestLocalCommitBatchResolving.get() == localBatchNumber - 1);
	self->latestLocalCommitBatchResolving.set(localBatchNumber);
	return Void();
}

ACTOR static Future<ResolveTransactionBatchReply> trackResolutionMetrics(Reference<Histogram> dist,
                                                                         Future<ResolveTransactionBatchReply> in) {
	state double startTime = now();
	ResolveTransactionBatchReply reply = wait(in);
	dist->sampleSeconds(now() - startTime);
	return reply;
}

namespace CommitBatch {

struct CommitBatchContext {
	using StoreCommit_t = std::vector<std::pair<Future<LogSystemDiskQueueAdapter::CommitMessage>, Future<Void>>>;

	ProxyCommitData* const pProxyCommitData;
	std::vector<CommitTransactionRequest> trs;
	int currentBatchMemBytesCount;

	double startTime;

	Optional<UID> debugID;

	bool forceRecovery = false;
	bool rejected = false; // If rejected due to long queue length

	int64_t localBatchNumber;
	LogPushData toCommit;

	// Serializer for buffering teams' mutation messages to TLog Groups
	// Each TLogGroup corresponds to a serializer
	std::unordered_map<ptxn::TLogGroupID, std::shared_ptr<ptxn::ProxySubsequencedMessageSerializer>>
	    pGroupMessageBuilders;
	// Each group's previous commit version
	std::map<ptxn::TLogGroupID, Version> previousCommitVersionByGroup;

	int batchOperations = 0;

	Span span;

	int64_t batchBytes = 0;

	int latencyBucket = 0;

	Version commitVersion;
	Version prevVersion;

	int64_t maxTransactionBytes;
	std::vector<std::vector<int>> transactionResolverMap;
	std::vector<std::vector<std::vector<int>>> txReadConflictRangeIndexMap;

	Future<Void> releaseDelay;
	Future<Void> releaseFuture;

	std::vector<ResolveTransactionBatchReply> resolution;

	double computeStart;
	double computeDuration = 0;

	Arena arena;

	/// true if the batch is the 1st batch for this proxy, additional metadata
	/// processing is involved for this batch.
	bool isMyFirstBatch;
	bool firstStateMutations;

	Optional<Value> oldCoordinators;

	StoreCommit_t storeCommits;

	std::vector<uint8_t> committed;

	Optional<Key> lockedKey;
	bool locked;

	int commitCount = 0;

	std::vector<int> nextTr;

	bool lockedAfter;

	Optional<Value> metadataVersionAfter;

	int mutationCount = 0;
	int mutationBytes = 0;

	std::map<Key, MutationListRef> logRangeMutations;
	Arena logRangeMutationsArena;

	int transactionNum = 0;
	int yieldBytes = 0;

	LogSystemDiskQueueAdapter::CommitMessage msg;

	Future<Version> loggingComplete;

	double commitStartTime;

	CommitBatchContext(ProxyCommitData*, const std::vector<CommitTransactionRequest>*, const int);

	void setupTraceBatch();

	void findOverlappingTLogGroups();

	void trackStorageTeams(const std::set<ptxn::StorageTeamID>& storageTeams);

	void writeToStorageTeams(const std::set<ptxn::StorageTeamID>& storageTeams, MutationRef m);

	void writeToStorageTeams(const ptxn::StorageTeamID& team, StringRef m);

private:
	void evaluateBatchSize();
};

CommitBatchContext::CommitBatchContext(ProxyCommitData* const pProxyCommitData_,
                                       const std::vector<CommitTransactionRequest>* trs_,
                                       const int currentBatchMemBytesCount)
  :

    pProxyCommitData(pProxyCommitData_), trs(std::move(*const_cast<std::vector<CommitTransactionRequest>*>(trs_))),
    currentBatchMemBytesCount(currentBatchMemBytesCount),

    startTime(g_network->now()),

    localBatchNumber(++pProxyCommitData->localCommitBatchesStarted), toCommit(pProxyCommitData->logSystem),

    span("MP:commitBatch"_loc), committed(trs.size()) {

	evaluateBatchSize();

	toCommit.pGroupMessageBuilders = &pGroupMessageBuilders;

	if (batchOperations != 0) {
		latencyBucket =
		    std::min<int>(SERVER_KNOBS->PROXY_COMPUTE_BUCKETS - 1,
		                  SERVER_KNOBS->PROXY_COMPUTE_BUCKETS * batchBytes /
		                      (batchOperations * (CLIENT_KNOBS->VALUE_SIZE_LIMIT + CLIENT_KNOBS->KEY_SIZE_LIMIT)));
	}

	// since we are using just the former to limit the number of versions actually in flight!
	ASSERT(SERVER_KNOBS->MAX_READ_TRANSACTION_LIFE_VERSIONS <= SERVER_KNOBS->MAX_VERSIONS_IN_FLIGHT);
}

void CommitBatchContext::setupTraceBatch() {
	for (const auto& tr : trs) {
		if (tr.debugID.present()) {
			if (!debugID.present()) {
				debugID = nondeterministicRandom()->randomUniqueID();
			}

			g_traceBatch.addAttach("CommitAttachID", tr.debugID.get().first(), debugID.get().first());
		}
		span.addParent(tr.spanContext);
	}

	if (debugID.present()) {
		g_traceBatch.addEvent("CommitDebug", debugID.get().first(), "CommitProxyServer.commitBatch.Before");
	}
}

void CommitBatchContext::evaluateBatchSize() {
	for (const auto& tr : trs) {
		const auto& mutations = tr.transaction.mutations;
		batchOperations += mutations.size();
		batchBytes += mutations.expectedSize();
	}
}

void CommitBatchContext::trackStorageTeams(const std::set<ptxn::StorageTeamID>& storageTeams) {
	ASSERT(!pProxyCommitData->tLogGroupCollection->groups().empty());
	ASSERT(storageTeams.size() == 1);
	auto tLogGroupId = pProxyCommitData->tLogGroupCollection->assignStorageTeam(*storageTeams.begin())->id();
	if (!pGroupMessageBuilders.count(tLogGroupId)) {
		pGroupMessageBuilders.emplace(tLogGroupId,
		                              std::make_shared<ptxn::ProxySubsequencedMessageSerializer>(commitVersion));
	}
}

void CommitBatchContext::findOverlappingTLogGroups() {
	pGroupMessageBuilders.clear();
	for (transactionNum = 0; transactionNum < trs.size(); transactionNum++) {
		int mutationNum = 0;
		VectorRef<MutationRef>* pMutations = &trs[transactionNum].transaction.mutations;
		for (; mutationNum < pMutations->size(); mutationNum++) {
			auto& m = (*pMutations)[mutationNum];
			if (isSingleKeyMutation((MutationRef::Type)m.type)) {
				trackStorageTeams(pProxyCommitData->keyInfo[m.param1].storageTeams);
			} else if (m.type == MutationRef::ClearRange) {
				KeyRangeRef clearRange(KeyRangeRef(m.param1, m.param2));
				auto ranges = pProxyCommitData->keyInfo.intersectingRanges(clearRange);
				auto firstRange = ranges.begin();
				++firstRange;
				if (firstRange == ranges.end()) {
					trackStorageTeams(ranges.begin().value().storageTeams);
				} else {
					for (auto r : ranges) {
						r.value().populateTags();
						trackStorageTeams(r.value().storageTeams);
					}
				}
			} else {
				UNREACHABLE();
			}
		}
	}
	if (pGroupMessageBuilders.empty()) {
		TraceEvent("EmptyCommits", pProxyCommitData->dbgid);
		// This is an empty commit controlled by MAX_COMMIT_BATCH_INTERVAL.
		// We force writing to all groups.
		for (const auto& groupRef : pProxyCommitData->tLogGroupCollection->groups()) {
			pGroupMessageBuilders.emplace(groupRef->id(),
			                              std::make_shared<ptxn::ProxySubsequencedMessageSerializer>(commitVersion));
		}
	}
}

void CommitBatchContext::writeToStorageTeams(const std::set<ptxn::StorageTeamID>& storageTeams, MutationRef m) {
	for (const auto& team : storageTeams) {
		auto groupID = pProxyCommitData->tLogGroupCollection->assignStorageTeam(team)->id();
		ASSERT(pGroupMessageBuilders.count(groupID));
		pGroupMessageBuilders[groupID]->write(m, team);
	}
}

void CommitBatchContext::writeToStorageTeams(const ptxn::StorageTeamID& team, StringRef m) {
	auto groupID = pProxyCommitData->tLogGroupCollection->assignStorageTeam(team)->id();
	ASSERT(pGroupMessageBuilders.count(groupID));
	pGroupMessageBuilders[groupID]->write(m, team);
}

// Try to identify recovery transaction and backup's apply mutations (blind writes).
// Both cannot be rejected and are approximated by looking at first mutation
// starting with 0xff.
bool canReject(const std::vector<CommitTransactionRequest>& trs) {
	for (const auto& tr : trs) {
		if (tr.transaction.mutations.empty())
			continue;
		if (tr.transaction.mutations[0].param1.startsWith(LiteralStringRef("\xff")) ||
		    tr.transaction.read_conflict_ranges.empty()) {
			return false;
		}
	}
	return true;
}

ACTOR Future<Void> preresolutionProcessing(CommitBatchContext* self) {

	state ProxyCommitData* const pProxyCommitData = self->pProxyCommitData;
	state std::vector<CommitTransactionRequest>& trs = self->trs;
	state const int64_t localBatchNumber = self->localBatchNumber;
	state const int latencyBucket = self->latencyBucket;
	state const Optional<UID>& debugID = self->debugID;
	state Span span("MP:preresolutionProcessing"_loc, self->span.context);
	state double timeStart = now();

	if (self->localBatchNumber - self->pProxyCommitData->latestLocalCommitBatchResolving.get() >
	        SERVER_KNOBS->RESET_MASTER_BATCHES &&
	    now() - self->pProxyCommitData->lastMasterReset > SERVER_KNOBS->RESET_MASTER_DELAY) {
		TraceEvent(SevWarnAlways, "ResetMasterNetwork", self->pProxyCommitData->dbgid)
		    .detail("CurrentBatch", self->localBatchNumber)
		    .detail("InProcessBatch", self->pProxyCommitData->latestLocalCommitBatchResolving.get());
		FlowTransport::transport().resetConnection(self->pProxyCommitData->master.address());
		self->pProxyCommitData->lastMasterReset = now();
	}

	// Pre-resolution the commits
	TEST(pProxyCommitData->latestLocalCommitBatchResolving.get() < localBatchNumber - 1); // Wait for local batch
	wait(pProxyCommitData->latestLocalCommitBatchResolving.whenAtLeast(localBatchNumber - 1));
	double queuingDelay = g_network->now() - timeStart;
	pProxyCommitData->stats.commitBatchQueuingDist->sampleSeconds(queuingDelay);
	if ((queuingDelay > (double)SERVER_KNOBS->MAX_READ_TRANSACTION_LIFE_VERSIONS / SERVER_KNOBS->VERSIONS_PER_SECOND ||
	     (g_network->isSimulated() && BUGGIFY_WITH_PROB(0.01))) &&
	    SERVER_KNOBS->PROXY_REJECT_BATCH_QUEUED_TOO_LONG && canReject(trs)) {
		// Disabled for the recovery transaction. otherwise, recovery can't finish and keeps doing more recoveries.
		TEST(true); // Reject transactions in the batch
		TraceEvent(SevWarnAlways, "ProxyReject", pProxyCommitData->dbgid)
		    .suppressFor(0.1)
		    .detail("QDelay", queuingDelay)
		    .detail("Transactions", trs.size())
		    .detail("BatchNumber", localBatchNumber);
		ASSERT(pProxyCommitData->latestLocalCommitBatchResolving.get() == localBatchNumber - 1);
		pProxyCommitData->latestLocalCommitBatchResolving.set(localBatchNumber);

		wait(pProxyCommitData->latestLocalCommitBatchLogging.whenAtLeast(localBatchNumber - 1));
		ASSERT(pProxyCommitData->latestLocalCommitBatchLogging.get() == localBatchNumber - 1);
		pProxyCommitData->latestLocalCommitBatchLogging.set(localBatchNumber);
		for (const auto& tr : trs) {
			tr.reply.sendError(transaction_too_old());
		}
		++pProxyCommitData->stats.commitBatchOut;
		pProxyCommitData->stats.txnCommitOut += trs.size();
		pProxyCommitData->stats.txnRejectedForQueuedTooLong += trs.size();
		self->rejected = true;
		return Void();
	}

	self->releaseDelay =
	    delay(std::min(SERVER_KNOBS->MAX_PROXY_COMPUTE,
	                   self->batchOperations * pProxyCommitData->commitComputePerOperation[latencyBucket]),
	          TaskPriority::ProxyMasterVersionReply);

	if (debugID.present()) {
		g_traceBatch.addEvent(
		    "CommitDebug", debugID.get().first(), "CommitProxyServer.commitBatch.GettingCommitVersion");
	}

	GetCommitVersionRequest req(span.context,
	                            pProxyCommitData->commitVersionRequestNumber++,
	                            pProxyCommitData->mostRecentProcessedRequestNumber,
	                            pProxyCommitData->dbgid);
	state double beforeGettingCommitVersion = now();
	GetCommitVersionReply versionReply = wait(brokenPromiseToNever(
	    pProxyCommitData->master.getCommitVersion.getReply(req, TaskPriority::ProxyMasterVersionReply)));

	pProxyCommitData->mostRecentProcessedRequestNumber = versionReply.requestNum;

	pProxyCommitData->stats.txnCommitVersionAssigned += trs.size();
	pProxyCommitData->stats.lastCommitVersionAssigned = versionReply.version;
	pProxyCommitData->stats.getCommitVersionDist->sampleSeconds(now() - beforeGettingCommitVersion);

	self->commitVersion = versionReply.version;
	self->prevVersion = versionReply.prevVersion;

	if (SERVER_KNOBS->TLOG_NEW_INTERFACE) {
		self->findOverlappingTLogGroups();
	}

	for (auto it : versionReply.resolverChanges) {
		auto rs = pProxyCommitData->keyResolvers.modify(it.range);
		for (auto r = rs.begin(); r != rs.end(); ++r)
			r->value().emplace_back(versionReply.resolverChangesVersion, it.dest);
	}

	//TraceEvent("ProxyGotVer", pProxyContext->dbgid).detail("Commit", commitVersion).detail("Prev", prevVersion);

	if (debugID.present()) {
		g_traceBatch.addEvent("CommitDebug", debugID.get().first(), "CommitProxyServer.commitBatch.GotCommitVersion");
	}

	return Void();
}

ACTOR Future<Void> getResolution(CommitBatchContext* self) {
	state double resolutionStart = now();
	// Sending these requests is the fuzzy border between phase 1 and phase 2; it could conceivably overlap with
	// resolution processing but is still using CPU
	ProxyCommitData* pProxyCommitData = self->pProxyCommitData;
	std::vector<CommitTransactionRequest>& trs = self->trs;
	state Span span("MP:getResolution"_loc, self->span.context);

	ResolutionRequestBuilder requests(
	    pProxyCommitData, self->commitVersion, self->prevVersion, pProxyCommitData->version, span);
	int conflictRangeCount = 0;
	self->maxTransactionBytes = 0;
	for (int t = 0; t < trs.size(); t++) {
		requests.addTransaction(trs[t], self->commitVersion, t);
		conflictRangeCount +=
		    trs[t].transaction.read_conflict_ranges.size() + trs[t].transaction.write_conflict_ranges.size();
		//TraceEvent("MPTransactionDump", self->dbgid).detail("Snapshot", trs[t].transaction.read_snapshot);
		// for(auto& m : trs[t].transaction.mutations)
		self->maxTransactionBytes = std::max<int64_t>(self->maxTransactionBytes, trs[t].transaction.expectedSize());
		//	TraceEvent("MPTransactionsDump", self->dbgid).detail("Mutation", m.toString());
	}
	pProxyCommitData->stats.conflictRanges += conflictRangeCount;

	for (int r = 1; r < pProxyCommitData->resolvers.size(); r++)
		ASSERT(requests.requests[r].txnStateTransactions.size() == requests.requests[0].txnStateTransactions.size());

	pProxyCommitData->stats.txnCommitResolving += trs.size();
	std::vector<Future<ResolveTransactionBatchReply>> replies;
	for (int r = 0; r < pProxyCommitData->resolvers.size(); r++) {
		requests.requests[r].debugID = self->debugID;
		requests.requests[r].updatedGroups.reserve(self->pGroupMessageBuilders.size());
		for (const auto& p : self->pGroupMessageBuilders) {
			requests.requests[r].updatedGroups.push_back(p.first);
		}
		replies.push_back(trackResolutionMetrics(pProxyCommitData->stats.resolverDist[r],
		                                         brokenPromiseToNever(pProxyCommitData->resolvers[r].resolve.getReply(
		                                             requests.requests[r], TaskPriority::ProxyResolverReply))));
	}

	self->transactionResolverMap.swap(requests.transactionResolverMap);
	// Used to report conflicting keys
	self->txReadConflictRangeIndexMap.swap(requests.txReadConflictRangeIndexMap);
	self->releaseFuture = releaseResolvingAfter(pProxyCommitData, self->releaseDelay, self->localBatchNumber);

	if (self->localBatchNumber - self->pProxyCommitData->latestLocalCommitBatchLogging.get() >
	        SERVER_KNOBS->RESET_RESOLVER_BATCHES &&
	    now() - self->pProxyCommitData->lastResolverReset > SERVER_KNOBS->RESET_RESOLVER_DELAY) {
		for (int r = 0; r < self->pProxyCommitData->resolvers.size(); r++) {
			TraceEvent(SevWarnAlways, "ResetResolverNetwork", self->pProxyCommitData->dbgid)
			    .detail("PeerAddr", self->pProxyCommitData->resolvers[r].address())
			    .detail("CurrentBatch", self->localBatchNumber)
			    .detail("InProcessBatch", self->pProxyCommitData->latestLocalCommitBatchLogging.get());
			FlowTransport::transport().resetConnection(self->pProxyCommitData->resolvers[r].address());
		}
		self->pProxyCommitData->lastResolverReset = now();
	}

	// Wait for the final resolution
	std::vector<ResolveTransactionBatchReply> resolutionResp = wait(getAll(replies));
	self->resolution.swap(*const_cast<std::vector<ResolveTransactionBatchReply>*>(&resolutionResp));
	// add empty txn here
	ASSERT(self->resolution.size());
	self->previousCommitVersionByGroup.swap(self->resolution[0].previousCommitVersions);
	for (auto& it : self->previousCommitVersionByGroup) {
		if (self->pGroupMessageBuilders.count(it.first) == 0) {
			self->pGroupMessageBuilders[it.first] =
			    std::make_shared<ptxn::ProxySubsequencedMessageSerializer>(self->commitVersion);
		}
	}

	self->pProxyCommitData->stats.resolutionDist->sampleSeconds(now() - resolutionStart);
	if (self->debugID.present()) {
		g_traceBatch.addEvent(
		    "CommitDebug", self->debugID.get().first(), "CommitProxyServer.commitBatch.AfterResolution");
	}

	return Void();
}

void assertResolutionStateMutationsSizeConsistent(const std::vector<ResolveTransactionBatchReply>& resolution) {

	for (int r = 1; r < resolution.size(); r++) {
		ASSERT(resolution[r].stateMutations.size() == resolution[0].stateMutations.size());
		// The resolution[r].privateMutationCount can be different due to random log router tags:
		// two consecutive mutations may have the same or different locations. If they share the
		// same locations, then no new SpanContextMessage is written. Otherwise, a new one is written.
		ASSERT_EQ(resolution[0].privateMutations.size(), resolution[r].privateMutations.size());
		for (int s = 0; s < resolution[r].stateMutations.size(); s++) {
			ASSERT(resolution[r].stateMutations[s].size() == resolution[0].stateMutations[s].size());
		}
	}
}

// Compute and apply "metadata" effects of each other proxy's most recent batch
void applyMetadataEffect(CommitBatchContext* self) {
	bool initialState = self->isMyFirstBatch;
	self->firstStateMutations = self->isMyFirstBatch;
	for (int versionIndex = 0; versionIndex < self->resolution[0].stateMutations.size(); versionIndex++) {
		// pProxyCommitData->logAdapter->setNextVersion( ??? );  << Ideally we would be telling the log adapter that the
		// pushes in this commit will be in the version at which these state mutations were committed by another proxy,
		// but at present we don't have that information here.  So the disk queue may be unnecessarily conservative
		// about popping.

		for (int transactionIndex = 0;
		     transactionIndex < self->resolution[0].stateMutations[versionIndex].size() && !self->forceRecovery;
		     transactionIndex++) {
			bool committed = true;
			for (int resolver = 0; resolver < self->resolution.size(); resolver++)
				committed =
				    committed && self->resolution[resolver].stateMutations[versionIndex][transactionIndex].committed;
			if (committed) {
				applyMetadataMutations(SpanID(),
				                       *self->pProxyCommitData,
				                       self->arena,
				                       self->pProxyCommitData->logSystem,
				                       self->resolution[0].stateMutations[versionIndex][transactionIndex].mutations,
				                       /* pToCommit= */ nullptr,
				                       self->forceRecovery,
				                       /* popVersion= */ 0,
				                       /* initialCommit */ false);
			}
			if (self->resolution[0].stateMutations[versionIndex][transactionIndex].mutations.size() &&
			    self->firstStateMutations) {
				ASSERT(committed);
				self->firstStateMutations = false;
				self->forceRecovery = false;
			}
		}

		// These changes to txnStateStore will be committed by the other proxy, so we simply discard the commit message
		auto fcm = self->pProxyCommitData->logAdapter->getCommitMessage();
		self->storeCommits.emplace_back(fcm, self->pProxyCommitData->txnStateStore->commit());

		if (initialState) {
			initialState = false;
			self->forceRecovery = false;
			self->pProxyCommitData->txnStateStore->resyncLog();

			for (auto& p : self->storeCommits) {
				ASSERT(!p.second.isReady());
				p.first.get().acknowledge.send(Void());
				ASSERT(p.second.isReady());
			}
			self->storeCommits.clear();
		}
	}
}

/// Determine which transactions actually committed (conservatively) by combining results from the resolvers
void determineCommittedTransactions(CommitBatchContext* self) {
	auto pProxyCommitData = self->pProxyCommitData;
	const auto& trs = self->trs;

	ASSERT(self->transactionResolverMap.size() == self->committed.size());
	// For each commitTransactionRef, it is only sent to resolvers specified in transactionResolverMap
	// Thus, we use this nextTr to track the correct transaction index on each resolver.
	self->nextTr.resize(self->resolution.size());
	for (int t = 0; t < trs.size(); t++) {
		uint8_t commit = ConflictBatch::TransactionCommitted;
		for (int r : self->transactionResolverMap[t]) {
			commit = std::min(self->resolution[r].committed[self->nextTr[r]++], commit);
		}
		self->committed[t] = commit;
	}
	for (int r = 0; r < self->resolution.size(); r++)
		ASSERT(self->nextTr[r] == self->resolution[r].committed.size());

	pProxyCommitData->logAdapter->setNextVersion(self->commitVersion);

	self->lockedKey = pProxyCommitData->txnStateStore->readValue(databaseLockedKey).get();
	self->locked = self->lockedKey.present() && self->lockedKey.get().size();

	const Optional<Value> mustContainSystemKey =
	    pProxyCommitData->txnStateStore->readValue(mustContainSystemMutationsKey).get();
	if (mustContainSystemKey.present() && mustContainSystemKey.get().size()) {
		for (int t = 0; t < trs.size(); t++) {
			if (self->committed[t] == ConflictBatch::TransactionCommitted) {
				bool foundSystem = false;
				for (auto& m : trs[t].transaction.mutations) {
					if ((m.type == MutationRef::ClearRange ? m.param2 : m.param1) >= nonMetadataSystemKeys.end) {
						foundSystem = true;
						break;
					}
				}
				if (!foundSystem) {
					self->committed[t] = ConflictBatch::TransactionConflict;
				}
			}
		}
	}
}

// This first pass through committed transactions deals with "metadata" effects (modifications of txnStateStore, changes
// to storage servers' responsibilities)
ACTOR Future<Void> applyMetadataToCommittedTransactions(CommitBatchContext* self) {
	auto pProxyCommitData = self->pProxyCommitData;
	const auto& trs = self->trs;

	int t;
	for (t = 0; t < trs.size() && !self->forceRecovery; t++) {
		if (self->committed[t] == ConflictBatch::TransactionCommitted && (!self->locked || trs[t].isLockAware())) {
			self->commitCount++;
			applyMetadataMutations(trs[t].spanContext,
			                       *pProxyCommitData,
			                       self->arena,
			                       pProxyCommitData->logSystem,
			                       trs[t].transaction.mutations,
			                       SERVER_KNOBS->PROXY_USE_RESOLVER_PRIVATE_MUTATIONS ? nullptr : &self->toCommit,
			                       self->forceRecovery,
			                       self->commitVersion + 1,
			                       /* initialCommit= */ false);
		}
		if (self->firstStateMutations) {
			ASSERT(self->committed[t] == ConflictBatch::TransactionCommitted);
			self->firstStateMutations = false;
			self->forceRecovery = false;
		}
	}
	if (self->forceRecovery) {
		for (; t < trs.size(); t++)
			self->committed[t] = ConflictBatch::TransactionConflict;
		TraceEvent(SevWarn, "RestartingTxnSubsystem", pProxyCommitData->dbgid).detail("Stage", "AwaitCommit");
	}
	if (SERVER_KNOBS->PROXY_USE_RESOLVER_PRIVATE_MUTATIONS) {
		// Resolver also calculates forceRecovery and only applies metadata mutations
		// in the same set of transactions as this proxy.
		ResolveTransactionBatchReply& reply = self->resolution[0];
		if (SERVER_KNOBS->TLOG_NEW_INTERFACE) {
			self->toCommit.setGroupMutations(reply.groupPrivateMutations, self->commitVersion);
		} else {
			self->toCommit.setMutations(reply.privateMutationCount, reply.privateMutations);
		}
	}

	self->lockedKey = pProxyCommitData->txnStateStore->readValue(databaseLockedKey).get();
	self->lockedAfter = self->lockedKey.present() && self->lockedKey.get().size();

	self->metadataVersionAfter = pProxyCommitData->txnStateStore->readValue(metadataVersionKey).get();

	auto fcm = pProxyCommitData->logAdapter->getCommitMessage();
	self->storeCommits.emplace_back(fcm, pProxyCommitData->txnStateStore->commit());
	pProxyCommitData->version = self->commitVersion;
	if (!pProxyCommitData->validState.isSet())
		pProxyCommitData->validState.send(Void());
	ASSERT(self->commitVersion);

	if (!self->isMyFirstBatch &&
	    pProxyCommitData->txnStateStore->readValue(coordinatorsKey).get().get() != self->oldCoordinators.get()) {
		wait(brokenPromiseToNever(pProxyCommitData->master.changeCoordinators.getReply(
		    ChangeCoordinatorsRequest(pProxyCommitData->txnStateStore->readValue(coordinatorsKey).get().get()))));
		ASSERT(false); // ChangeCoordinatorsRequest should always throw
	}

	return Void();
}

/// This second pass through committed transactions assigns the actual mutations to the appropriate storage servers'
/// tags
ACTOR Future<Void> assignMutationsToStorageServers(CommitBatchContext* self) {
	state ProxyCommitData* const pProxyCommitData = self->pProxyCommitData;
	state std::vector<CommitTransactionRequest>& trs = self->trs;

	for (self->transactionNum = 0; self->transactionNum < trs.size(); self->transactionNum++) {
		if (!(self->committed[self->transactionNum] == ConflictBatch::TransactionCommitted &&
		      (!self->locked || trs[self->transactionNum].isLockAware()))) {
			continue;
		}

		state bool checkSample = trs[self->transactionNum].commitCostEstimation.present();
		state Optional<ClientTrCommitCostEstimation>* trCost = &trs[self->transactionNum].commitCostEstimation;
		state int mutationNum = 0;
		state VectorRef<MutationRef>* pMutations = &trs[self->transactionNum].transaction.mutations;

		self->toCommit.addTransactionInfo(trs[self->transactionNum].spanContext);
		// TODO: figure out why we may want to override span context for a serializer
		for (auto& pair : self->pGroupMessageBuilders) {
			pair.second->broadcastSpanContext(trs[self->transactionNum].spanContext);
		}

		for (; mutationNum < pMutations->size(); mutationNum++) {
			if (self->yieldBytes > SERVER_KNOBS->DESIRED_TOTAL_BYTES) {
				self->yieldBytes = 0;
				if (g_network->check_yield(TaskPriority::ProxyCommitYield1)) {
					self->computeDuration += g_network->timer() - self->computeStart;
					wait(delay(0, TaskPriority::ProxyCommitYield1));
					self->computeStart = g_network->timer();
				}
			}

			auto& m = (*pMutations)[mutationNum];
			self->mutationCount++;
			self->mutationBytes += m.expectedSize();
			self->yieldBytes += m.expectedSize();
			// Determine the set of tags (responsible storage servers) for the mutation, splitting it
			// if necessary.  Serialize (splits of) the mutation into the message buffer and add the tags.

			if (isSingleKeyMutation((MutationRef::Type)m.type)) {
				auto& tags = pProxyCommitData->tagsForKey(m.param1);

				// sample single key mutation based on cost
				// the expectation of sampling is every COMMIT_SAMPLE_COST sample once
				if (checkSample) {
					double totalCosts = trCost->get().writeCosts;
					double cost = getWriteOperationCost(m.expectedSize());
					double mul = std::max(1.0, totalCosts / std::max(1.0, (double)CLIENT_KNOBS->COMMIT_SAMPLE_COST));
					ASSERT(totalCosts > 0);
					double prob = mul * cost / totalCosts;

					if (deterministicRandom()->random01() < prob) {
						for (const auto& ssInfo : pProxyCommitData->keyInfo[m.param1].src_info) {
							auto id = ssInfo->interf.id();
							// scale cost
							cost = cost < CLIENT_KNOBS->COMMIT_SAMPLE_COST ? CLIENT_KNOBS->COMMIT_SAMPLE_COST : cost;
							pProxyCommitData->updateSSTagCost(id, trs[self->transactionNum].tagSet.get(), m, cost);
						}
					}
				}

				if (pProxyCommitData->singleKeyMutationEvent->enabled) {
					KeyRangeRef shard = pProxyCommitData->keyInfo.rangeContaining(m.param1).range();
					pProxyCommitData->singleKeyMutationEvent->tag1 = (int64_t)tags[0].id;
					pProxyCommitData->singleKeyMutationEvent->tag2 = (int64_t)tags[1].id;
					pProxyCommitData->singleKeyMutationEvent->tag3 = (int64_t)tags[2].id;
					pProxyCommitData->singleKeyMutationEvent->shardBegin = shard.begin;
					pProxyCommitData->singleKeyMutationEvent->shardEnd = shard.end;
					pProxyCommitData->singleKeyMutationEvent->log();
				}

				DEBUG_MUTATION("ProxyCommit", self->commitVersion, m, pProxyCommitData->dbgid).detail("To", tags);
				self->toCommit.addTags(tags);
				if (pProxyCommitData->cacheInfo[m.param1]) {
					self->toCommit.addTag(cacheTag);
				}
				self->toCommit.writeTypedMessage(m);
				if (SERVER_KNOBS->TLOG_NEW_INTERFACE) {
					self->writeToStorageTeams(pProxyCommitData->keyInfo[m.param1].storageTeams, m);
				}
			} else if (m.type == MutationRef::ClearRange) {
				KeyRangeRef clearRange(KeyRangeRef(m.param1, m.param2));
				auto ranges = pProxyCommitData->keyInfo.intersectingRanges(clearRange);
				auto firstRange = ranges.begin();
				++firstRange;
				std::set<ptxn::StorageTeamID> storageTeams; // write m to these storage teams
				if (firstRange == ranges.end()) {
					// Fast path
					DEBUG_MUTATION("ProxyCommit", self->commitVersion, m, pProxyCommitData->dbgid)
					    .detail("To", ranges.begin().value().tags);

					ranges.begin().value().populateTags();
					self->toCommit.addTags(ranges.begin().value().tags);
					auto& dstTeams = ranges.begin().value().storageTeams;
					storageTeams.insert(dstTeams.begin(), dstTeams.end());

					// check whether clear is sampled
					if (checkSample && !trCost->get().clearIdxCosts.empty() &&
					    trCost->get().clearIdxCosts[0].first == mutationNum) {
						for (const auto& ssInfo : ranges.begin().value().src_info) {
							auto id = ssInfo->interf.id();
							pProxyCommitData->updateSSTagCost(
							    id, trs[self->transactionNum].tagSet.get(), m, trCost->get().clearIdxCosts[0].second);
						}
						trCost->get().clearIdxCosts.pop_front();
					}
				} else {
					TEST(true); // A clear range extends past a shard boundary
					std::set<Tag> allSources;
					for (auto r : ranges) {
						r.value().populateTags();
						allSources.insert(r.value().tags.begin(), r.value().tags.end());
						auto& dstTeams = r.value().storageTeams;
						storageTeams.insert(dstTeams.begin(), dstTeams.end());

						// check whether clear is sampled
						if (checkSample && !trCost->get().clearIdxCosts.empty() &&
						    trCost->get().clearIdxCosts[0].first == mutationNum) {
							for (const auto& ssInfo : r.value().src_info) {
								auto id = ssInfo->interf.id();
								pProxyCommitData->updateSSTagCost(id,
								                                  trs[self->transactionNum].tagSet.get(),
								                                  m,
								                                  trCost->get().clearIdxCosts[0].second);
							}
							trCost->get().clearIdxCosts.pop_front();
						}
					}
					DEBUG_MUTATION("ProxyCommit", self->commitVersion, m, pProxyCommitData->dbgid)
					    .detail("To", allSources);

					self->toCommit.addTags(allSources);
				}

				if (pProxyCommitData->needsCacheTag(clearRange)) {
					self->toCommit.addTag(cacheTag);
				}
				self->toCommit.writeTypedMessage(m);
				if (SERVER_KNOBS->TLOG_NEW_INTERFACE) {
					self->writeToStorageTeams(storageTeams, m);
				}
			} else {
				UNREACHABLE();
			}

			// Check on backing up key, if backup ranges are defined and a normal key
			if (!(pProxyCommitData->vecBackupKeys.size() > 1 &&
			      (normalKeys.contains(m.param1) || m.param1 == metadataVersionKey))) {
				continue;
			}

			if (m.type != MutationRef::Type::ClearRange) {
				// Add the mutation to the relevant backup tag
				for (auto backupName : pProxyCommitData->vecBackupKeys[m.param1]) {
					self->logRangeMutations[backupName].push_back_deep(self->logRangeMutationsArena, m);
				}
			} else {
				KeyRangeRef mutationRange(m.param1, m.param2);
				KeyRangeRef intersectionRange;

				// Identify and add the intersecting ranges of the mutation to the array of mutations to serialize
				for (auto backupRange : pProxyCommitData->vecBackupKeys.intersectingRanges(mutationRange)) {
					// Get the backup sub range
					const auto& backupSubrange = backupRange.range();

					// Determine the intersecting range
					intersectionRange = mutationRange & backupSubrange;

					// Create the custom mutation for the specific backup tag
					MutationRef backupMutation(
					    MutationRef::Type::ClearRange, intersectionRange.begin, intersectionRange.end);

					// Add the mutation to the relevant backup tag
					for (auto backupName : backupRange.value()) {
						self->logRangeMutations[backupName].push_back_deep(self->logRangeMutationsArena,
						                                                   backupMutation);
					}
				}
			}
		}

		if (checkSample) {
			self->pProxyCommitData->stats.txnExpensiveClearCostEstCount +=
			    trs[self->transactionNum].commitCostEstimation.get().expensiveCostEstCount;
		}
	}

	return Void();
}

ACTOR Future<Void> postResolution(CommitBatchContext* self) {
	state double postResolutionStart = now();
	state ProxyCommitData* const pProxyCommitData = self->pProxyCommitData;
	state std::vector<CommitTransactionRequest>& trs = self->trs;
	state const int64_t localBatchNumber = self->localBatchNumber;
	state const Optional<UID>& debugID = self->debugID;
	state Span span("MP:postResolution"_loc, self->span.context);

	bool queuedCommits = pProxyCommitData->latestLocalCommitBatchLogging.get() < localBatchNumber - 1;
	TEST(queuedCommits); // Queuing post-resolution commit processing
	wait(pProxyCommitData->latestLocalCommitBatchLogging.whenAtLeast(localBatchNumber - 1));
	state double postResolutionQueuing = now();
	pProxyCommitData->stats.postResolutionDist->sampleSeconds(postResolutionQueuing - postResolutionStart);
	wait(yield(TaskPriority::ProxyCommitYield1));

	self->computeStart = g_network->timer();

	pProxyCommitData->stats.txnCommitResolved += trs.size();

	if (debugID.present()) {
		g_traceBatch.addEvent(
		    "CommitDebug", debugID.get().first(), "CommitProxyServer.commitBatch.ProcessingMutations");
	}

	self->isMyFirstBatch = !pProxyCommitData->version;
	self->oldCoordinators = pProxyCommitData->txnStateStore->readValue(coordinatorsKey).get();

	assertResolutionStateMutationsSizeConsistent(self->resolution);

	applyMetadataEffect(self);

	determineCommittedTransactions(self);

	if (self->forceRecovery) {
		wait(Future<Void>(Never()));
	}

	// First pass
	wait(applyMetadataToCommittedTransactions(self));

	// Second pass
	wait(assignMutationsToStorageServers(self));

	// Serialize and backup the mutations as a single mutation
	if ((pProxyCommitData->vecBackupKeys.size() > 1) && self->logRangeMutations.size()) {
		// TODO: handle back up mutations in pGroupMessageBuilder
		wait(addBackupMutations(pProxyCommitData,
		                        &self->logRangeMutations,
		                        &self->toCommit,
		                        self->pGroupMessageBuilders,
		                        self->commitVersion,
		                        &self->computeDuration,
		                        &self->computeStart));
	}

	pProxyCommitData->stats.mutations += self->mutationCount;
	pProxyCommitData->stats.mutationBytes += self->mutationBytes;

	// Storage servers mustn't make durable versions which are not fully committed (because then they are impossible to
	// roll back) We prevent this by limiting the number of versions which are semi-committed but not fully committed to
	// be less than the MVCC window
	if (pProxyCommitData->committedVersion.get() <
	    self->commitVersion - SERVER_KNOBS->MAX_READ_TRANSACTION_LIFE_VERSIONS) {
		self->computeDuration += g_network->timer() - self->computeStart;
		state Span waitVersionSpan;
		while (pProxyCommitData->committedVersion.get() <
		       self->commitVersion - SERVER_KNOBS->MAX_READ_TRANSACTION_LIFE_VERSIONS) {
			// This should be *extremely* rare in the real world, but knob buggification should make it happen in
			// simulation
			TEST(true); // Semi-committed pipeline limited by MVCC window
			//TraceEvent("ProxyWaitingForCommitted", pProxyCommitData->dbgid).detail("CommittedVersion", pProxyCommitData->committedVersion.get()).detail("NeedToCommit", commitVersion);
			waitVersionSpan = Span(
			    deterministicRandom()->randomUniqueID(), "MP:overMaxReadTransactionLifeVersions"_loc, { span.context });
			choose {
				when(wait(pProxyCommitData->committedVersion.whenAtLeast(
				    self->commitVersion - SERVER_KNOBS->MAX_READ_TRANSACTION_LIFE_VERSIONS))) {
					wait(yield());
					break;
				}
				when(wait(pProxyCommitData->cx->onProxiesChanged())) {}
				when(GetRawCommittedVersionReply v = wait(pProxyCommitData->master.getLiveCommittedVersion.getReply(
				         GetRawCommittedVersionRequest(waitVersionSpan.context, debugID),
				         TaskPriority::GetLiveCommittedVersionReply))) {
					if (v.version > pProxyCommitData->committedVersion.get()) {
						pProxyCommitData->locked = v.locked;
						pProxyCommitData->metadataVersion = v.metadataVersion;
						pProxyCommitData->committedVersion.set(v.version);
					}

					if (pProxyCommitData->committedVersion.get() <
					    self->commitVersion - SERVER_KNOBS->MAX_READ_TRANSACTION_LIFE_VERSIONS)
						wait(delay(SERVER_KNOBS->PROXY_SPIN_DELAY));
				}
			}
		}
		waitVersionSpan = Span{};
		self->computeStart = g_network->timer();
	}

	self->msg = self->storeCommits.back().first.get();

	if (self->debugID.present())
		g_traceBatch.addEvent(
		    "CommitDebug", self->debugID.get().first(), "CommitProxyServer.commitBatch.AfterStoreCommits");

	// txnState (transaction subsystem state) tag: message extracted from log adapter
	bool firstMessage = true;
	for (auto m : self->msg.messages) {
		if (firstMessage) {
			self->toCommit.addTxsTag();
		}

		if (SERVER_KNOBS->TLOG_NEW_INTERFACE) {
			self->writeToStorageTeams(ptxn::txsTeam, StringRef(m.begin(), m.size()));
		} else {
			self->toCommit.writeMessage(StringRef(m.begin(), m.size()), !firstMessage);
		}

		firstMessage = false;
	}

	if (self->prevVersion && self->commitVersion - self->prevVersion < SERVER_KNOBS->MAX_VERSIONS_IN_FLIGHT / 2)
		debug_advanceMaxCommittedVersion(UID(), self->commitVersion); //< Is this valid?

	// TraceEvent("ProxyPush", pProxyCommitData->dbgid)
	//     .detail("PrevVersion", self->prevVersion)
	//     .detail("Version", self->commitVersion)
	//     .detail("TransactionsSubmitted", trs.size())
	//     .detail("TransactionsCommitted", self->commitCount)
	//     .detail("TxsPopTo", self->msg.popTo);

	if (self->prevVersion && self->commitVersion - self->prevVersion < SERVER_KNOBS->MAX_VERSIONS_IN_FLIGHT / 2)
		debug_advanceMaxCommittedVersion(UID(), self->commitVersion);

	self->commitStartTime = now();
	pProxyCommitData->lastStartCommit = self->commitStartTime;

	if (SERVER_KNOBS->TLOG_NEW_INTERFACE) {
		std::vector<Future<Version>> pushResults;
		pushResults.reserve(self->pGroupMessageBuilders.size());
		for (auto& [groupId, _] : self->pGroupMessageBuilders) {
			auto pcvIt = self->previousCommitVersionByGroup.find(groupId);
			if (pcvIt == self->previousCommitVersionByGroup.end()) {
				ASSERT(!SERVER_KNOBS->BROADCAST_TLOG_GROUPS);
				continue;
			}

			std::set<ptxn::StorageTeamID> addedTeams;
			std::set<ptxn::StorageTeamID> removedTeams;

			for (auto& [team, added] : pProxyCommitData->changedTeams[groupId]) {
				if (added)
					addedTeams.insert(team);
				else
					removedTeams.insert(team);
			}

			pushResults.push_back(pProxyCommitData->logSystem->push(pcvIt->second,
			                                                        self->commitVersion,
			                                                        pProxyCommitData->committedVersion.get(),
			                                                        pProxyCommitData->minKnownCommittedVersion,
			                                                        self->toCommit,
			                                                        span.context,
			                                                        self->debugID,
			                                                        groupId,
			                                                        addedTeams,
			                                                        removedTeams));
		}

		std::function<Version(const std::vector<Version>&)> reduce =
		    [](const std::vector<Version>& versions) -> Version {
			return *std::min_element(versions.begin(), versions.end());
		};
		// Empty commits can never happen: write empty messages to all groups
		ASSERT(!pushResults.empty());
		self->loggingComplete = getAll(pushResults, reduce);
	} else {
		self->loggingComplete = pProxyCommitData->logSystem->push(self->prevVersion,
		                                                          self->commitVersion,
		                                                          pProxyCommitData->committedVersion.get(),
		                                                          pProxyCommitData->minKnownCommittedVersion,
		                                                          self->toCommit,
		                                                          span.context,
		                                                          self->debugID);
		float ratio = self->toCommit.getEmptyMessageRatio();
		pProxyCommitData->stats.commitBatchingEmptyMessageRatio.addMeasurement(ratio);
	}

	if (!self->forceRecovery) {
		ASSERT(pProxyCommitData->latestLocalCommitBatchLogging.get() == self->localBatchNumber - 1);
		pProxyCommitData->latestLocalCommitBatchLogging.set(self->localBatchNumber);
	}

	self->computeDuration += g_network->timer() - self->computeStart;
	if (self->batchOperations > 0) {
		double computePerOperation =
		    std::min(SERVER_KNOBS->MAX_COMPUTE_PER_OPERATION, self->computeDuration / self->batchOperations);
		if (computePerOperation <= pProxyCommitData->commitComputePerOperation[self->latencyBucket]) {
			pProxyCommitData->commitComputePerOperation[self->latencyBucket] = computePerOperation;
		} else {
			pProxyCommitData->commitComputePerOperation[self->latencyBucket] =
			    SERVER_KNOBS->PROXY_COMPUTE_GROWTH_RATE * computePerOperation +
			    ((1.0 - SERVER_KNOBS->PROXY_COMPUTE_GROWTH_RATE) *
			     pProxyCommitData->commitComputePerOperation[self->latencyBucket]);
		}
		pProxyCommitData->stats.maxComputeNS =
		    std::max<int64_t>(pProxyCommitData->stats.maxComputeNS,
		                      1e9 * pProxyCommitData->commitComputePerOperation[self->latencyBucket]);
		pProxyCommitData->stats.minComputeNS =
		    std::min<int64_t>(pProxyCommitData->stats.minComputeNS,
		                      1e9 * pProxyCommitData->commitComputePerOperation[self->latencyBucket]);
	}

	pProxyCommitData->stats.processingMutationDist->sampleSeconds(now() - postResolutionQueuing);
	return Void();
}

ACTOR Future<Void> transactionLogging(CommitBatchContext* self) {
	state double tLoggingStart = now();
	state ProxyCommitData* const pProxyCommitData = self->pProxyCommitData;
	state Span span("MP:transactionLogging"_loc, self->span.context);

	try {
		choose {
			when(Version ver = wait(self->loggingComplete)) {
				pProxyCommitData->minKnownCommittedVersion = std::max(pProxyCommitData->minKnownCommittedVersion, ver);
			}
			when(wait(pProxyCommitData->committedVersion.whenAtLeast(self->commitVersion + 1))) {}
		}
	} catch (Error& e) {
		if (e.code() == error_code_broken_promise) {
			throw master_tlog_failed();
		}
		throw;
	}

	pProxyCommitData->lastCommitLatency = now() - self->commitStartTime;
	pProxyCommitData->lastCommitTime = std::max(pProxyCommitData->lastCommitTime.get(), self->commitStartTime);

	wait(yield(TaskPriority::ProxyCommitYield2));

	if (pProxyCommitData->popRemoteTxs &&
	    self->msg.popTo > (pProxyCommitData->txsPopVersions.size() ? pProxyCommitData->txsPopVersions.back().second
	                                                               : pProxyCommitData->lastTxsPop)) {
		if (pProxyCommitData->txsPopVersions.size() >= SERVER_KNOBS->MAX_TXS_POP_VERSION_HISTORY) {
			TraceEvent(SevWarnAlways, "DiscardingTxsPopHistory").suppressFor(1.0);
			pProxyCommitData->txsPopVersions.pop_front();
		}

		pProxyCommitData->txsPopVersions.emplace_back(self->commitVersion, self->msg.popTo);
	}
	pProxyCommitData->logSystem->popTxs(self->msg.popTo);
	pProxyCommitData->stats.tlogLoggingDist->sampleSeconds(now() - tLoggingStart);
	return Void();
}

ACTOR Future<Void> reply(CommitBatchContext* self) {
	state double replyStart = now();
	state ProxyCommitData* const pProxyCommitData = self->pProxyCommitData;
	state Span span("MP:reply"_loc, self->span.context);

	if (self->prevVersion && self->commitVersion - self->prevVersion < SERVER_KNOBS->MAX_VERSIONS_IN_FLIGHT / 2)
		debug_advanceMinCommittedVersion(UID(), self->commitVersion);

	// TraceEvent("ProxyPushed", pProxyCommitData->dbgid)
	//     .detail("PrevVersion", self->prevVersion)
	//     .detail("Version", self->commitVersion);
	if (self->debugID.present())
		g_traceBatch.addEvent("CommitDebug", self->debugID.get().first(), "CommitProxyServer.commitBatch.AfterLogPush");

	for (auto& p : self->storeCommits) {
		ASSERT(!p.second.isReady());
		p.first.get().acknowledge.send(Void());
		ASSERT(p.second.isReady());
	}

	// After logging finishes, we report the commit version to master so that every other proxy can get the most
	// up-to-date live committed version. We also maintain the invariant that master's committed version >=
	// self->committedVersion by reporting commit version first before updating self->committedVersion. Otherwise, a
	// client may get a commit version that the master is not aware of, and next GRV request may get a version less than
	// self->committedVersion.
	TEST(pProxyCommitData->committedVersion.get() > self->commitVersion); // later version was reported committed first
	if (self->commitVersion >= pProxyCommitData->committedVersion.get() || SERVER_KNOBS->TLOG_NEW_INTERFACE) {
		wait(pProxyCommitData->master.reportLiveCommittedVersion.getReply(
		    ReportRawCommittedVersionRequest(self->commitVersion,
		                                     self->lockedAfter,
		                                     self->metadataVersionAfter,
		                                     pProxyCommitData->minKnownCommittedVersion,
		                                     self->prevVersion),
		    TaskPriority::ProxyMasterVersionReply));
	}
	if (self->commitVersion > pProxyCommitData->committedVersion.get()) {
		pProxyCommitData->locked = self->lockedAfter;
		pProxyCommitData->metadataVersion = self->metadataVersionAfter;
		pProxyCommitData->committedVersion.set(self->commitVersion);
	}

	if (self->forceRecovery) {
		TraceEvent(SevWarn, "RestartingTxnSubsystem", pProxyCommitData->dbgid).detail("Stage", "ProxyShutdown");
		throw worker_removed();
	}

	// Send replies to clients
	double endTime = g_network->timer();
	// Reset all to zero, used to track the correct index of each commitTransacitonRef on each resolver

	std::fill(self->nextTr.begin(), self->nextTr.end(), 0);
	for (int t = 0; t < self->trs.size(); t++) {
		auto& tr = self->trs[t];
		if (self->committed[t] == ConflictBatch::TransactionCommitted && (!self->locked || tr.isLockAware())) {
			ASSERT_WE_THINK(self->commitVersion != invalidVersion);
			tr.reply.send(CommitID(self->commitVersion, t, self->metadataVersionAfter));
		} else if (self->committed[t] == ConflictBatch::TransactionTooOld) {
			tr.reply.sendError(transaction_too_old());
		} else {
			// If enable the option to report conflicting keys from resolvers, we send back all keyranges' indices
			// through CommitID
			if (tr.transaction.report_conflicting_keys) {
				Standalone<VectorRef<int>> conflictingKRIndices;
				for (int resolverInd : self->transactionResolverMap[t]) {
					auto const& cKRs =
					    self->resolution[resolverInd]
					        .conflictingKeyRangeMap[self->nextTr[resolverInd]]; // nextTr[resolverInd] -> index of this
					                                                            // trs[t] on the resolver
					for (auto const& rCRIndex : cKRs)
						// read_conflict_range can change when sent to resolvers, mapping the index from resolver-side
						// to original index in commitTransactionRef
						conflictingKRIndices.push_back(conflictingKRIndices.arena(),
						                               self->txReadConflictRangeIndexMap[t][resolverInd][rCRIndex]);
				}
				// At least one keyRange index should be returned
				ASSERT(conflictingKRIndices.size());
				tr.reply.send(CommitID(
				    invalidVersion, t, Optional<Value>(), Optional<Standalone<VectorRef<int>>>(conflictingKRIndices)));
			} else {
				tr.reply.sendError(not_committed());
			}
		}

		// Update corresponding transaction indices on each resolver
		for (int resolverInd : self->transactionResolverMap[t])
			self->nextTr[resolverInd]++;

		// TODO: filter if pipelined with large commit
		const double duration = endTime - tr.requestTime();
		pProxyCommitData->stats.commitLatencySample.addMeasurement(duration);
		if (pProxyCommitData->latencyBandConfig.present()) {
			bool filter = self->maxTransactionBytes >
			              pProxyCommitData->latencyBandConfig.get().commitConfig.maxCommitBytes.orDefault(
			                  std::numeric_limits<int>::max());
			pProxyCommitData->stats.commitLatencyBands.addMeasurement(duration, filter);
		}
	}

	++pProxyCommitData->stats.commitBatchOut;
	pProxyCommitData->stats.txnCommitOut += self->trs.size();
	pProxyCommitData->stats.txnConflicts += self->trs.size() - self->commitCount;
	pProxyCommitData->stats.txnCommitOutSuccess += self->commitCount;

	if (now() - pProxyCommitData->lastCoalesceTime > SERVER_KNOBS->RESOLVER_COALESCE_TIME) {
		pProxyCommitData->lastCoalesceTime = now();
		int lastSize = pProxyCommitData->keyResolvers.size();
		auto rs = pProxyCommitData->keyResolvers.ranges();
		Version oldestVersion = self->prevVersion - SERVER_KNOBS->MAX_WRITE_TRANSACTION_LIFE_VERSIONS;
		for (auto r = rs.begin(); r != rs.end(); ++r) {
			while (r->value().size() > 1 && r->value()[1].first < oldestVersion)
				r->value().pop_front();
			if (r->value().size() && r->value().front().first < oldestVersion)
				r->value().front().first = 0;
		}
		if (SERVER_KNOBS->PROXY_USE_RESOLVER_PRIVATE_MUTATIONS) {
			// Only normal key space, because \xff key space is processed by all resolvers.
			pProxyCommitData->keyResolvers.coalesce(normalKeys);
			auto& versions = pProxyCommitData->systemKeyVersions;
			while (versions.size() > 1 && versions[1] < oldestVersion) {
				versions.pop_front();
			}
			if (!versions.empty() && versions[0] < oldestVersion) {
				versions[0] = 0;
			}
		} else {
			pProxyCommitData->keyResolvers.coalesce(allKeys);
		}
		if (pProxyCommitData->keyResolvers.size() != lastSize)
			TraceEvent("KeyResolverSize", pProxyCommitData->dbgid)
			    .detail("Size", pProxyCommitData->keyResolvers.size());
	}

	// Dynamic batching for commits
	double target_latency =
	    (now() - self->startTime) * SERVER_KNOBS->COMMIT_TRANSACTION_BATCH_INTERVAL_LATENCY_FRACTION;
	pProxyCommitData->commitBatchInterval =
	    std::max(SERVER_KNOBS->COMMIT_TRANSACTION_BATCH_INTERVAL_MIN,
	             std::min(SERVER_KNOBS->COMMIT_TRANSACTION_BATCH_INTERVAL_MAX,
	                      target_latency * SERVER_KNOBS->COMMIT_TRANSACTION_BATCH_INTERVAL_SMOOTHER_ALPHA +
	                          pProxyCommitData->commitBatchInterval *
	                              (1 - SERVER_KNOBS->COMMIT_TRANSACTION_BATCH_INTERVAL_SMOOTHER_ALPHA)));

	pProxyCommitData->stats.commitBatchingWindowSize.addMeasurement(pProxyCommitData->commitBatchInterval);
	pProxyCommitData->commitBatchesMemBytesCount -= self->currentBatchMemBytesCount;
	ASSERT_ABORT(pProxyCommitData->commitBatchesMemBytesCount >= 0);
	wait(self->releaseFuture);
	pProxyCommitData->stats.replyCommitDist->sampleSeconds(now() - replyStart);
	return Void();
}

} // namespace CommitBatch

// Commit one batch of transactions trs
ACTOR Future<Void> commitBatch(ProxyCommitData* self,
                               std::vector<CommitTransactionRequest>* trs,
                               int currentBatchMemBytesCount) {
	// WARNING: this code is run at a high priority (until the first delay(0)), so it needs to do as little work as
	// possible
	state CommitBatch::CommitBatchContext context(self, trs, currentBatchMemBytesCount);
	getCurrentLineage()->modify(&TransactionLineage::operation) = TransactionLineage::Operation::Commit;

	// Active load balancing runs at a very high priority (to obtain accurate estimate of memory used by commit batches)
	// so we need to downgrade here
	wait(delay(0, TaskPriority::ProxyCommit));

	context.pProxyCommitData->lastVersionTime = context.startTime;
	++context.pProxyCommitData->stats.commitBatchIn;
	context.setupTraceBatch();

	/////// Phase 1: Pre-resolution processing (CPU bound except waiting for a version # which is separately pipelined
	/// and *should* be available by now (unless empty commit); ordered; currently atomic but could yield)
	wait(CommitBatch::preresolutionProcessing(&context));
	if (context.rejected) {
		self->commitBatchesMemBytesCount -= currentBatchMemBytesCount;
		return Void();
	}

	/////// Phase 2: Resolution (waiting on the network; pipelined)
	wait(CommitBatch::getResolution(&context));

	////// Phase 3: Post-resolution processing (CPU bound except for very rare situations; ordered; currently atomic but
	/// doesn't need to be)
	wait(CommitBatch::postResolution(&context));

	/////// Phase 4: Logging (network bound; pipelined up to MAX_READ_TRANSACTION_LIFE_VERSIONS (limited by loop above))
	wait(CommitBatch::transactionLogging(&context));

	/////// Phase 5: Replies (CPU bound; no particular order required, though ordered execution would be best for
	/// latency)
	wait(CommitBatch::reply(&context));

	return Void();
}

// Add tss mapping data to the reply, if any of the included storage servers have a TSS pair
void maybeAddTssMapping(GetKeyServerLocationsReply& reply,
                        ProxyCommitData* commitData,
                        std::unordered_set<UID>& included,
                        UID ssId) {
	if (!included.count(ssId)) {
		auto mappingItr = commitData->tssMapping.find(ssId);
		if (mappingItr != commitData->tssMapping.end()) {
			reply.resultsTssMapping.push_back(*mappingItr);
		}
		included.insert(ssId);
	}
}

ACTOR static Future<Void> doKeyServerLocationRequest(GetKeyServerLocationsRequest req, ProxyCommitData* commitData) {
	// We can't respond to these requests until we have valid txnStateStore
	getCurrentLineage()->modify(&TransactionLineage::operation) = TransactionLineage::Operation::GetKeyServersLocations;
	getCurrentLineage()->modify(&TransactionLineage::txID) = req.spanContext.first();
	wait(commitData->validState.getFuture());
	wait(delay(0, TaskPriority::DefaultEndpoint));

	std::unordered_set<UID> tssMappingsIncluded;
	GetKeyServerLocationsReply rep;
	if (!req.end.present()) {
		auto r = req.reverse ? commitData->keyInfo.rangeContainingKeyBefore(req.begin)
		                     : commitData->keyInfo.rangeContaining(req.begin);
		std::vector<StorageServerInterface> ssis;
		ssis.reserve(r.value().src_info.size());
		for (auto& it : r.value().src_info) {
			ssis.push_back(it->interf);
			maybeAddTssMapping(rep, commitData, tssMappingsIncluded, it->interf.id());
		}
		rep.results.emplace_back(r.range(), ssis);
	} else if (!req.reverse) {
		int count = 0;
		for (auto r = commitData->keyInfo.rangeContaining(req.begin);
		     r != commitData->keyInfo.ranges().end() && count < req.limit && r.begin() < req.end.get();
		     ++r) {
			std::vector<StorageServerInterface> ssis;
			ssis.reserve(r.value().src_info.size());
			for (auto& it : r.value().src_info) {
				ssis.push_back(it->interf);
				maybeAddTssMapping(rep, commitData, tssMappingsIncluded, it->interf.id());
			}
			rep.results.emplace_back(r.range(), ssis);
			count++;
		}
	} else {
		int count = 0;
		auto r = commitData->keyInfo.rangeContainingKeyBefore(req.end.get());
		while (count < req.limit && req.begin < r.end()) {
			std::vector<StorageServerInterface> ssis;
			ssis.reserve(r.value().src_info.size());
			for (auto& it : r.value().src_info) {
				ssis.push_back(it->interf);
				maybeAddTssMapping(rep, commitData, tssMappingsIncluded, it->interf.id());
			}
			rep.results.emplace_back(r.range(), ssis);
			if (r == commitData->keyInfo.ranges().begin()) {
				break;
			}
			count++;
			--r;
		}
	}
	req.reply.send(rep);
	++commitData->stats.keyServerLocationOut;
	return Void();
}

ACTOR static Future<Void> readRequestServer(CommitProxyInterface proxy,
                                            PromiseStream<Future<Void>> addActor,
                                            ProxyCommitData* commitData) {
	loop {
		GetKeyServerLocationsRequest req = waitNext(proxy.getKeyServersLocations.getFuture());
		// WARNING: this code is run at a high priority, so it needs to do as little work as possible
		if (req.limit != CLIENT_KNOBS->STORAGE_METRICS_SHARD_LIMIT && // Always do data distribution requests
		    commitData->stats.keyServerLocationIn.getValue() - commitData->stats.keyServerLocationOut.getValue() >
		        SERVER_KNOBS->KEY_LOCATION_MAX_QUEUE_SIZE) {
			++commitData->stats.keyServerLocationErrors;
			req.reply.sendError(proxy_memory_limit_exceeded());
			TraceEvent(SevWarnAlways, "ProxyLocationRequestThresholdExceeded").suppressFor(60);
		} else {
			++commitData->stats.keyServerLocationIn;
			addActor.send(doKeyServerLocationRequest(req, commitData));
		}
	}
}

ACTOR static Future<Void> rejoinServer(CommitProxyInterface proxy, ProxyCommitData* commitData) {
	// We can't respond to these requests until we have valid txnStateStore
	wait(commitData->validState.getFuture());

	TraceEvent("ProxyReadyForReads", proxy.id()).log();

	loop {
		GetStorageServerRejoinInfoRequest req = waitNext(proxy.getStorageServerRejoinInfo.getFuture());
		if (commitData->txnStateStore->readValue(serverListKeyFor(req.id)).get().present()) {
			GetStorageServerRejoinInfoReply rep;
			rep.version = commitData->version;
			rep.tag = decodeServerTagValue(commitData->txnStateStore->readValue(serverTagKeyFor(req.id)).get().get());
			RangeResult history = commitData->txnStateStore->readRange(serverTagHistoryRangeFor(req.id)).get();
			for (int i = history.size() - 1; i >= 0; i--) {
				rep.history.push_back(
				    std::make_pair(decodeServerTagHistoryKey(history[i].key), decodeServerTagValue(history[i].value)));
			}
			auto localityKey = commitData->txnStateStore->readValue(tagLocalityListKeyFor(req.dcId)).get();
			rep.newLocality = false;
			if (localityKey.present()) {
				int8_t locality = decodeTagLocalityListValue(localityKey.get());
				if (rep.tag.locality != tagLocalityUpgraded && locality != rep.tag.locality) {
					TraceEvent(SevWarnAlways, "SSRejoinedWithChangedLocality")
					    .detail("Tag", rep.tag.toString())
					    .detail("DcId", req.dcId)
					    .detail("NewLocality", locality);
				} else if (locality != rep.tag.locality) {
					uint16_t tagId = 0;
					std::vector<uint16_t> usedTags;
					auto tagKeys = commitData->txnStateStore->readRange(serverTagKeys).get();
					for (auto& kv : tagKeys) {
						Tag t = decodeServerTagValue(kv.value);
						if (t.locality == locality) {
							usedTags.push_back(t.id);
						}
					}
					auto historyKeys = commitData->txnStateStore->readRange(serverTagHistoryKeys).get();
					for (auto& kv : historyKeys) {
						Tag t = decodeServerTagValue(kv.value);
						if (t.locality == locality) {
							usedTags.push_back(t.id);
						}
					}
					std::sort(usedTags.begin(), usedTags.end());

					int usedIdx = 0;
					for (; usedTags.size() > 0 && tagId <= usedTags.end()[-1]; tagId++) {
						if (tagId < usedTags[usedIdx]) {
							break;
						} else {
							usedIdx++;
						}
					}
					rep.newTag = Tag(locality, tagId);
				}
			} else if (rep.tag.locality != tagLocalityUpgraded) {
				TraceEvent(SevWarnAlways, "SSRejoinedWithUnknownLocality")
				    .detail("Tag", rep.tag.toString())
				    .detail("DcId", req.dcId);
			} else {
				rep.newLocality = true;
				int8_t maxTagLocality = -1;
				auto localityKeys = commitData->txnStateStore->readRange(tagLocalityListKeys).get();
				for (auto& kv : localityKeys) {
					maxTagLocality = std::max(maxTagLocality, decodeTagLocalityListValue(kv.value));
				}
				rep.newTag = Tag(maxTagLocality + 1, 0);
			}
			req.reply.send(rep);
		} else {
			req.reply.sendError(worker_removed());
		}
	}
}

ACTOR Future<Void> ddMetricsRequestServer(CommitProxyInterface proxy, Reference<AsyncVar<ServerDBInfo> const> db) {
	loop {
		choose {
			when(state GetDDMetricsRequest req = waitNext(proxy.getDDMetrics.getFuture())) {
				if (!db->get().distributor.present()) {
					req.reply.sendError(dd_not_found());
					continue;
				}
				ErrorOr<GetDataDistributorMetricsReply> reply =
				    wait(errorOr(db->get().distributor.get().dataDistributorMetrics.getReply(
				        GetDataDistributorMetricsRequest(req.keys, req.shardLimit))));
				if (reply.isError()) {
					req.reply.sendError(reply.getError());
				} else {
					GetDDMetricsReply newReply;
					newReply.storageMetricsList = reply.get().storageMetricsList;
					req.reply.send(newReply);
				}
			}
		}
	}
}

ACTOR Future<Void> monitorRemoteCommitted(ProxyCommitData* self) {
	loop {
		wait(delay(0)); // allow this actor to be cancelled if we are removed after db changes.
		state Optional<std::vector<OptionalInterface<TLogInterface>>> remoteLogs;
		if (self->db->get().recoveryState >= RecoveryState::ALL_LOGS_RECRUITED) {
			for (auto& logSet : self->db->get().logSystemConfig.tLogs) {
				if (!logSet.isLocal) {
					remoteLogs = logSet.tLogs;
					for (auto& tLog : logSet.tLogs) {
						if (!tLog.present()) {
							remoteLogs = Optional<std::vector<OptionalInterface<TLogInterface>>>();
							break;
						}
					}
					break;
				}
			}
		}

		if (!remoteLogs.present()) {
			wait(self->db->onChange());
			continue;
		}
		self->popRemoteTxs = true;

		state Future<Void> onChange = self->db->onChange();
		loop {
			state std::vector<Future<TLogQueuingMetricsReply>> replies;
			for (auto& it : remoteLogs.get()) {
				replies.push_back(
				    brokenPromiseToNever(it.interf().getQueuingMetrics.getReply(TLogQueuingMetricsRequest())));
			}
			wait(waitForAll(replies) || onChange);

			if (onChange.isReady()) {
				break;
			}

			// FIXME: use the configuration to calculate a more precise minimum recovery version.
			Version minVersion = std::numeric_limits<Version>::max();
			for (auto& it : replies) {
				minVersion = std::min(minVersion, it.get().v);
			}

			while (self->txsPopVersions.size() && self->txsPopVersions.front().first <= minVersion) {
				self->lastTxsPop = self->txsPopVersions.front().second;
				self->logSystem->popTxs(self->txsPopVersions.front().second, tagLocalityRemoteLog);
				self->txsPopVersions.pop_front();
			}

			wait(delay(SERVER_KNOBS->UPDATE_REMOTE_LOG_VERSION_INTERVAL) || onChange);
			if (onChange.isReady()) {
				break;
			}
		}
	}
}

ACTOR Future<Void> proxySnapCreate(ProxySnapRequest snapReq, ProxyCommitData* commitData) {
	TraceEvent("SnapCommitProxy_SnapReqEnter")
	    .detail("SnapPayload", snapReq.snapPayload)
	    .detail("SnapUID", snapReq.snapUID);
	try {
		// whitelist check
		ExecCmdValueString execArg(snapReq.snapPayload);
		StringRef binPath = execArg.getBinaryPath();
		if (!isWhitelisted(commitData->whitelistedBinPathVec, binPath)) {
			TraceEvent("SnapCommitProxy_WhiteListCheckFailed")
			    .detail("SnapPayload", snapReq.snapPayload)
			    .detail("SnapUID", snapReq.snapUID);
			throw snap_path_not_whitelisted();
		}
		// db fully recovered check
		if (commitData->db->get().recoveryState != RecoveryState::FULLY_RECOVERED) {
			// Cluster is not fully recovered and needs TLogs
			// from previous generation for full recovery.
			// Currently, snapshot of old tlog generation is not
			// supported and hence failing the snapshot request until
			// cluster is fully_recovered.
			TraceEvent("SnapCommitProxy_ClusterNotFullyRecovered")
			    .detail("SnapPayload", snapReq.snapPayload)
			    .detail("SnapUID", snapReq.snapUID);
			throw snap_not_fully_recovered_unsupported();
		}

		auto result =
		    commitData->txnStateStore->readValue(LiteralStringRef("log_anti_quorum").withPrefix(configKeysPrefix))
		        .get();
		int logAntiQuorum = 0;
		if (result.present()) {
			logAntiQuorum = atoi(result.get().toString().c_str());
		}
		// FIXME: logAntiQuorum not supported, remove it later,
		// In version2, we probably don't need this limtiation, but this needs to be tested.
		if (logAntiQuorum > 0) {
			TraceEvent("SnapCommitProxy_LogAnitQuorumNotSupported")
			    .detail("SnapPayload", snapReq.snapPayload)
			    .detail("SnapUID", snapReq.snapUID);
			throw snap_log_anti_quorum_unsupported();
		}

		// send a snap request to DD
		if (!commitData->db->get().distributor.present()) {
			TraceEvent(SevWarnAlways, "DataDistributorNotPresent").detail("Operation", "SnapRequest");
			throw dd_not_found();
		}
		state Future<ErrorOr<Void>> ddSnapReq = commitData->db->get().distributor.get().distributorSnapReq.tryGetReply(
		    DistributorSnapRequest(snapReq.snapPayload, snapReq.snapUID));
		try {
			wait(throwErrorOr(ddSnapReq));
		} catch (Error& e) {
			TraceEvent("SnapCommitProxy_DDSnapResponseError")
			    .detail("SnapPayload", snapReq.snapPayload)
			    .detail("SnapUID", snapReq.snapUID)
			    .error(e, true /*includeCancelled*/);
			throw e;
		}
		snapReq.reply.send(Void());
	} catch (Error& e) {
		TraceEvent("SnapCommitProxy_SnapReqError")
		    .detail("SnapPayload", snapReq.snapPayload)
		    .detail("SnapUID", snapReq.snapUID)
		    .error(e, true /*includeCancelled*/);
		if (e.code() != error_code_operation_cancelled) {
			snapReq.reply.sendError(e);
		} else {
			throw e;
		}
	}
	TraceEvent("SnapCommitProxy_SnapReqExit")
	    .detail("SnapPayload", snapReq.snapPayload)
	    .detail("SnapUID", snapReq.snapUID);
	return Void();
}

ACTOR Future<Void> proxyCheckSafeExclusion(Reference<AsyncVar<ServerDBInfo> const> db,
                                           ExclusionSafetyCheckRequest req) {
	TraceEvent("SafetyCheckCommitProxyBegin").log();
	state ExclusionSafetyCheckReply reply(false);
	if (!db->get().distributor.present()) {
		TraceEvent(SevWarnAlways, "DataDistributorNotPresent").detail("Operation", "ExclusionSafetyCheck");
		req.reply.send(reply);
		return Void();
	}
	try {
		state Future<ErrorOr<DistributorExclusionSafetyCheckReply>> safeFuture =
		    db->get().distributor.get().distributorExclCheckReq.tryGetReply(
		        DistributorExclusionSafetyCheckRequest(req.exclusions));
		DistributorExclusionSafetyCheckReply _reply = wait(throwErrorOr(safeFuture));
		reply.safe = _reply.safe;
	} catch (Error& e) {
		TraceEvent("SafetyCheckCommitProxyResponseError").error(e);
		if (e.code() != error_code_operation_cancelled) {
			req.reply.sendError(e);
			return Void();
		} else {
			throw e;
		}
	}
	TraceEvent("SafetyCheckCommitProxyFinish").log();
	req.reply.send(reply);
	return Void();
}

ACTOR Future<Void> reportTxnTagCommitCost(UID myID,
                                          Reference<AsyncVar<ServerDBInfo> const> db,
                                          UIDTransactionTagMap<TransactionCommitCostEstimation>* ssTrTagCommitCost) {
	state Future<Void> nextRequestTimer = Never();
	state Future<Void> nextReply = Never();
	if (db->get().ratekeeper.present())
		nextRequestTimer = Void();
	loop choose {
		when(wait(db->onChange())) {
			if (db->get().ratekeeper.present()) {
				TraceEvent("ProxyRatekeeperChanged", myID).detail("RKID", db->get().ratekeeper.get().id());
				nextRequestTimer = Void();
			} else {
				TraceEvent("ProxyRatekeeperDied", myID).log();
				nextRequestTimer = Never();
			}
		}
		when(wait(nextRequestTimer)) {
			nextRequestTimer = Never();
			if (db->get().ratekeeper.present()) {
				nextReply = brokenPromiseToNever(db->get().ratekeeper.get().reportCommitCostEstimation.getReply(
				    ReportCommitCostEstimationRequest(*ssTrTagCommitCost)));
			} else {
				nextReply = Never();
			}
		}
		when(wait(nextReply)) {
			nextReply = Never();
			ssTrTagCommitCost->clear();
			nextRequestTimer = delay(SERVER_KNOBS->REPORT_TRANSACTION_COST_ESTIMATION_DELAY);
		}
	}
}

namespace {

struct TransactionStateResolveContext {
	// Maximum sequence for txnStateRequest, this is defined when the request last flag is set.
	Sequence maxSequence = std::numeric_limits<Sequence>::max();

	// Flags marks received transaction state requests, we only process the transaction request when *all* requests are
	// received.
	std::unordered_set<Sequence> receivedSequences;

	ProxyCommitData* pCommitData = nullptr;

	// Pointer to transaction state store, shortcut for commitData.txnStateStore
	IKeyValueStore* pTxnStateStore = nullptr;

	// Actor streams
	PromiseStream<Future<Void>>* pActors = nullptr;

	// Flag reports if the transaction state request is complete. This request should only happen during recover, i.e.
	// once per commit proxy.
	bool processed = false;

	TransactionStateResolveContext() = default;

	TransactionStateResolveContext(ProxyCommitData* pCommitData_, PromiseStream<Future<Void>>* pActors_)
	  : pCommitData(pCommitData_), pTxnStateStore(pCommitData_->txnStateStore), pActors(pActors_) {
		ASSERT(pTxnStateStore != nullptr);
	}
};

ACTOR Future<Void> processCompleteTransactionStateRequest(TransactionStateResolveContext* pContext) {
	state KeyRange txnKeys = allKeys;
	state std::map<Tag, UID> tag_uid;

	RangeResult UIDtoTagMap = pContext->pTxnStateStore->readRange(serverTagKeys).get();
	for (const KeyValueRef& kv : UIDtoTagMap) {
		tag_uid[decodeServerTagValue(kv.value)] = decodeServerTagKey(kv.key);
	}

	loop {
		wait(yield());

		RangeResult data =
		    pContext->pTxnStateStore
		        ->readRange(txnKeys, SERVER_KNOBS->BUGGIFIED_ROW_LIMIT, SERVER_KNOBS->APPLY_MUTATION_BYTES)
		        .get();
		if (!data.size())
			break;

		((KeyRangeRef&)txnKeys) = KeyRangeRef(keyAfter(data.back().key, txnKeys.arena()), txnKeys.end);

		MutationsVec mutations;
		std::vector<std::pair<MapPair<Key, ServerCacheInfo>, int>> keyInfoData;
		// NOTE: An ACTOR will be compiled into several classes, the this pointer is from one of them.
		auto updateTagInfo = [this](const std::vector<UID>& uids,
		                            ServerCacheInfo& info,
		                            const std::vector<ptxn::StorageTeamID>& srcDstTeams,
		                            std::vector<Reference<StorageInfo>>& storageInfoItems) {
			for (const auto& id : uids) {
				auto storageInfo = getStorageInfo(id, &pContext->pCommitData->storageCache, pContext->pTxnStateStore);
				ASSERT(storageInfo->tag != invalidTag);
				info.tags.push_back(storageInfo->tag);
				storageInfoItems.push_back(storageInfo);

				if (SERVER_KNOBS->TLOG_NEW_INTERFACE) {
					// Add storage teams of storage servers
					ASSERT(pContext->pCommitData->ssToStorageTeam.count(id));
					if (pContext->pCommitData->ssToStorageTeam[id] == srcDstTeams[0]) {
						info.storageTeams.insert(srcDstTeams[0]);
					} else if (pContext->pCommitData->ssToStorageTeam[id] == srcDstTeams[1]) {
						info.storageTeams.insert(srcDstTeams[1]);
					} else {
						ASSERT(false);
					}
				}
			}
		};
		for (auto& kv : data) {
			if (kv.key.startsWith(storageServerToTeamIdKeyPrefix)) {
				UID k = decodeStorageServerToTeamIdKey(kv.key);
				std::set<ptxn::StorageTeamID> storageTeamIDs = decodeStorageServerToTeamIdValue(kv.value);
				// For demo purpose, each storage server can only belong to single storage team.
				ASSERT(storageTeamIDs.size() == 1);
				// The first team of a storage server is its own team.
				pContext->pCommitData->ssToStorageTeam.emplace(k, *storageTeamIDs.begin());
				continue;
			} else if (!kv.key.startsWith(keyServersPrefix)) {
				mutations.emplace_back(mutations.arena(), MutationRef::SetValue, kv.key, kv.value);
				continue;
			}

			KeyRef k = kv.key.removePrefix(keyServersPrefix);
			if (k == allKeys.end) {
				continue;
			}
			std::vector<UID> src, dest;
			ServerCacheInfo info;
			std::vector<ptxn::StorageTeamID> srcDstTeams = decodeKeyServersValue(tag_uid, kv.value, src, dest);

			updateTagInfo(src, info, srcDstTeams, info.src_info);
			updateTagInfo(dest, info, srcDstTeams, info.dest_info);
			uniquify(info.tags);
			if (SERVER_KNOBS->TLOG_NEW_INTERFACE) {
				// A shard can only correspond to single storage team in the primary DC for now
				ASSERT(info.storageTeams.size() == 1);
			}
			keyInfoData.emplace_back(MapPair<Key, ServerCacheInfo>(k, info), 1);
		}

		// insert keyTag data separately from metadata mutations so that we can do one bulk insert which
		// avoids a lot of map lookups.
		pContext->pCommitData->keyInfo.rawInsert(keyInfoData);

		Arena arena;
		bool confChanges;
		applyMetadataMutations(SpanID(),
		                       *pContext->pCommitData,
		                       arena,
		                       Reference<ILogSystem>(),
		                       mutations,
		                       /* pToCommit= */ nullptr,
		                       confChanges,
		                       /* popVersion= */ 0,
		                       /* initialCommit= */ true);
	} // loop

	auto lockedKey = pContext->pTxnStateStore->readValue(databaseLockedKey).get();
	pContext->pCommitData->locked = lockedKey.present() && lockedKey.get().size();
	pContext->pCommitData->metadataVersion = pContext->pTxnStateStore->readValue(metadataVersionKey).get();

	pContext->pTxnStateStore->enableSnapshot();

	if (SERVER_KNOBS->TLOG_NEW_INTERFACE) {
		ASSERT(!pContext->pCommitData->tLogGroupCollection->groups().empty());
	}

	return Void();
}

ACTOR Future<Void> processTransactionStateRequestPart(TransactionStateResolveContext* pContext,
                                                      TxnStateRequest request) {
	ASSERT(pContext->pCommitData != nullptr);
	ASSERT(pContext->pActors != nullptr);

	if (pContext->receivedSequences.count(request.sequence)) {
		// This part is already received. Still we will re-broadcast it to other CommitProxies
		pContext->pActors->send(broadcastTxnRequest(request, SERVER_KNOBS->TXN_STATE_SEND_AMOUNT, true));
		wait(yield());
		return Void();
	}

	if (request.last) {
		// This is the last piece of subsequence, yet other pieces might still on the way.
		pContext->maxSequence = request.sequence + 1;
	}
	pContext->receivedSequences.insert(request.sequence);

	// Although we may receive the CommitTransactionRequest for the recovery transaction before all of the
	// TxnStateRequest, we will not get a resolution result from any resolver until the master has submitted its initial
	// (sequence 0) resolution request, which it doesn't do until we have acknowledged all TxnStateRequests
	ASSERT(!pContext->pCommitData->validState.isSet());

	for (auto& kv : request.data) {
		pContext->pTxnStateStore->set(kv, &request.arena);
	}
	pContext->pTxnStateStore->commit(true);

	if (pContext->receivedSequences.size() == pContext->maxSequence) {
		// Received all components of the txnStateRequest
		ASSERT(!pContext->processed);
		wait(processCompleteTransactionStateRequest(pContext));
		pContext->processed = true;
	}

	pContext->pActors->send(broadcastTxnRequest(request, SERVER_KNOBS->TXN_STATE_SEND_AMOUNT, true));
	wait(yield());
	return Void();
}

} // anonymous namespace

ACTOR Future<Void> commitProxyServerCore(CommitProxyInterface proxy,
                                         MasterInterface master,
                                         Reference<AsyncVar<ServerDBInfo> const> db,
                                         LogEpoch epoch,
                                         Version recoveryTransactionVersion,
                                         bool firstProxy,
                                         std::string whitelistBinPaths) {
	state ProxyCommitData commitData(
	    proxy.id(), master, proxy.getConsistentReadVersion, recoveryTransactionVersion, proxy.commit, db, firstProxy);

	state Future<Sequence> sequenceFuture = (Sequence)0;
	state PromiseStream<std::pair<std::vector<CommitTransactionRequest>, int>> batchedCommits;
	state Future<Void> commitBatcherActor;
	state Future<Void> lastCommitComplete = Void();

	state PromiseStream<Future<Void>> addActor;
	state Future<Void> onError =
	    transformError(actorCollection(addActor.getFuture()), broken_promise(), master_tlog_failed());
	state double lastCommit = 0;

	state GetHealthMetricsReply healthMetricsReply;
	state GetHealthMetricsReply detailedHealthMetricsReply;

	addActor.send(waitFailureServer(proxy.waitFailure.getFuture()));
	addActor.send(traceRole(Role::COMMIT_PROXY, proxy.id()));

	//TraceEvent("CommitProxyInit1", proxy.id());

	// Wait until we can load the "real" logsystem, since we don't support switching them currently
	while (!(commitData.db->get().master.id() == master.id() &&
	         commitData.db->get().recoveryState >= RecoveryState::RECOVERY_TRANSACTION)) {
		//TraceEvent("ProxyInit2", proxy.id()).detail("LSEpoch", db->get().logSystemConfig.epoch).detail("Need", epoch);
		wait(commitData.db->onChange());
	}
	state Future<Void> dbInfoChange = commitData.db->onChange();
	//TraceEvent("ProxyInit3", proxy.id());

	// Add TLog groups to collection
	// TODO: also add list of workers for groups
	const auto& logset = commitData.db->get().logSystemConfig.tLogs[0];
	for (const auto& gid : logset.tLogGroupIDs) {
		TLogGroupRef group = makeReference<TLogGroup>(gid);
		commitData.tLogGroupCollection->addTLogGroup(commitData.dbgid, group);
	}

	commitData.resolvers = commitData.db->get().resolvers;
	ASSERT(commitData.resolvers.size() != 0);

	// Initialize keyResolvers map
	auto rs = commitData.keyResolvers.modify(SERVER_KNOBS->PROXY_USE_RESOLVER_PRIVATE_MUTATIONS ? normalKeys : allKeys);
	for (int i = 0; i < commitData.resolvers.size(); ++i) {
		commitData.stats.resolverDist.push_back(
		    Histogram::getHistogram(LiteralStringRef("CommitProxy"),
		                            "ToResolver_" + commitData.resolvers[i].id().toString(),
		                            Histogram::Unit::microseconds));
	}
	for (auto r = rs.begin(); r != rs.end(); ++r)
		r->value().emplace_back(0, 0);
	commitData.systemKeyVersions.push_back(0);

	commitData.logSystem = ILogSystem::fromServerDBInfo(proxy.id(), commitData.db->get(), false, addActor);
	commitData.logAdapter =
	    new LogSystemDiskQueueAdapter(commitData.logSystem, Reference<AsyncVar<PeekTxsInfo>>(), 1, false);
	commitData.txnStateStore = keyValueStoreLogSystem(commitData.logAdapter, proxy.id(), 2e9, true, true, true);
	createWhitelistBinPathVec(whitelistBinPaths, commitData.whitelistedBinPathVec);

	commitData.updateLatencyBandConfig(commitData.db->get().latencyBandConfig);

	// ((SERVER_MEM_LIMIT * COMMIT_BATCHES_MEM_FRACTION_OF_TOTAL) / COMMIT_BATCHES_MEM_TO_TOTAL_MEM_SCALE_FACTOR) is
	// only a approximate formula for limiting the memory used. COMMIT_BATCHES_MEM_TO_TOTAL_MEM_SCALE_FACTOR is an
	// estimate based on experiments and not an accurate one.
	state int64_t commitBatchesMemoryLimit = std::min(
	    SERVER_KNOBS->COMMIT_BATCHES_MEM_BYTES_HARD_LIMIT,
	    static_cast<int64_t>((SERVER_KNOBS->SERVER_MEM_LIMIT * SERVER_KNOBS->COMMIT_BATCHES_MEM_FRACTION_OF_TOTAL) /
	                         SERVER_KNOBS->COMMIT_BATCHES_MEM_TO_TOTAL_MEM_SCALE_FACTOR));
	TraceEvent(SevInfo, "CommitBatchesMemoryLimit").detail("BytesLimit", commitBatchesMemoryLimit);

	addActor.send(monitorRemoteCommitted(&commitData));
	addActor.send(readRequestServer(proxy, addActor, &commitData));
	addActor.send(rejoinServer(proxy, &commitData));
	addActor.send(ddMetricsRequestServer(proxy, db));
	addActor.send(reportTxnTagCommitCost(proxy.id(), db, &commitData.ssTrTagCommitCost));

	// wait for txnStateStore recovery
	wait(success(commitData.txnStateStore->readValue(StringRef())));

	int commitBatchByteLimit =
	    (int)std::min<double>(SERVER_KNOBS->COMMIT_TRANSACTION_BATCH_BYTES_MAX,
	                          std::max<double>(SERVER_KNOBS->COMMIT_TRANSACTION_BATCH_BYTES_MIN,
	                                           SERVER_KNOBS->COMMIT_TRANSACTION_BATCH_BYTES_SCALE_BASE *
	                                               pow(commitData.db->get().client.commitProxies.size(),
	                                                   SERVER_KNOBS->COMMIT_TRANSACTION_BATCH_BYTES_SCALE_POWER)));

	commitBatcherActor = commitBatcher(
	    &commitData, batchedCommits, proxy.commit.getFuture(), commitBatchByteLimit, commitBatchesMemoryLimit);

	// This has to be declared after the commitData.txnStateStore get initialized
	state TransactionStateResolveContext transactionStateResolveContext(&commitData, &addActor);

	loop choose {
		when(wait(dbInfoChange)) {
			dbInfoChange = commitData.db->onChange();
			if (commitData.db->get().master.id() == master.id() &&
			    commitData.db->get().recoveryState >= RecoveryState::RECOVERY_TRANSACTION) {
				commitData.logSystem = ILogSystem::fromServerDBInfo(proxy.id(), commitData.db->get(), false, addActor);
				for (auto it : commitData.tag_popped) {
					commitData.logSystem->pop(it.second, it.first);
				}
				commitData.logSystem->popTxs(commitData.lastTxsPop, tagLocalityRemoteLog);
			}

			commitData.updateLatencyBandConfig(commitData.db->get().latencyBandConfig);
		}
		when(wait(onError)) {}
		when(std::pair<std::vector<CommitTransactionRequest>, int> batchedRequests =
		         waitNext(batchedCommits.getFuture())) {
			// WARNING: this code is run at a high priority, so it needs to do as little work as possible
			const std::vector<CommitTransactionRequest>& trs = batchedRequests.first;
			int batchBytes = batchedRequests.second;
			//TraceEvent("CommitProxyCTR", proxy.id()).detail("CommitTransactions", trs.size()).detail("TransactionRate", transactionRate).detail("TransactionQueue", transactionQueue.size()).detail("ReleasedTransactionCount", transactionCount);
			if (trs.size() || (commitData.db->get().recoveryState >= RecoveryState::ACCEPTING_COMMITS &&
			                   now() - lastCommit >= SERVER_KNOBS->MAX_COMMIT_BATCH_INTERVAL)) {
				lastCommit = now();

				if (trs.size() || lastCommitComplete.isReady()) {
					lastCommitComplete = transformError(
					    timeoutError(
					        commitBatch(&commitData,
					                    const_cast<std::vector<CommitTransactionRequest>*>(&batchedRequests.first),
					                    batchBytes),
					        SERVER_KNOBS->COMMIT_PROXY_LIVENESS_TIMEOUT),
					    timed_out(),
					    failed_to_progress());
					addActor.send(lastCommitComplete);
				}
			}
		}
		when(ProxySnapRequest snapReq = waitNext(proxy.proxySnapReq.getFuture())) {
			TraceEvent(SevDebug, "SnapMasterEnqueue").log();
			addActor.send(proxySnapCreate(snapReq, &commitData));
		}
		when(ExclusionSafetyCheckRequest exclCheckReq = waitNext(proxy.exclusionSafetyCheckReq.getFuture())) {
			addActor.send(proxyCheckSafeExclusion(db, exclCheckReq));
		}
		when(TxnStateRequest request = waitNext(proxy.txnState.getFuture())) {
			addActor.send(processTransactionStateRequestPart(&transactionStateResolveContext, request));
		}
	}
}

ACTOR Future<Void> checkRemoved(Reference<AsyncVar<ServerDBInfo> const> db,
                                uint64_t recoveryCount,
                                CommitProxyInterface myInterface) {
	loop {
		if (db->get().recoveryCount >= recoveryCount &&
		    !std::count(db->get().client.commitProxies.begin(), db->get().client.commitProxies.end(), myInterface)) {
			throw worker_removed();
		}
		wait(db->onChange());
	}
}

ACTOR Future<Void> commitProxyServer(CommitProxyInterface proxy,
                                     InitializeCommitProxyRequest req,
                                     Reference<AsyncVar<ServerDBInfo> const> db,
                                     std::string whitelistBinPaths) {
	try {
		state Future<Void> core = commitProxyServerCore(proxy,
		                                                req.master,
		                                                db,
		                                                req.recoveryCount,
		                                                req.recoveryTransactionVersion,
		                                                req.firstProxy,
		                                                whitelistBinPaths);
		wait(core || checkRemoved(db, req.recoveryCount, proxy));
	} catch (Error& e) {
		TraceEvent("CommitProxyTerminated", proxy.id()).error(e, true);

		if (e.code() != error_code_worker_removed && e.code() != error_code_tlog_stopped &&
		    e.code() != error_code_master_tlog_failed && e.code() != error_code_coordinators_changed &&
		    e.code() != error_code_coordinated_state_conflict && e.code() != error_code_new_coordinators_timed_out &&
		    e.code() != error_code_failed_to_progress) {
			throw;
		}
		TEST(e.code() == error_code_failed_to_progress); // Commit proxy failed to progress
	}
	return Void();
}<|MERGE_RESOLUTION|>--- conflicted
+++ resolved
@@ -92,7 +92,6 @@
 }
 
 struct ResolutionRequestBuilder {
-<<<<<<< HEAD
 	const ProxyCommitData* self;
 
 	// One request per resolver.
@@ -106,16 +105,6 @@
 	// [CommitTransactionRef_Index][Resolver_Index][Read_Conflict_Range_Index_on_Resolver]
 	// -> read_conflict_range's original index in the commitTransactionRef
 	std::vector<std::vector<std::vector<int>>> txReadConflictRangeIndexMap;
-=======
-	ProxyCommitData* self;
-	std::vector<ResolveTransactionBatchRequest> requests;
-	std::vector<std::vector<int>> transactionResolverMap;
-	std::vector<CommitTransactionRef*> outTr;
-	std::vector<std::vector<std::vector<int>>>
-	    txReadConflictRangeIndexMap; // Used to report conflicting keys, the format is
-	                                 // [CommitTransactionRef_Index][Resolver_Index][Read_Conflict_Range_Index_on_Resolver]
-	                                 // -> read_conflict_range's original index in the commitTransactionRef
->>>>>>> e68b131e
 
 	ResolutionRequestBuilder(ProxyCommitData* self,
 	                         Version version,
