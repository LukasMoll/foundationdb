/*
 * ClusterRecovery.actor.cpp
 *
 * This source file is part of the FoundationDB open source project
 *
 * Copyright 2013-2022 Apple Inc. and the FoundationDB project authors
 *
 * Licensed under the Apache License, Version 2.0 (the "License");
 * you may not use this file except in compliance with the License.
 * You may obtain a copy of the License at
 *
 *     http://www.apache.org/licenses/LICENSE-2.0
 *
 * Unless required by applicable law or agreed to in writing, software
 * distributed under the License is distributed on an "AS IS" BASIS,
 * WITHOUT WARRANTIES OR CONDITIONS OF ANY KIND, either express or implied.
 * See the License for the specific language governing permissions and
 * limitations under the License.
 */

#include "fdbrpc/sim_validation.h"
#include "fdbserver/ApplyMetadataMutation.h"
#include "fdbserver/BackupProgress.actor.h"
#include "fdbserver/ClusterRecovery.actor.h"
#include "fdbserver/MasterInterface.h"
#include "fdbserver/WaitFailure.h"

#include "flow/actorcompiler.h" // This must be the last #include.

static std::set<int> const& normalClusterRecoveryErrors() {
	static std::set<int> s;
	if (s.empty()) {
		s.insert(error_code_operation_failed);
		s.insert(error_code_tlog_stopped);
		s.insert(error_code_tlog_failed);
		s.insert(error_code_commit_proxy_failed);
		s.insert(error_code_grv_proxy_failed);
		s.insert(error_code_resolver_failed);
		s.insert(error_code_backup_worker_failed);
		s.insert(error_code_recruitment_failed);
		s.insert(error_code_no_more_servers);
		s.insert(error_code_cluster_recovery_failed);
		s.insert(error_code_coordinated_state_conflict);
		s.insert(error_code_master_max_versions_in_flight);
		s.insert(error_code_worker_removed);
		s.insert(error_code_new_coordinators_timed_out);
		s.insert(error_code_broken_promise);
	}
	return s;
}

ACTOR Future<Void> recoveryTerminateOnConflict(UID dbgid,
                                               Promise<Void> fullyRecovered,
                                               Future<Void> onConflict,
                                               Future<Void> switchedState) {
	choose {
		when(wait(onConflict)) {
			if (!fullyRecovered.isSet()) {
				TraceEvent("RecoveryTerminated", dbgid).detail("Reason", "Conflict");
				TEST(true); // Coordinated state conflict, recovery terminating
				throw worker_removed();
			}
			return Void();
		}
		when(wait(switchedState)) { return Void(); }
	}
}

ACTOR Future<Void> recruitNewMaster(ClusterControllerData* cluster,
                                    ClusterControllerData::DBInfo* db,
                                    MasterInterface* newMaster) {
	state Future<ErrorOr<MasterInterface>> fNewMaster;
	state WorkerFitnessInfo masterWorker;

	loop {
		// We must recruit the master in the same data center as the cluster controller.
		// This should always be possible, because we can recruit the master on the same process as the cluster
		// controller.
		std::map<Optional<Standalone<StringRef>>, int> id_used;
		id_used[cluster->clusterControllerProcessId]++;
		masterWorker = cluster->getWorkerForRoleInDatacenter(
		    cluster->clusterControllerDcId, ProcessClass::Master, ProcessClass::NeverAssign, db->config, id_used);
		if ((masterWorker.worker.processClass.machineClassFitness(ProcessClass::Master) >
		         SERVER_KNOBS->EXPECTED_MASTER_FITNESS ||
		     masterWorker.worker.interf.locality.processId() == cluster->clusterControllerProcessId) &&
		    !cluster->goodRecruitmentTime.isReady()) {
			TraceEvent("RecruitNewMaster", cluster->id)
			    .detail("Fitness", masterWorker.worker.processClass.machineClassFitness(ProcessClass::Master));
			wait(delay(SERVER_KNOBS->ATTEMPT_RECRUITMENT_DELAY));
			continue;
		}
		RecruitMasterRequest rmq;
		rmq.lifetime = db->serverInfo->get().masterLifetime;
		rmq.forceRecovery = db->forceRecovery;

		cluster->masterProcessId = masterWorker.worker.interf.locality.processId();
		cluster->db.unfinishedRecoveries++;
		fNewMaster = masterWorker.worker.interf.master.tryGetReply(rmq);
		wait(ready(fNewMaster) || db->forceMasterFailure.onTrigger());
		if (fNewMaster.isReady() && fNewMaster.get().present()) {
			TraceEvent("RecruitNewMaster", cluster->id).detail("Recruited", fNewMaster.get().get().id());

			// for status tool
			TraceEvent("RecruitedMasterWorker", cluster->id)
			    .detail("Address", fNewMaster.get().get().address())
			    .trackLatest(cluster->recruitedMasterWorkerEventHolder->trackingKey);

			*newMaster = fNewMaster.get().get();

			return Void();
		} else {
			TEST(true); // clusterWatchDatabase() !newMaster.present()
			wait(delay(SERVER_KNOBS->MASTER_SPIN_DELAY));
		}
	}
}

ACTOR Future<Void> clusterRecruitFromConfiguration(ClusterControllerData* self, Reference<RecruitWorkersInfo> req) {
	// At the moment this doesn't really need to be an actor (it always completes immediately)
	TEST(true); // ClusterController RecruitTLogsRequest
	loop {
		try {
			req->rep = self->findWorkersForConfiguration(req->req);
			return Void();
		} catch (Error& e) {
			if (e.code() == error_code_no_more_servers && self->goodRecruitmentTime.isReady()) {
				self->outstandingRecruitmentRequests.push_back(req);
				TraceEvent(SevWarn, "RecruitFromConfigurationNotAvailable", self->id).error(e);
				wait(req->waitForCompletion.onTrigger());
				return Void();
			} else if (e.code() == error_code_operation_failed || e.code() == error_code_no_more_servers) {
				// recruitment not good enough, try again
				TraceEvent("RecruitFromConfigurationRetry", self->id)
				    .error(e)
				    .detail("GoodRecruitmentTimeReady", self->goodRecruitmentTime.isReady());
				while (!self->goodRecruitmentTime.isReady()) {
					wait(lowPriorityDelay(SERVER_KNOBS->ATTEMPT_RECRUITMENT_DELAY));
				}
			} else {
				TraceEvent(SevError, "RecruitFromConfigurationError", self->id).error(e);
				throw;
			}
		}
		wait(lowPriorityDelay(SERVER_KNOBS->ATTEMPT_RECRUITMENT_DELAY));
	}
}

ACTOR Future<RecruitRemoteFromConfigurationReply> clusterRecruitRemoteFromConfiguration(
    ClusterControllerData* self,
    Reference<RecruitRemoteWorkersInfo> req) {
	// At the moment this doesn't really need to be an actor (it always completes immediately)
	TEST(true); // ClusterController RecruitTLogsRequest Remote
	loop {
		try {
			auto rep = self->findRemoteWorkersForConfiguration(req->req);
			return rep;
		} catch (Error& e) {
			if (e.code() == error_code_no_more_servers && self->goodRemoteRecruitmentTime.isReady()) {
				self->outstandingRemoteRecruitmentRequests.push_back(req);
				TraceEvent(SevWarn, "RecruitRemoteFromConfigurationNotAvailable", self->id).error(e);
				wait(req->waitForCompletion.onTrigger());
				return req->rep;
			} else if (e.code() == error_code_operation_failed || e.code() == error_code_no_more_servers) {
				// recruitment not good enough, try again
				TraceEvent("RecruitRemoteFromConfigurationRetry", self->id)
				    .error(e)
				    .detail("GoodRecruitmentTimeReady", self->goodRemoteRecruitmentTime.isReady());
				while (!self->goodRemoteRecruitmentTime.isReady()) {
					wait(lowPriorityDelay(SERVER_KNOBS->ATTEMPT_RECRUITMENT_DELAY));
				}
			} else {
				TraceEvent(SevError, "RecruitRemoteFromConfigurationError", self->id).error(e);
				throw;
			}
		}
		wait(lowPriorityDelay(SERVER_KNOBS->ATTEMPT_RECRUITMENT_DELAY));
	}
}

ACTOR Future<Void> newCommitProxies(Reference<ClusterRecoveryData> self, RecruitFromConfigurationReply recr) {
	std::vector<Future<CommitProxyInterface>> initializationReplies;
	for (int i = 0; i < recr.commitProxies.size(); i++) {
		InitializeCommitProxyRequest req;
		req.master = self->masterInterface;
		req.masterLifetime = self->masterLifetime;
		req.recoveryCount = self->cstate.myDBState.recoveryCount + 1;
		req.recoveryTransactionVersion = self->recoveryTransactionVersion;
		req.firstProxy = i == 0;
		TraceEvent("CommitProxyReplies", self->dbgid)
		    .detail("WorkerID", recr.commitProxies[i].id())
		    .detail("ReocoveryTxnVersion", self->recoveryTransactionVersion)
		    .detail("FirstProxy", req.firstProxy ? "True" : "False");
		initializationReplies.push_back(
		    transformErrors(throwErrorOr(recr.commitProxies[i].commitProxy.getReplyUnlessFailedFor(
		                        req, SERVER_KNOBS->TLOG_TIMEOUT, SERVER_KNOBS->MASTER_FAILURE_SLOPE_DURING_RECOVERY)),
		                    commit_proxy_failed()));
	}

	std::vector<CommitProxyInterface> newRecruits = wait(getAll(initializationReplies));
	// It is required for the correctness of COMMIT_ON_FIRST_PROXY that self->commitProxies[0] is the firstCommitProxy.
	self->commitProxies = newRecruits;

	return Void();
}

ACTOR Future<Void> newGrvProxies(Reference<ClusterRecoveryData> self, RecruitFromConfigurationReply recr) {
	std::vector<Future<GrvProxyInterface>> initializationReplies;
	for (int i = 0; i < recr.grvProxies.size(); i++) {
		InitializeGrvProxyRequest req;
		req.master = self->masterInterface;
		req.masterLifetime = self->masterLifetime;
		req.recoveryCount = self->cstate.myDBState.recoveryCount + 1;
		TraceEvent("GrvProxyReplies", self->dbgid).detail("WorkerID", recr.grvProxies[i].id());
		initializationReplies.push_back(
		    transformErrors(throwErrorOr(recr.grvProxies[i].grvProxy.getReplyUnlessFailedFor(
		                        req, SERVER_KNOBS->TLOG_TIMEOUT, SERVER_KNOBS->MASTER_FAILURE_SLOPE_DURING_RECOVERY)),
		                    grv_proxy_failed()));
	}

	std::vector<GrvProxyInterface> newRecruits = wait(getAll(initializationReplies));
	self->grvProxies = newRecruits;
	return Void();
}

ACTOR Future<Void> newResolvers(Reference<ClusterRecoveryData> self, RecruitFromConfigurationReply recr) {
	std::vector<Future<ResolverInterface>> initializationReplies;
	for (int i = 0; i < recr.resolvers.size(); i++) {
		InitializeResolverRequest req;
		req.masterLifetime = self->masterLifetime;
		req.recoveryCount = self->cstate.myDBState.recoveryCount + 1;
		req.commitProxyCount = recr.commitProxies.size();
		req.resolverCount = recr.resolvers.size();
		TraceEvent("ResolverReplies", self->dbgid).detail("WorkerID", recr.resolvers[i].id());
		initializationReplies.push_back(
		    transformErrors(throwErrorOr(recr.resolvers[i].resolver.getReplyUnlessFailedFor(
		                        req, SERVER_KNOBS->TLOG_TIMEOUT, SERVER_KNOBS->MASTER_FAILURE_SLOPE_DURING_RECOVERY)),
		                    resolver_failed()));
	}

	std::vector<ResolverInterface> newRecruits = wait(getAll(initializationReplies));
	self->resolvers = newRecruits;

	return Void();
}

ACTOR Future<Void> newTLogServers(Reference<ClusterRecoveryData> self,
                                  RecruitFromConfigurationReply recr,
                                  Reference<ILogSystem> oldLogSystem,
                                  std::vector<Standalone<CommitTransactionRef>>* initialConfChanges) {
	if (self->configuration.usableRegions > 1) {
		state Optional<Key> remoteDcId = self->remoteDcIds.size() ? self->remoteDcIds[0] : Optional<Key>();
		if (!self->dcId_locality.count(recr.dcId)) {
			int8_t loc = self->getNextLocality();
			Standalone<CommitTransactionRef> tr;
			tr.set(tr.arena(), tagLocalityListKeyFor(recr.dcId), tagLocalityListValue(loc));
			initialConfChanges->push_back(tr);
			self->dcId_locality[recr.dcId] = loc;
			TraceEvent(SevWarn, "UnknownPrimaryDCID", self->dbgid).detail("PrimaryId", recr.dcId).detail("Loc", loc);
		}

		if (!self->dcId_locality.count(remoteDcId)) {
			int8_t loc = self->getNextLocality();
			Standalone<CommitTransactionRef> tr;
			tr.set(tr.arena(), tagLocalityListKeyFor(remoteDcId), tagLocalityListValue(loc));
			initialConfChanges->push_back(tr);
			self->dcId_locality[remoteDcId] = loc;
			TraceEvent(SevWarn, "UnknownRemoteDCID", self->dbgid).detail("RemoteId", remoteDcId).detail("Loc", loc);
		}

		std::vector<UID> exclusionWorkerIds;
		std::transform(recr.tLogs.begin(),
		               recr.tLogs.end(),
		               std::back_inserter(exclusionWorkerIds),
		               [](const WorkerInterface& in) { return in.id(); });
		std::transform(recr.satelliteTLogs.begin(),
		               recr.satelliteTLogs.end(),
		               std::back_inserter(exclusionWorkerIds),
		               [](const WorkerInterface& in) { return in.id(); });

		RecruitRemoteFromConfigurationRequest remoteRecruitReq(
		    self->configuration,
		    remoteDcId,
		    recr.tLogs.size() *
		        std::max<int>(1, self->configuration.desiredLogRouterCount / std::max<int>(1, recr.tLogs.size())),
		    exclusionWorkerIds);
		remoteRecruitReq.dbgId = self->dbgid;
		state Reference<RecruitRemoteWorkersInfo> recruitWorkersInfo =
		    makeReference<RecruitRemoteWorkersInfo>(remoteRecruitReq);
		recruitWorkersInfo->dbgId = self->dbgid;
		Future<RecruitRemoteFromConfigurationReply> fRemoteWorkers =
		    clusterRecruitRemoteFromConfiguration(self->controllerData, recruitWorkersInfo);

		self->primaryLocality = self->dcId_locality[recr.dcId];
		self->logSystem = Reference<ILogSystem>(); // Cancels the actors in the previous log system.
		Reference<ILogSystem> newLogSystem = wait(oldLogSystem->newEpoch(recr,
		                                                                 fRemoteWorkers,
		                                                                 self->clusterId,
		                                                                 self->configuration,
		                                                                 self->cstate.myDBState.recoveryCount + 1,
		                                                                 self->primaryLocality,
		                                                                 self->dcId_locality[remoteDcId],
		                                                                 self->allTags,
		                                                                 self->recruitmentStalled));
		self->logSystem = newLogSystem;
	} else {
		self->primaryLocality = tagLocalitySpecial;
		self->logSystem = Reference<ILogSystem>(); // Cancels the actors in the previous log system.
		Reference<ILogSystem> newLogSystem = wait(oldLogSystem->newEpoch(recr,
		                                                                 Never(),
		                                                                 self->clusterId,
		                                                                 self->configuration,
		                                                                 self->cstate.myDBState.recoveryCount + 1,
		                                                                 self->primaryLocality,
		                                                                 tagLocalitySpecial,
		                                                                 self->allTags,
		                                                                 self->recruitmentStalled));
		self->logSystem = newLogSystem;
	}
	return Void();
}

ACTOR Future<Void> newSeedServers(Reference<ClusterRecoveryData> self,
                                  RecruitFromConfigurationReply recruits,
                                  std::vector<StorageServerInterface>* servers) {
	// This is only necessary if the database is at version 0
	servers->clear();
	if (self->lastEpochEnd)
		return Void();

	state int idx = 0;
	state std::map<Optional<Value>, Tag> dcId_tags;
	state int8_t nextLocality = 0;
	while (idx < recruits.storageServers.size()) {
		TraceEvent(getRecoveryEventName(ClusterRecoveryEventType::CLUSTER_RECOVERY_SS_RECRUITMENT_EVENT_NAME).c_str(),
		           self->dbgid)
		    .detail("CandidateWorker", recruits.storageServers[idx].locality.toString());

		InitializeStorageRequest isr;
		isr.seedTag = dcId_tags.count(recruits.storageServers[idx].locality.dcId())
		                  ? dcId_tags[recruits.storageServers[idx].locality.dcId()]
		                  : Tag(nextLocality, 0);
		isr.storeType = self->configuration.storageServerStoreType;
		isr.reqId = deterministicRandom()->randomUniqueID();
		isr.interfaceId = deterministicRandom()->randomUniqueID();
		isr.clusterId = self->clusterId;

		ErrorOr<InitializeStorageReply> newServer = wait(recruits.storageServers[idx].storage.tryGetReply(isr));

		if (newServer.isError()) {
			if (!newServer.isError(error_code_recruitment_failed) &&
			    !newServer.isError(error_code_request_maybe_delivered))
				throw newServer.getError();

			TEST(true); // initial storage recuitment loop failed to get new server
			wait(delay(SERVER_KNOBS->STORAGE_RECRUITMENT_DELAY));
		} else {
			if (!dcId_tags.count(recruits.storageServers[idx].locality.dcId())) {
				dcId_tags[recruits.storageServers[idx].locality.dcId()] = Tag(nextLocality, 0);
				nextLocality++;
			}

			Tag& tag = dcId_tags[recruits.storageServers[idx].locality.dcId()];
			tag.id++;
			idx++;

			servers->push_back(newServer.get().interf);
		}
	}

	self->dcId_locality.clear();
	for (auto& it : dcId_tags) {
		self->dcId_locality[it.first] = it.second.locality;
	}

	TraceEvent("ClusterRecoveryRecruitedInitialStorageServers", self->dbgid)
	    .detail("TargetCount", self->configuration.storageTeamSize)
	    .detail("Servers", describe(*servers));

	return Void();
}

Future<Void> waitCommitProxyFailure(std::vector<CommitProxyInterface> const& commitProxies) {
	std::vector<Future<Void>> failed;
	failed.reserve(commitProxies.size());
	for (auto commitProxy : commitProxies) {
		failed.push_back(waitFailureClient(commitProxy.waitFailure,
		                                   SERVER_KNOBS->TLOG_TIMEOUT,
		                                   -SERVER_KNOBS->TLOG_TIMEOUT / SERVER_KNOBS->SECONDS_BEFORE_NO_FAILURE_DELAY,
		                                   /*trace=*/true));
	}
	ASSERT(failed.size() >= 1);
	return tagError<Void>(quorum(failed, 1), commit_proxy_failed());
}

Future<Void> waitGrvProxyFailure(std::vector<GrvProxyInterface> const& grvProxies) {
	std::vector<Future<Void>> failed;
	failed.reserve(grvProxies.size());
	for (int i = 0; i < grvProxies.size(); i++)
		failed.push_back(waitFailureClient(grvProxies[i].waitFailure,
		                                   SERVER_KNOBS->TLOG_TIMEOUT,
		                                   -SERVER_KNOBS->TLOG_TIMEOUT / SERVER_KNOBS->SECONDS_BEFORE_NO_FAILURE_DELAY,
		                                   /*trace=*/true));
	ASSERT(failed.size() >= 1);
	return tagError<Void>(quorum(failed, 1), grv_proxy_failed());
}

Future<Void> waitResolverFailure(std::vector<ResolverInterface> const& resolvers) {
	std::vector<Future<Void>> failed;
	failed.reserve(resolvers.size());
	for (auto resolver : resolvers) {
		failed.push_back(waitFailureClient(resolver.waitFailure,
		                                   SERVER_KNOBS->TLOG_TIMEOUT,
		                                   -SERVER_KNOBS->TLOG_TIMEOUT / SERVER_KNOBS->SECONDS_BEFORE_NO_FAILURE_DELAY,
		                                   /*trace=*/true));
	}
	ASSERT(failed.size() >= 1);
	return tagError<Void>(quorum(failed, 1), resolver_failed());
}

ACTOR Future<Void> rejoinRequestHandler(Reference<ClusterRecoveryData> self) {
	loop {
		TLogRejoinRequest req = waitNext(self->clusterController.tlogRejoin.getFuture());
		TraceEvent(SevDebug, "TLogRejoinRequestHandler")
		    .detail("MasterLifeTime", self->dbInfo->get().masterLifetime.toString());
		req.reply.send(true);
	}
}

// Keeps the coordinated state (cstate) updated as the set of recruited tlogs change through recovery.
ACTOR Future<Void> trackTlogRecovery(Reference<ClusterRecoveryData> self,
                                     Reference<AsyncVar<Reference<ILogSystem>>> oldLogSystems,
                                     Future<Void> minRecoveryDuration) {
	state Future<Void> rejoinRequests = Never();
	state DBRecoveryCount recoverCount = self->cstate.myDBState.recoveryCount + 1;
	state DatabaseConfiguration configuration =
	    self->configuration; // self-configuration can be changed by configurationMonitor so we need a copy
	loop {
		state DBCoreState newState;
		self->logSystem->toCoreState(newState);
		newState.recoveryCount = recoverCount;
		state Future<Void> changed = self->logSystem->onCoreStateChanged();

		ASSERT(newState.tLogs[0].tLogWriteAntiQuorum == configuration.tLogWriteAntiQuorum &&
		       newState.tLogs[0].tLogReplicationFactor == configuration.tLogReplicationFactor);

		state bool allLogs =
		    newState.tLogs.size() ==
		    configuration.expectedLogSets(self->primaryDcId.size() ? self->primaryDcId[0] : Optional<Key>());
		state bool finalUpdate = !newState.oldTLogData.size() && allLogs;
		TraceEvent("TrackTlogRecovery")
		    .detail("FinalUpdate", finalUpdate)
		    .detail("NewState.tlogs", newState.tLogs.size())
		    .detail("NewState.OldTLogs", newState.oldTLogData.size())
		    .detail("Expected.tlogs",
		            configuration.expectedLogSets(self->primaryDcId.size() ? self->primaryDcId[0] : Optional<Key>()));
		wait(self->cstate.write(newState, finalUpdate));
		if (self->cstateUpdated.canBeSet()) {
			self->cstateUpdated.send(Void());
		}

		wait(minRecoveryDuration);
		self->logSystem->coreStateWritten(newState);

		if (self->recoveryReadyForCommits.canBeSet()) {
			self->recoveryReadyForCommits.send(Void());
		}

		if (finalUpdate) {
			self->recoveryState = RecoveryState::FULLY_RECOVERED;
			TraceEvent(getRecoveryEventName(ClusterRecoveryEventType::CLUSTER_RECOVERY_STATE_EVENT_NAME).c_str(),
			           self->dbgid)
			    .detail("StatusCode", RecoveryStatus::fully_recovered)
			    .detail("Status", RecoveryStatus::names[RecoveryStatus::fully_recovered])
			    .detail("ClusterId", self->clusterId)
			    .trackLatest(self->clusterRecoveryStateEventHolder->trackingKey);

			TraceEvent(getRecoveryEventName(ClusterRecoveryEventType::CLUSTER_RECOVERY_GENERATION_EVENT_NAME).c_str(),
			           self->dbgid)
			    .detail("ActiveGenerations", 1)
			    .trackLatest(self->clusterRecoveryGenerationsEventHolder->trackingKey);
		} else if (!newState.oldTLogData.size() && self->recoveryState < RecoveryState::STORAGE_RECOVERED) {
			self->recoveryState = RecoveryState::STORAGE_RECOVERED;
			TraceEvent(getRecoveryEventName(ClusterRecoveryEventType::CLUSTER_RECOVERY_STATE_EVENT_NAME).c_str(),
			           self->dbgid)
			    .detail("StatusCode", RecoveryStatus::storage_recovered)
			    .detail("Status", RecoveryStatus::names[RecoveryStatus::storage_recovered])
			    .trackLatest(self->clusterRecoveryStateEventHolder->trackingKey);
		} else if (allLogs && self->recoveryState < RecoveryState::ALL_LOGS_RECRUITED) {
			self->recoveryState = RecoveryState::ALL_LOGS_RECRUITED;
			TraceEvent(getRecoveryEventName(ClusterRecoveryEventType::CLUSTER_RECOVERY_STATE_EVENT_NAME).c_str(),
			           self->dbgid)
			    .detail("StatusCode", RecoveryStatus::all_logs_recruited)
			    .detail("Status", RecoveryStatus::names[RecoveryStatus::all_logs_recruited])
			    .trackLatest(self->clusterRecoveryStateEventHolder->trackingKey);
		}

		if (newState.oldTLogData.size() && configuration.repopulateRegionAntiQuorum > 0 &&
		    self->logSystem->remoteStorageRecovered()) {
			TraceEvent(SevWarnAlways, "RecruitmentStalled_RemoteStorageRecovered", self->dbgid).log();
			self->recruitmentStalled->set(true);
		}
		self->registrationTrigger.trigger();

		if (finalUpdate) {
			oldLogSystems->get()->stopRejoins();
			rejoinRequests = rejoinRequestHandler(self);
			return Void();
		}

		wait(changed);
	}
}

<<<<<<< HEAD
std::pair<KeyRangeRef, bool> findRange(CoalescedKeyRangeMap<int>& key_resolver,
                                       Standalone<VectorRef<ResolverMoveRef>>& movedRanges,
                                       int src,
                                       int dest) {
	auto ranges = key_resolver.ranges();
	auto prev = ranges.begin();
	auto it = ranges.begin();
	++it;
	if (it == ranges.end()) {
		if (ranges.begin().value() != src ||
		    std::find(movedRanges.begin(), movedRanges.end(), ResolverMoveRef(ranges.begin()->range(), dest)) !=
		        movedRanges.end())
			throw operation_failed();
		return std::make_pair(ranges.begin().range(), true);
	}

	std::set<int> borders;
	// If possible expand an existing boundary between the two resolvers
	for (; it != ranges.end(); ++it) {
		if (it->value() == src && prev->value() == dest &&
		    std::find(movedRanges.begin(), movedRanges.end(), ResolverMoveRef(it->range(), dest)) ==
		        movedRanges.end()) {
			return std::make_pair(it->range(), true);
		}
		if (it->value() == dest && prev->value() == src &&
		    std::find(movedRanges.begin(), movedRanges.end(), ResolverMoveRef(prev->range(), dest)) ==
		        movedRanges.end()) {
			return std::make_pair(prev->range(), false);
		}
		if (it->value() == dest)
			borders.insert(prev->value());
		if (prev->value() == dest)
			borders.insert(it->value());
		++prev;
	}

	prev = ranges.begin();
	it = ranges.begin();
	++it;
	// If possible create a new boundry which doesn't exist yet
	for (; it != ranges.end(); ++it) {
		if (it->value() == src && !borders.count(prev->value()) &&
		    std::find(movedRanges.begin(), movedRanges.end(), ResolverMoveRef(it->range(), dest)) ==
		        movedRanges.end()) {
			return std::make_pair(it->range(), true);
		}
		if (prev->value() == src && !borders.count(it->value()) &&
		    std::find(movedRanges.begin(), movedRanges.end(), ResolverMoveRef(prev->range(), dest)) ==
		        movedRanges.end()) {
			return std::make_pair(prev->range(), false);
		}
		++prev;
	}

	it = ranges.begin();
	for (; it != ranges.end(); ++it) {
		if (it->value() == src &&
		    std::find(movedRanges.begin(), movedRanges.end(), ResolverMoveRef(it->range(), dest)) ==
		        movedRanges.end()) {
			return std::make_pair(it->range(), true);
		}
	}
	throw operation_failed(); // we are already attempting to move all of the data one resolver is assigned, so do not
	                          // move anything
}

ACTOR Future<Void> resolutionBalancing(Reference<ClusterRecoveryData> self) {
	state CoalescedKeyRangeMap<int> key_resolver(
	    0, SERVER_KNOBS->PROXY_USE_RESOLVER_PRIVATE_MUTATIONS ? normalKeys.end : allKeys.end);
	key_resolver.insert(SERVER_KNOBS->PROXY_USE_RESOLVER_PRIVATE_MUTATIONS ? normalKeys : allKeys, 0);
	loop {
		wait(delay(SERVER_KNOBS->MIN_BALANCE_TIME, TaskPriority::ResolutionMetrics));
		while (self->resolverChanges.get().size())
			wait(self->resolverChanges.onChange());
		state std::vector<Future<ResolutionMetricsReply>> futures;
		for (auto& p : self->resolvers)
			futures.push_back(
			    brokenPromiseToNever(p.metrics.getReply(ResolutionMetricsRequest(), TaskPriority::ResolutionMetrics)));
		wait(waitForAll(futures));
		state IndexedSet<std::pair<int64_t, int>, NoMetric> metrics;

		int64_t total = 0;
		for (int i = 0; i < futures.size(); i++) {
			total += futures[i].get().value;
			metrics.insert(std::make_pair(futures[i].get().value, i), NoMetric());
			//TraceEvent("ResolverMetric").detail("I", i).detail("Metric", futures[i].get());
		}
		if (metrics.lastItem()->first - metrics.begin()->first > SERVER_KNOBS->MIN_BALANCE_DIFFERENCE) {
			try {
				state int src = metrics.lastItem()->second;
				state int dest = metrics.begin()->second;
				state int64_t amount = std::min(metrics.lastItem()->first - total / self->resolvers.size(),
				                                total / self->resolvers.size() - metrics.begin()->first) /
				                       2;
				state Standalone<VectorRef<ResolverMoveRef>> movedRanges;

				loop {
					state std::pair<KeyRangeRef, bool> range = findRange(key_resolver, movedRanges, src, dest);

					ResolutionSplitRequest req;
					req.front = range.second;
					req.offset = amount;
					req.range = range.first;

					ResolutionSplitReply split =
					    wait(brokenPromiseToNever(self->resolvers[metrics.lastItem()->second].split.getReply(
					        req, TaskPriority::ResolutionMetrics)));
					KeyRangeRef moveRange = range.second ? KeyRangeRef(range.first.begin, split.key)
					                                     : KeyRangeRef(split.key, range.first.end);
					movedRanges.push_back_deep(movedRanges.arena(), ResolverMoveRef(moveRange, dest));
					TraceEvent("MovingResolutionRange")
					    .detail("Src", src)
					    .detail("Dest", dest)
					    .detail("Amount", amount)
					    .detail("StartRange", range.first)
					    .detail("MoveRange", moveRange)
					    .detail("Used", split.used)
					    .detail("KeyResolverRanges", key_resolver.size());
					amount -= split.used;
					if (moveRange != range.first || amount <= 0)
						break;
				}
				for (auto& it : movedRanges)
					key_resolver.insert(it.range, it.dest);
				// for(auto& it : key_resolver.ranges())
				//	TraceEvent("KeyResolver").detail("Range", it.range()).detail("Value", it.value());

				self->resolverChangesVersion = self->version + 1;
				for (auto& p : self->commitProxies)
					self->resolverNeedingChanges.insert(p.id());
				self->resolverChanges.set(movedRanges);
			} catch (Error& e) {
				if (e.code() != error_code_operation_failed)
					throw;
			}
		}
	}
}

=======
>>>>>>> 4a085fc8
ACTOR Future<Void> changeCoordinators(Reference<ClusterRecoveryData> self) {
	loop {
		ChangeCoordinatorsRequest req = waitNext(self->clusterController.changeCoordinators.getFuture());
		TraceEvent("ChangeCoordinators", self->dbgid).log();
		++self->changeCoordinatorsRequests;
		state ChangeCoordinatorsRequest changeCoordinatorsRequest = req;

		// Kill cluster controller to facilitate coordinator registration update
		if (self->controllerData->shouldCommitSuicide) {
			throw restart_cluster_controller();
		}
		self->controllerData->shouldCommitSuicide = true;

		while (!self->cstate.previousWrite.isReady()) {
			wait(self->cstate.previousWrite);
			wait(delay(
			    0)); // if a new core state is ready to be written, have that take priority over our finalizing write;
		}

		if (!self->cstate.fullyRecovered.isSet()) {
			wait(self->cstate.write(self->cstate.myDBState, true));
		}

		try {
			state ClusterConnectionString conn(changeCoordinatorsRequest.newConnectionString.toString());
			wait(conn.resolveHostnames());
			wait(self->cstate.move(conn));
		} catch (Error& e) {
			if (e.code() != error_code_actor_cancelled)
				changeCoordinatorsRequest.reply.sendError(e);

			throw;
		}

		throw internal_error();
	}
}

ACTOR Future<Void> configurationMonitor(Reference<ClusterRecoveryData> self, Database cx) {
	loop {
		state ReadYourWritesTransaction tr(cx);

		loop {
			try {
				tr.setOption(FDBTransactionOptions::ACCESS_SYSTEM_KEYS);
				RangeResult results = wait(tr.getRange(configKeys, CLIENT_KNOBS->TOO_MANY));
				ASSERT(!results.more && results.size() < CLIENT_KNOBS->TOO_MANY);

				DatabaseConfiguration conf;
				conf.fromKeyValues((VectorRef<KeyValueRef>)results);
				TraceEvent("ConfigurationMonitor", self->dbgid)
				    .detail(getRecoveryEventName(ClusterRecoveryEventType::CLUSTER_RECOVERY_STATE_EVENT_NAME).c_str(),
				            self->recoveryState);
				if (conf != self->configuration) {
					if (self->recoveryState != RecoveryState::ALL_LOGS_RECRUITED &&
					    self->recoveryState != RecoveryState::FULLY_RECOVERED) {
						self->controllerData->shouldCommitSuicide = true;
						throw restart_cluster_controller();
					}

					self->configuration = conf;
					self->registrationTrigger.trigger();
				}

				state Future<Void> watchFuture =
				    tr.watch(moveKeysLockOwnerKey) || tr.watch(excludedServersVersionKey) ||
				    tr.watch(failedServersVersionKey) || tr.watch(excludedLocalityVersionKey) ||
				    tr.watch(failedLocalityVersionKey);
				wait(tr.commit());
				wait(watchFuture);
				break;
			} catch (Error& e) {
				wait(tr.onError(e));
			}
		}
	}
}

ACTOR static Future<Optional<Version>> getMinBackupVersion(Reference<ClusterRecoveryData> self, Database cx) {
	loop {
		state ReadYourWritesTransaction tr(cx);

		try {
			tr.setOption(FDBTransactionOptions::ACCESS_SYSTEM_KEYS);
			tr.setOption(FDBTransactionOptions::LOCK_AWARE);
			Optional<Value> value = wait(tr.get(backupStartedKey));
			Optional<Version> minVersion;
			if (value.present()) {
				auto uidVersions = decodeBackupStartedValue(value.get());
				TraceEvent e("GotBackupStartKey", self->dbgid);
				int i = 1;
				for (auto [uid, version] : uidVersions) {
					e.detail(format("BackupID%d", i), uid).detail(format("Version%d", i), version);
					i++;
					minVersion = minVersion.present() ? std::min(version, minVersion.get()) : version;
				}
			} else {
				TraceEvent("EmptyBackupStartKey", self->dbgid).log();
			}
			return minVersion;

		} catch (Error& e) {
			wait(tr.onError(e));
		}
	}
}

ACTOR static Future<Void> recruitBackupWorkers(Reference<ClusterRecoveryData> self, Database cx) {
	ASSERT(self->backupWorkers.size() > 0);

	// Avoid race between a backup worker's save progress and the reads below.
	wait(delay(SERVER_KNOBS->SECONDS_BEFORE_RECRUIT_BACKUP_WORKER));

	state LogEpoch epoch = self->cstate.myDBState.recoveryCount;
	state Reference<BackupProgress> backupProgress(
	    new BackupProgress(self->dbgid, self->logSystem->getOldEpochTagsVersionsInfo()));
	state Future<Void> gotProgress = getBackupProgress(cx, self->dbgid, backupProgress, /*logging=*/true);
	state std::vector<Future<InitializeBackupReply>> initializationReplies;

	state std::vector<std::pair<UID, Tag>> idsTags; // worker IDs and tags for current epoch
	state int logRouterTags = self->logSystem->getLogRouterTags();
	idsTags.reserve(logRouterTags);
	for (int i = 0; i < logRouterTags; i++) {
		idsTags.emplace_back(deterministicRandom()->randomUniqueID(), Tag(tagLocalityLogRouter, i));
	}

	const Version startVersion = self->logSystem->getBackupStartVersion();
	state int i = 0;
	for (; i < logRouterTags; i++) {
		const auto& worker = self->backupWorkers[i % self->backupWorkers.size()];
		InitializeBackupRequest req(idsTags[i].first);
		req.recruitedEpoch = epoch;
		req.backupEpoch = epoch;
		req.routerTag = idsTags[i].second;
		req.totalTags = logRouterTags;
		req.startVersion = startVersion;
		TraceEvent("BackupRecruitment", self->dbgid)
		    .detail("RequestID", req.reqId)
		    .detail("Tag", req.routerTag.toString())
		    .detail("Epoch", epoch)
		    .detail("BackupEpoch", epoch)
		    .detail("StartVersion", req.startVersion);
		initializationReplies.push_back(
		    transformErrors(throwErrorOr(worker.backup.getReplyUnlessFailedFor(
		                        req, SERVER_KNOBS->BACKUP_TIMEOUT, SERVER_KNOBS->MASTER_FAILURE_SLOPE_DURING_RECOVERY)),
		                    backup_worker_failed()));
	}

	state Future<Optional<Version>> fMinVersion = getMinBackupVersion(self, cx);
	wait(gotProgress && success(fMinVersion));
	TraceEvent("MinBackupVersion", self->dbgid).detail("Version", fMinVersion.get().present() ? fMinVersion.get() : -1);

	std::map<std::tuple<LogEpoch, Version, int>, std::map<Tag, Version>> toRecruit =
	    backupProgress->getUnfinishedBackup();
	for (const auto& [epochVersionTags, tagVersions] : toRecruit) {
		const Version oldEpochEnd = std::get<1>(epochVersionTags);
		if (!fMinVersion.get().present() || fMinVersion.get().get() + 1 >= oldEpochEnd) {
			TraceEvent("SkipBackupRecruitment", self->dbgid)
			    .detail("MinVersion", fMinVersion.get().present() ? fMinVersion.get() : -1)
			    .detail("Epoch", epoch)
			    .detail("OldEpoch", std::get<0>(epochVersionTags))
			    .detail("OldEpochEnd", oldEpochEnd);
			continue;
		}
		for (const auto& [tag, version] : tagVersions) {
			const auto& worker = self->backupWorkers[i % self->backupWorkers.size()];
			i++;
			InitializeBackupRequest req(deterministicRandom()->randomUniqueID());
			req.recruitedEpoch = epoch;
			req.backupEpoch = std::get<0>(epochVersionTags);
			req.routerTag = tag;
			req.totalTags = std::get<2>(epochVersionTags);
			req.startVersion = version; // savedVersion + 1
			req.endVersion = std::get<1>(epochVersionTags) - 1;
			TraceEvent("BackupRecruitment", self->dbgid)
			    .detail("RequestID", req.reqId)
			    .detail("Tag", req.routerTag.toString())
			    .detail("Epoch", epoch)
			    .detail("BackupEpoch", req.backupEpoch)
			    .detail("StartVersion", req.startVersion)
			    .detail("EndVersion", req.endVersion.get());
			initializationReplies.push_back(transformErrors(
			    throwErrorOr(worker.backup.getReplyUnlessFailedFor(
			        req, SERVER_KNOBS->BACKUP_TIMEOUT, SERVER_KNOBS->MASTER_FAILURE_SLOPE_DURING_RECOVERY)),
			    backup_worker_failed()));
		}
	}

	std::vector<InitializeBackupReply> newRecruits = wait(getAll(initializationReplies));
	self->logSystem->setBackupWorkers(newRecruits);
	TraceEvent("BackupRecruitmentDone", self->dbgid).log();
	self->registrationTrigger.trigger();
	return Void();
}

ACTOR Future<Void> updateLogsValue(Reference<ClusterRecoveryData> self, Database cx) {
	state Transaction tr(cx);
	loop {
		try {
			Optional<Standalone<StringRef>> value = wait(tr.get(logsKey));
			ASSERT(value.present());
			auto logs = decodeLogsValue(value.get());

			std::set<UID> logIds;
			for (auto& log : logs.first) {
				logIds.insert(log.first);
			}

			bool found = false;
			for (auto& logSet : self->logSystem->getLogSystemConfig().tLogs) {
				for (auto& log : logSet.tLogs) {
					if (logIds.count(log.id())) {
						found = true;
						break;
					}
				}
				if (found) {
					break;
				}
			}

			if (!found) {
				TEST(true); // old master attempted to change logsKey
				return Void();
			}

			tr.set(logsKey, self->logSystem->getLogsValue());
			wait(tr.commit());
			return Void();
		} catch (Error& e) {
			wait(tr.onError(e));
		}
	}
}

// TODO(ahusain): ClusterController orchestrating recovery, self message can be avoided.
Future<Void> sendMasterRegistration(ClusterRecoveryData* self,
                                    LogSystemConfig const& logSystemConfig,
                                    std::vector<CommitProxyInterface> commitProxies,
                                    std::vector<GrvProxyInterface> grvProxies,
                                    std::vector<ResolverInterface> resolvers,
                                    DBRecoveryCount recoveryCount,
                                    std::vector<UID> priorCommittedLogServers) {
	RegisterMasterRequest masterReq;
	masterReq.id = self->masterInterface.id();
	masterReq.mi = self->masterInterface.locality;
	masterReq.logSystemConfig = logSystemConfig;
	masterReq.commitProxies = commitProxies;
	masterReq.grvProxies = grvProxies;
	masterReq.resolvers = resolvers;
	masterReq.recoveryCount = recoveryCount;
	if (self->hasConfiguration)
		masterReq.configuration = self->configuration;
	masterReq.registrationCount = ++self->registrationCount;
	masterReq.priorCommittedLogServers = priorCommittedLogServers;
	masterReq.recoveryState = self->recoveryState;
	masterReq.recoveryStalled = self->recruitmentStalled->get();
	masterReq.clusterId = self->clusterId;
	return brokenPromiseToNever(self->clusterController.registerMaster.getReply(masterReq));
}

ACTOR Future<Void> updateRegistration(Reference<ClusterRecoveryData> self, Reference<ILogSystem> logSystem) {
	state Database cx = openDBOnServer(self->dbInfo, TaskPriority::DefaultEndpoint, LockAware::True);
	state Future<Void> trigger = self->registrationTrigger.onTrigger();
	state Future<Void> updateLogsKey;

	loop {
		wait(trigger);
		wait(delay(.001)); // Coalesce multiple changes

		trigger = self->registrationTrigger.onTrigger();

		auto logSystemConfig = logSystem->getLogSystemConfig();
		TraceEvent("UpdateRegistration", self->dbgid)
		    .detail("RecoveryCount", self->cstate.myDBState.recoveryCount)
		    .detail("OldestBackupEpoch", logSystemConfig.oldestBackupEpoch)
		    .detail("Logs", describe(logSystemConfig.tLogs))
		    .detail("CStateUpdated", self->cstateUpdated.isSet())
		    .detail("RecoveryTxnVersion", self->recoveryTransactionVersion)
		    .detail("LastEpochEnd", self->lastEpochEnd);

		if (!self->cstateUpdated.isSet()) {
			wait(sendMasterRegistration(self.getPtr(),
			                            logSystemConfig,
			                            self->provisionalCommitProxies,
			                            self->provisionalGrvProxies,
			                            self->resolvers,
			                            self->cstate.myDBState.recoveryCount,
			                            self->cstate.prevDBState.getPriorCommittedLogServers()));

		} else if (self->recoveryState >= RecoveryState::ACCEPTING_COMMITS) {
			updateLogsKey = updateLogsValue(self, cx);
			wait(sendMasterRegistration(self.getPtr(),
			                            logSystemConfig,
			                            self->commitProxies,
			                            self->grvProxies,
			                            self->resolvers,
			                            self->cstate.myDBState.recoveryCount,
			                            std::vector<UID>()));
		} else {
			// The cluster should enter the accepting commits phase soon, and then we will register again
			TEST(true); // cstate is updated but we aren't accepting commits yet
		}
	}
}

ACTOR Future<Standalone<CommitTransactionRef>> provisionalMaster(Reference<ClusterRecoveryData> parent,
                                                                 Future<Void> activate) {
	wait(activate);

	// Register a fake commit proxy (to be provided right here) to make ourselves available to clients
	parent->provisionalCommitProxies = std::vector<CommitProxyInterface>(1);
	parent->provisionalCommitProxies[0].provisional = true;
	parent->provisionalCommitProxies[0].initEndpoints();
	parent->provisionalGrvProxies = std::vector<GrvProxyInterface>(1);
	parent->provisionalGrvProxies[0].provisional = true;
	parent->provisionalGrvProxies[0].initEndpoints();
	state Future<Void> waitCommitProxyFailure =
	    waitFailureServer(parent->provisionalCommitProxies[0].waitFailure.getFuture());
	state Future<Void> waitGrvProxyFailure =
	    waitFailureServer(parent->provisionalGrvProxies[0].waitFailure.getFuture());
	parent->registrationTrigger.trigger();

	auto lockedKey = parent->txnStateStore->readValue(databaseLockedKey).get();
	state bool locked = lockedKey.present() && lockedKey.get().size();

	state Optional<Value> metadataVersion = parent->txnStateStore->readValue(metadataVersionKey).get();

	// We respond to a minimal subset of the commit proxy protocol.  Our sole purpose is to receive a single write-only
	// transaction which might repair our configuration, and return it.
	loop choose {
		when(GetReadVersionRequest req =
		         waitNext(parent->provisionalGrvProxies[0].getConsistentReadVersion.getFuture())) {
			if ((req.flags & GetReadVersionRequest::FLAG_CAUSAL_READ_RISKY) &&
			    (req.flags & GetReadVersionRequest::FLAG_USE_PROVISIONAL_PROXIES) && parent->lastEpochEnd) {
				GetReadVersionReply rep;
				rep.version = parent->lastEpochEnd;
				rep.locked = locked;
				rep.metadataVersion = metadataVersion;
				req.reply.send(rep);
			} else
				req.reply.send(Never()); // We can't perform causally consistent reads without recovering
		}
		when(CommitTransactionRequest req = waitNext(parent->provisionalCommitProxies[0].commit.getFuture())) {
			req.reply.send(Never()); // don't reply (clients always get commit_unknown_result)
			auto t = &req.transaction;
			if (t->read_snapshot == parent->lastEpochEnd && //< So no transactions can fall between the read snapshot
			                                                // and the recovery transaction this (might) be merged with
			                                                // vvv and also the changes we will make in the recovery
			                                                // transaction (most notably to lastEpochEndKey) BEFORE we
			                                                // merge initialConfChanges won't conflict
			    !std::any_of(t->read_conflict_ranges.begin(), t->read_conflict_ranges.end(), [](KeyRangeRef const& r) {
				    return r.contains(lastEpochEndKey);
			    })) {
				for (auto m = t->mutations.begin(); m != t->mutations.end(); ++m) {
					TraceEvent("PM_CTM", parent->dbgid)
					    .detail("MType", m->type)
					    .detail("Param1", m->param1)
					    .detail("Param2", m->param2);
					if (isMetadataMutation(*m)) {
						// We keep the mutations and write conflict ranges from this transaction, but not its read
						// conflict ranges
						Standalone<CommitTransactionRef> out;
						out.read_snapshot = invalidVersion;
						out.mutations.append_deep(out.arena(), t->mutations.begin(), t->mutations.size());
						out.write_conflict_ranges.append_deep(
						    out.arena(), t->write_conflict_ranges.begin(), t->write_conflict_ranges.size());
						return out;
					}
				}
			}
		}
		when(GetKeyServerLocationsRequest req =
		         waitNext(parent->provisionalCommitProxies[0].getKeyServersLocations.getFuture())) {
			req.reply.send(Never());
		}
		when(wait(waitCommitProxyFailure)) { throw worker_removed(); }
		when(wait(waitGrvProxyFailure)) { throw worker_removed(); }
	}
}

ACTOR Future<std::vector<Standalone<CommitTransactionRef>>> recruitEverything(
    Reference<ClusterRecoveryData> self,
    std::vector<StorageServerInterface>* seedServers,
    Reference<ILogSystem> oldLogSystem) {
	if (!self->configuration.isValid()) {
		RecoveryStatus::RecoveryStatus status;
		if (self->configuration.initialized) {
			TraceEvent(
			    SevWarn,
			    getRecoveryEventName(ClusterRecoveryEventType::CLUSTER_RECOVERY_INVALID_CONFIG_EVENT_NAME).c_str(),
			    self->dbgid)
			    .setMaxEventLength(11000)
			    .setMaxFieldLength(10000)
			    .detail("Conf", self->configuration.toString());
			status = RecoveryStatus::configuration_invalid;
		} else if (!self->cstate.prevDBState.tLogs.size()) {
			status = RecoveryStatus::configuration_never_created;
			self->neverCreated = true;
		} else {
			status = RecoveryStatus::configuration_missing;
		}
		TraceEvent(getRecoveryEventName(ClusterRecoveryEventType::CLUSTER_RECOVERY_STATE_EVENT_NAME).c_str(),
		           self->dbgid)
		    .detail("StatusCode", status)
		    .detail("Status", RecoveryStatus::names[status])
		    .trackLatest(self->clusterRecoveryStateEventHolder->trackingKey);
		return Never();
	} else
		TraceEvent(getRecoveryEventName(ClusterRecoveryEventType::CLUSTER_RECOVERY_STATE_EVENT_NAME).c_str(),
		           self->dbgid)
		    .detail("StatusCode", RecoveryStatus::recruiting_transaction_servers)
		    .detail("Status", RecoveryStatus::names[RecoveryStatus::recruiting_transaction_servers])
		    .detail("Conf", self->configuration.toString())
		    .detail("RequiredCommitProxies", 1)
		    .detail("RequiredGrvProxies", 1)
		    .detail("RequiredResolvers", 1)
		    .trackLatest(self->clusterRecoveryStateEventHolder->trackingKey);

	// FIXME: we only need log routers for the same locality as the master
	int maxLogRouters = self->cstate.prevDBState.logRouterTags;
	for (auto& old : self->cstate.prevDBState.oldTLogData) {
		maxLogRouters = std::max(maxLogRouters, old.logRouterTags);
	}

	RecruitFromConfigurationRequest recruitReq(self->configuration, self->lastEpochEnd == 0, maxLogRouters);
	state Reference<RecruitWorkersInfo> recruitWorkersInfo = makeReference<RecruitWorkersInfo>(recruitReq);
	recruitWorkersInfo->dbgId = self->dbgid;
	wait(clusterRecruitFromConfiguration(self->controllerData, recruitWorkersInfo));
	state RecruitFromConfigurationReply recruits = recruitWorkersInfo->rep;

	std::string primaryDcIds, remoteDcIds;

	self->primaryDcId.clear();
	self->remoteDcIds.clear();
	if (recruits.dcId.present()) {
		self->primaryDcId.push_back(recruits.dcId);
		if (!primaryDcIds.empty()) {
			primaryDcIds += ',';
		}
		primaryDcIds += printable(recruits.dcId);
		if (self->configuration.regions.size() > 1) {
			Key remoteDcId = recruits.dcId.get() == self->configuration.regions[0].dcId
			                     ? self->configuration.regions[1].dcId
			                     : self->configuration.regions[0].dcId;
			self->remoteDcIds.push_back(remoteDcId);
			if (!remoteDcIds.empty()) {
				remoteDcIds += ',';
			}
			remoteDcIds += printable(remoteDcId);
		}
	}
	self->backupWorkers.swap(recruits.backupWorkers);

	TraceEvent(getRecoveryEventName(ClusterRecoveryEventType::CLUSTER_RECOVERY_STATE_EVENT_NAME).c_str(), self->dbgid)
	    .detail("StatusCode", RecoveryStatus::initializing_transaction_servers)
	    .detail("Status", RecoveryStatus::names[RecoveryStatus::initializing_transaction_servers])
	    .detail("CommitProxies", recruits.commitProxies.size())
	    .detail("GrvProxies", recruits.grvProxies.size())
	    .detail("TLogs", recruits.tLogs.size())
	    .detail("Resolvers", recruits.resolvers.size())
	    .detail("SatelliteTLogs", recruits.satelliteTLogs.size())
	    .detail("OldLogRouters", recruits.oldLogRouters.size())
	    .detail("StorageServers", recruits.storageServers.size())
	    .detail("BackupWorkers", self->backupWorkers.size())
	    .detail("PrimaryDcIds", primaryDcIds)
	    .detail("RemoteDcIds", remoteDcIds)
	    .trackLatest(self->clusterRecoveryStateEventHolder->trackingKey);

	// Actually, newSeedServers does both the recruiting and initialization of the seed servers; so if this is a brand
	// new database we are sort of lying that we are past the recruitment phase.  In a perfect world we would split that
	// up so that the recruitment part happens above (in parallel with recruiting the transaction servers?).
	wait(newSeedServers(self, recruits, seedServers));
	state std::vector<Standalone<CommitTransactionRef>> confChanges;
	wait(newCommitProxies(self, recruits) && newGrvProxies(self, recruits) && newResolvers(self, recruits) &&
	     newTLogServers(self, recruits, oldLogSystem, &confChanges));

	// Update recovery related information to the newly elected sequencer (master) process.
	wait(brokenPromiseToNever(self->masterInterface.updateRecoveryData.getReply(UpdateRecoveryDataRequest(
	    self->recoveryTransactionVersion, self->lastEpochEnd, self->commitProxies, self->resolvers))));

	return confChanges;
}

ACTOR Future<Void> updateLocalityForDcId(Optional<Key> dcId,
                                         Reference<ILogSystem> oldLogSystem,
                                         Reference<AsyncVar<PeekTxsInfo>> locality) {
	loop {
		std::pair<int8_t, int8_t> loc = oldLogSystem->getLogSystemConfig().getLocalityForDcId(dcId);
		Version ver = locality->get().knownCommittedVersion;
		if (ver == invalidVersion) {
			ver = oldLogSystem->getKnownCommittedVersion();
		}
		if (SERVER_KNOBS->ENABLE_VERSION_VECTOR_TLOG_UNICAST) {
			// Do not try to split peeks between data centers in peekTxns() to recover mem kvstore.
			// This recovery optimization won't work in UNICAST mode.
			loc.first = -1;
		}

		locality->set(PeekTxsInfo(loc.first, loc.second, ver));
		TraceEvent("UpdatedLocalityForDcId")
		    .detail("DcId", dcId)
		    .detail("Locality0", loc.first)
		    .detail("Locality1", loc.second)
		    .detail("Version", ver);
		wait(oldLogSystem->onLogSystemConfigChange() || oldLogSystem->onKnownCommittedVersionChange());
	}
}

ACTOR Future<Void> readTransactionSystemState(Reference<ClusterRecoveryData> self,
                                              Reference<ILogSystem> oldLogSystem,
                                              Version txsPoppedVersion) {
	state Reference<AsyncVar<PeekTxsInfo>> myLocality = Reference<AsyncVar<PeekTxsInfo>>(
	    new AsyncVar<PeekTxsInfo>(PeekTxsInfo(tagLocalityInvalid, tagLocalityInvalid, invalidVersion)));
	state Future<Void> localityUpdater =
	    updateLocalityForDcId(self->masterInterface.locality.dcId(), oldLogSystem, myLocality);
	// Peek the txnStateTag in oldLogSystem and recover self->txnStateStore

	// For now, we also obtain the recovery metadata that the log system obtained during the end_epoch process for
	// comparison

	// Sets self->lastEpochEnd and self->recoveryTransactionVersion
	// Sets self->configuration to the configuration (FF/conf/ keys) at self->lastEpochEnd

	// Recover transaction state store
	if (self->txnStateStore)
		self->txnStateStore->close();
	self->txnStateLogAdapter = openDiskQueueAdapter(oldLogSystem, myLocality, txsPoppedVersion);
	self->txnStateStore =
	    keyValueStoreLogSystem(self->txnStateLogAdapter, self->dbgid, self->memoryLimit, false, false, true);

	// Versionstamped operations (particularly those applied from DR) define a minimum commit version
	// that we may recover to, as they embed the version in user-readable data and require that no
	// transactions will be committed at a lower version.
	Optional<Standalone<StringRef>> requiredCommitVersion =
	    wait(self->txnStateStore->readValue(minRequiredCommitVersionKey));

	Version minRequiredCommitVersion = -1;
	if (requiredCommitVersion.present()) {
		minRequiredCommitVersion = BinaryReader::fromStringRef<Version>(requiredCommitVersion.get(), Unversioned());
	}

	// Recover version info
	self->lastEpochEnd = oldLogSystem->getEnd() - 1;
	if (self->lastEpochEnd == 0) {
		self->recoveryTransactionVersion = 1;
	} else {
		if (self->forceRecovery) {
			self->recoveryTransactionVersion = self->lastEpochEnd + SERVER_KNOBS->MAX_VERSIONS_IN_FLIGHT_FORCED;
		} else {
			self->recoveryTransactionVersion = self->lastEpochEnd + SERVER_KNOBS->MAX_VERSIONS_IN_FLIGHT;
		}

		if (BUGGIFY) {
			self->recoveryTransactionVersion +=
			    deterministicRandom()->randomInt64(0, SERVER_KNOBS->MAX_VERSIONS_IN_FLIGHT);
		}
		if (self->recoveryTransactionVersion < minRequiredCommitVersion)
			self->recoveryTransactionVersion = minRequiredCommitVersion;
	}

	TraceEvent(getRecoveryEventName(ClusterRecoveryEventType::CLUSTER_RECOVERY_RECOVERED_EVENT_NAME).c_str(),
	           self->dbgid)
	    .detail("LastEpochEnd", self->lastEpochEnd)
	    .detail("RecoveryTransactionVersion", self->recoveryTransactionVersion);

	RangeResult rawConf = wait(self->txnStateStore->readRange(configKeys));
	self->configuration.fromKeyValues(rawConf.castTo<VectorRef<KeyValueRef>>());
	self->originalConfiguration = self->configuration;
	self->hasConfiguration = true;

	TraceEvent(getRecoveryEventName(ClusterRecoveryEventType::CLUSTER_RECOVERY_RECOVERED_EVENT_NAME).c_str(),
	           self->dbgid)
	    .setMaxEventLength(11000)
	    .setMaxFieldLength(10000)
	    .detail("Conf", self->configuration.toString())
	    .trackLatest(self->recoveredConfigEventHolder->trackingKey);

	RangeResult rawLocalities = wait(self->txnStateStore->readRange(tagLocalityListKeys));
	self->dcId_locality.clear();
	for (auto& kv : rawLocalities) {
		self->dcId_locality[decodeTagLocalityListKey(kv.key)] = decodeTagLocalityListValue(kv.value);
	}

	RangeResult rawTags = wait(self->txnStateStore->readRange(serverTagKeys));
	self->allTags.clear();
	if (self->lastEpochEnd > 0) {
		self->allTags.push_back(cacheTag);
	}

	if (self->forceRecovery) {
		self->safeLocality = oldLogSystem->getLogSystemConfig().tLogs[0].locality;
		for (auto& kv : rawTags) {
			Tag tag = decodeServerTagValue(kv.value);
			if (tag.locality == self->safeLocality) {
				self->allTags.push_back(tag);
			}
		}
	} else {
		for (auto& kv : rawTags) {
			self->allTags.push_back(decodeServerTagValue(kv.value));
		}
	}

	RangeResult rawHistoryTags = wait(self->txnStateStore->readRange(serverTagHistoryKeys));
	for (auto& kv : rawHistoryTags) {
		self->allTags.push_back(decodeServerTagValue(kv.value));
	}

	uniquify(self->allTags);

	// auto kvs = self->txnStateStore->readRange( systemKeys );
	// for( auto & kv : kvs.get() )
	//	TraceEvent("ClusterRecoveredTXS", self->dbgid).detail("K", kv.key).detail("V", kv.value);

	self->txnStateLogAdapter->setNextVersion(
	    oldLogSystem->getEnd()); //< FIXME: (1) the log adapter should do this automatically after recovery; (2) if we
	                             // make KeyValueStoreMemory guarantee immediate reads, we should be able to get rid of
	                             // the discardCommit() below and not need a writable log adapter

	TraceEvent("RTSSComplete", self->dbgid).log();

	return Void();
}

ACTOR Future<Void> sendInitialCommitToResolvers(Reference<ClusterRecoveryData> self) {
	state KeyRange txnKeys = allKeys;
	state Sequence txnSequence = 0;
	ASSERT(self->recoveryTransactionVersion);

	state RangeResult data =
	    self->txnStateStore
	        ->readRange(txnKeys, BUGGIFY ? 3 : SERVER_KNOBS->DESIRED_TOTAL_BYTES, SERVER_KNOBS->DESIRED_TOTAL_BYTES)
	        .get();
	state std::vector<Future<Void>> txnReplies;
	state int64_t dataOutstanding = 0;

	state std::vector<Endpoint> endpoints;
	for (auto& it : self->commitProxies) {
		endpoints.push_back(it.txnState.getEndpoint());
	}
	if (SERVER_KNOBS->PROXY_USE_RESOLVER_PRIVATE_MUTATIONS) {
		// Broadcasts transaction state store to resolvers.
		for (auto& it : self->resolvers) {
			endpoints.push_back(it.txnState.getEndpoint());
		}
	}
	loop {
		if (!data.size())
			break;
		((KeyRangeRef&)txnKeys) = KeyRangeRef(keyAfter(data.back().key, txnKeys.arena()), txnKeys.end);
		RangeResult nextData =
		    self->txnStateStore
		        ->readRange(txnKeys, BUGGIFY ? 3 : SERVER_KNOBS->DESIRED_TOTAL_BYTES, SERVER_KNOBS->DESIRED_TOTAL_BYTES)
		        .get();

		TxnStateRequest req;
		req.arena = data.arena();
		req.data = data;
		req.sequence = txnSequence;
		req.last = !nextData.size();
		req.broadcastInfo = endpoints;
		txnReplies.push_back(broadcastTxnRequest(req, SERVER_KNOBS->TXN_STATE_SEND_AMOUNT, false));
		dataOutstanding += SERVER_KNOBS->TXN_STATE_SEND_AMOUNT * data.arena().getSize();
		data = nextData;
		txnSequence++;

		if (dataOutstanding > SERVER_KNOBS->MAX_TXS_SEND_MEMORY) {
			wait(waitForAll(txnReplies));
			txnReplies = std::vector<Future<Void>>();
			dataOutstanding = 0;
		}

		wait(yield());
	}
	wait(waitForAll(txnReplies));
	TraceEvent("RecoveryInternal", self->dbgid)
	    .detail("StatusCode", RecoveryStatus::recovery_transaction)
	    .detail("Status", RecoveryStatus::names[RecoveryStatus::recovery_transaction])
	    .detail("RecoveryTxnVersion", self->recoveryTransactionVersion)
	    .detail("LastEpochEnd", self->lastEpochEnd)
	    .detail("Step", "SentTxnStateStoreToCommitProxies");

	std::vector<Future<ResolveTransactionBatchReply>> replies;
	for (auto& r : self->resolvers) {
		ResolveTransactionBatchRequest req;
		req.prevVersion = -1;
		req.version = self->lastEpochEnd;
		req.lastReceivedVersion = -1;

		replies.push_back(brokenPromiseToNever(r.resolve.getReply(req)));
	}

	wait(waitForAll(replies));
	TraceEvent("RecoveryInternal", self->dbgid)
	    .detail("StatusCode", RecoveryStatus::recovery_transaction)
	    .detail("Status", RecoveryStatus::names[RecoveryStatus::recovery_transaction])
	    .detail("RecoveryTxnVersion", self->recoveryTransactionVersion)
	    .detail("LastEpochEnd", self->lastEpochEnd)
	    .detail("Step", "InitializedAllResolvers");
	return Void();
}

ACTOR Future<Void> triggerUpdates(Reference<ClusterRecoveryData> self, Reference<ILogSystem> oldLogSystem) {
	loop {
		wait(oldLogSystem->onLogSystemConfigChange() || self->cstate.fullyRecovered.getFuture() ||
		     self->recruitmentStalled->onChange());
		if (self->cstate.fullyRecovered.isSet())
			return Void();

		self->registrationTrigger.trigger();
	}
}

ACTOR Future<Void> discardCommit(IKeyValueStore* store, LogSystemDiskQueueAdapter* adapter) {
	state Future<LogSystemDiskQueueAdapter::CommitMessage> fcm = adapter->getCommitMessage();
	state Future<Void> committed = store->commit();
	LogSystemDiskQueueAdapter::CommitMessage cm = wait(fcm);
	ASSERT(!committed.isReady());
	cm.acknowledge.send(Void());
	ASSERT(committed.isReady());
	return Void();
}

void updateConfigForForcedRecovery(Reference<ClusterRecoveryData> self,
                                   std::vector<Standalone<CommitTransactionRef>>* initialConfChanges) {
	bool regionsChanged = false;
	for (auto& it : self->configuration.regions) {
		if (it.dcId == self->controllerData->clusterControllerDcId.get() && it.priority < 0) {
			it.priority = 1;
			regionsChanged = true;
		} else if (it.dcId != self->controllerData->clusterControllerDcId.get() && it.priority >= 0) {
			it.priority = -1;
			regionsChanged = true;
		}
	}
	Standalone<CommitTransactionRef> regionCommit;
	regionCommit.mutations.push_back_deep(
	    regionCommit.arena(),
	    MutationRef(MutationRef::SetValue, configKeysPrefix.toString() + "usable_regions", LiteralStringRef("1")));
	self->configuration.applyMutation(regionCommit.mutations.back());
	if (regionsChanged) {
		std::sort(
		    self->configuration.regions.begin(), self->configuration.regions.end(), RegionInfo::sort_by_priority());
		StatusObject regionJSON;
		regionJSON["regions"] = self->configuration.getRegionJSON();
		regionCommit.mutations.push_back_deep(
		    regionCommit.arena(),
		    MutationRef(MutationRef::SetValue,
		                configKeysPrefix.toString() + "regions",
		                BinaryWriter::toValue(regionJSON, IncludeVersion(ProtocolVersion::withRegionConfiguration()))
		                    .toString()));
		self->configuration.applyMutation(
		    regionCommit.mutations.back()); // modifying the configuration directly does not change the configuration
		                                    // when it is re-serialized unless we call applyMutation
		TraceEvent("ForcedRecoveryConfigChange", self->dbgid)
		    .setMaxEventLength(11000)
		    .setMaxFieldLength(10000)
		    .detail("Conf", self->configuration.toString());
	}
	initialConfChanges->push_back(regionCommit);
}

ACTOR Future<Void> recoverFrom(Reference<ClusterRecoveryData> self,
                               Reference<ILogSystem> oldLogSystem,
                               std::vector<StorageServerInterface>* seedServers,
                               std::vector<Standalone<CommitTransactionRef>>* initialConfChanges,
                               Future<Version> poppedTxsVersion,
                               bool* clusterIdExists) {
	TraceEvent(getRecoveryEventName(ClusterRecoveryEventType::CLUSTER_RECOVERY_STATE_EVENT_NAME).c_str(), self->dbgid)
	    .detail("StatusCode", RecoveryStatus::reading_transaction_system_state)
	    .detail("Status", RecoveryStatus::names[RecoveryStatus::reading_transaction_system_state])
	    .trackLatest(self->clusterRecoveryStateEventHolder->trackingKey);
	self->hasConfiguration = false;

	if (BUGGIFY)
		wait(delay(10.0));

	Version txsPoppedVersion = wait(poppedTxsVersion);
	wait(readTransactionSystemState(self, oldLogSystem, txsPoppedVersion));
	for (auto& itr : *initialConfChanges) {
		for (auto& m : itr.mutations) {
			self->configuration.applyMutation(m);
		}
	}

	if (self->forceRecovery) {
		updateConfigForForcedRecovery(self, initialConfChanges);
	}

	debug_checkMaxRestoredVersion(UID(), self->lastEpochEnd, "DBRecovery");

	// Generate a cluster ID to uniquely identify the cluster if it doesn't
	// already exist in the txnStateStore.
	Optional<Value> clusterId = self->txnStateStore->readValue(clusterIdKey).get();
	*clusterIdExists = clusterId.present();
	if (!clusterId.present()) {
		self->clusterId = deterministicRandom()->randomUniqueID();
	} else {
		self->clusterId = BinaryReader::fromStringRef<UID>(clusterId.get(), Unversioned());
	}

	// Ordinarily we pass through this loop once and recover.  We go around the loop if recovery stalls for more than a
	// second, a provisional master is initialized, and an "emergency transaction" is submitted that might change the
	// configuration so that we can finish recovery.

	state std::map<Optional<Value>, int8_t> originalLocalityMap = self->dcId_locality;
	state Future<std::vector<Standalone<CommitTransactionRef>>> recruitments =
	    recruitEverything(self, seedServers, oldLogSystem);
	state double provisionalDelay = SERVER_KNOBS->PROVISIONAL_START_DELAY;
	loop {
		state Future<Standalone<CommitTransactionRef>> provisional = provisionalMaster(self, delay(provisionalDelay));
		provisionalDelay =
		    std::min(SERVER_KNOBS->PROVISIONAL_MAX_DELAY, provisionalDelay * SERVER_KNOBS->PROVISIONAL_DELAY_GROWTH);
		choose {
			when(std::vector<Standalone<CommitTransactionRef>> confChanges = wait(recruitments)) {
				initialConfChanges->insert(initialConfChanges->end(), confChanges.begin(), confChanges.end());
				provisional.cancel();
				break;
			}
			when(Standalone<CommitTransactionRef> _req = wait(provisional)) {
				state Standalone<CommitTransactionRef> req = _req; // mutable
				TEST(true); // Emergency transaction processing during recovery
				TraceEvent("EmergencyTransaction", self->dbgid).log();
				for (auto m = req.mutations.begin(); m != req.mutations.end(); ++m)
					TraceEvent("EmergencyTransactionMutation", self->dbgid)
					    .detail("MType", m->type)
					    .detail("P1", m->param1)
					    .detail("P2", m->param2);

				DatabaseConfiguration oldConf = self->configuration;
				self->configuration = self->originalConfiguration;
				for (auto& m : req.mutations)
					self->configuration.applyMutation(m);

				initialConfChanges->clear();
				if (self->originalConfiguration.isValid() &&
				    self->configuration.usableRegions != self->originalConfiguration.usableRegions) {
					TraceEvent(SevWarnAlways, "CannotChangeUsableRegions", self->dbgid).log();
					self->configuration = self->originalConfiguration;
				} else {
					initialConfChanges->push_back(req);
				}
				if (self->forceRecovery) {
					updateConfigForForcedRecovery(self, initialConfChanges);
				}

				if (self->configuration != oldConf) { // confChange does not trigger when including servers
					self->dcId_locality = originalLocalityMap;
					recruitments = recruitEverything(self, seedServers, oldLogSystem);
				}
			}
		}

		provisional.cancel();
	}

	return Void();
}

ACTOR Future<Void> clusterRecoveryCore(Reference<ClusterRecoveryData> self) {
	state TraceInterval recoveryInterval("ClusterRecovery");
	state double recoverStartTime = now();

	self->addActor.send(waitFailureServer(self->masterInterface.waitFailure.getFuture()));

	TraceEvent(recoveryInterval.begin(), self->dbgid).log();

	self->recoveryState = RecoveryState::READING_CSTATE;
	TraceEvent(getRecoveryEventName(ClusterRecoveryEventType::CLUSTER_RECOVERY_STATE_EVENT_NAME).c_str(), self->dbgid)
	    .detail("StatusCode", RecoveryStatus::reading_coordinated_state)
	    .detail("Status", RecoveryStatus::names[RecoveryStatus::reading_coordinated_state])
	    .trackLatest(self->clusterRecoveryStateEventHolder->trackingKey);

	wait(self->cstate.read());

	self->recoveryState = RecoveryState::LOCKING_CSTATE;
	TraceEvent(getRecoveryEventName(ClusterRecoveryEventType::CLUSTER_RECOVERY_STATE_EVENT_NAME).c_str(), self->dbgid)
	    .detail("StatusCode", RecoveryStatus::locking_coordinated_state)
	    .detail("Status", RecoveryStatus::names[RecoveryStatus::locking_coordinated_state])
	    .detail("TLogs", self->cstate.prevDBState.tLogs.size())
	    .detail("ActiveGenerations", self->cstate.myDBState.oldTLogData.size() + 1)
	    .detail("MyRecoveryCount", self->cstate.prevDBState.recoveryCount + 2)
	    .detail("ForceRecovery", self->forceRecovery)
	    .trackLatest(self->clusterRecoveryStateEventHolder->trackingKey);
	// for (const auto& old : self->cstate.prevDBState.oldTLogData) {
	//	TraceEvent("BWReadCoreState", self->dbgid).detail("Epoch", old.epoch).detail("Version", old.epochEnd);
	//}

	TraceEvent(getRecoveryEventName(ClusterRecoveryEventType::CLUSTER_RECOVERY_GENERATION_EVENT_NAME).c_str(),
	           self->dbgid)
	    .detail("ActiveGenerations", self->cstate.myDBState.oldTLogData.size() + 1)
	    .trackLatest(self->clusterRecoveryGenerationsEventHolder->trackingKey);

	if (self->cstate.myDBState.oldTLogData.size() > CLIENT_KNOBS->MAX_GENERATIONS_OVERRIDE) {
		if (self->cstate.myDBState.oldTLogData.size() >= CLIENT_KNOBS->MAX_GENERATIONS) {
			TraceEvent(SevError, "RecoveryStoppedTooManyOldGenerations")
			    .detail("OldGenerations", self->cstate.myDBState.oldTLogData.size())
			    .detail("Reason",
			            "Recovery stopped because too many recoveries have happened since the last time the cluster "
			            "was fully_recovered. Set --knob-max-generations-override on your server processes to a value "
			            "larger than OldGenerations to resume recovery once the underlying problem has been fixed.");
			wait(Future<Void>(Never()));
		} else if (self->cstate.myDBState.oldTLogData.size() > CLIENT_KNOBS->RECOVERY_DELAY_START_GENERATION) {
			TraceEvent(SevError, "RecoveryDelayedTooManyOldGenerations")
			    .detail("OldGenerations", self->cstate.myDBState.oldTLogData.size())
			    .detail("Reason",
			            "Recovery is delayed because too many recoveries have happened since the last time the cluster "
			            "was fully_recovered. Set --knob-max-generations-override on your server processes to a value "
			            "larger than OldGenerations to resume recovery once the underlying problem has been fixed.");
			wait(delay(CLIENT_KNOBS->RECOVERY_DELAY_SECONDS_PER_GENERATION *
			           (self->cstate.myDBState.oldTLogData.size() - CLIENT_KNOBS->RECOVERY_DELAY_START_GENERATION)));
		}
		if (g_network->isSimulated() && self->cstate.myDBState.oldTLogData.size() > CLIENT_KNOBS->MAX_GENERATIONS_SIM) {
			g_simulator.connectionFailuresDisableDuration = 1e6;
			g_simulator.speedUpSimulation = true;
			TraceEvent(SevWarnAlways, "DisableConnectionFailures_TooManyGenerations").log();
		}
	}

	state Reference<AsyncVar<Reference<ILogSystem>>> oldLogSystems(new AsyncVar<Reference<ILogSystem>>);
	state Future<Void> recoverAndEndEpoch =
	    ILogSystem::recoverAndEndEpoch(oldLogSystems,
	                                   self->dbgid,
	                                   self->cstate.prevDBState,
	                                   self->clusterController.tlogRejoin.getFuture(),
	                                   self->controllerData->db.serverInfo->get().myLocality,
	                                   std::addressof(self->forceRecovery));

	DBCoreState newState = self->cstate.myDBState;
	newState.recoveryCount++;
	wait(self->cstate.write(newState) || recoverAndEndEpoch);

	self->recoveryState = RecoveryState::RECRUITING;

	state std::vector<StorageServerInterface> seedServers;
	state std::vector<Standalone<CommitTransactionRef>> initialConfChanges;
	state Future<Void> logChanges;
	state Future<Void> minRecoveryDuration;
	state Future<Version> poppedTxsVersion;
	state bool clusterIdExists = false;

	loop {
		Reference<ILogSystem> oldLogSystem = oldLogSystems->get();
		if (oldLogSystem) {
			logChanges = triggerUpdates(self, oldLogSystem);
			if (!minRecoveryDuration.isValid()) {
				minRecoveryDuration = delay(SERVER_KNOBS->ENFORCED_MIN_RECOVERY_DURATION);
				poppedTxsVersion = oldLogSystem->getTxsPoppedVersion();
			}
		}

		state Future<Void> reg = oldLogSystem ? updateRegistration(self, oldLogSystem) : Never();
		self->registrationTrigger.trigger();

		choose {
			when(wait(oldLogSystem ? recoverFrom(self,
			                                     oldLogSystem,
			                                     &seedServers,
			                                     &initialConfChanges,
			                                     poppedTxsVersion,
			                                     std::addressof(clusterIdExists))
			                       : Never())) {
				reg.cancel();
				break;
			}
			when(wait(oldLogSystems->onChange())) {}
			when(wait(reg)) { throw internal_error(); }
			when(wait(recoverAndEndEpoch)) { throw internal_error(); }
		}
	}

	if (self->neverCreated) {
		recoverStartTime = now();
	}

	recoverAndEndEpoch.cancel();

	ASSERT(self->commitProxies.size() <= self->configuration.getDesiredCommitProxies());
	ASSERT(self->commitProxies.size() >= 1);
	ASSERT(self->grvProxies.size() <= self->configuration.getDesiredGrvProxies());
	ASSERT(self->grvProxies.size() >= 1);
	ASSERT(self->resolvers.size() <= self->configuration.getDesiredResolvers());
	ASSERT(self->resolvers.size() >= 1);

	self->recoveryState = RecoveryState::RECOVERY_TRANSACTION;
	TraceEvent(getRecoveryEventName(ClusterRecoveryEventType::CLUSTER_RECOVERY_STATE_EVENT_NAME).c_str(), self->dbgid)
	    .detail("StatusCode", RecoveryStatus::recovery_transaction)
	    .detail("Status", RecoveryStatus::names[RecoveryStatus::recovery_transaction])
	    .detail("PrimaryLocality", self->primaryLocality)
	    .detail("DcId", self->masterInterface.locality.dcId())
	    .detail("ClusterId", self->clusterId)
	    .trackLatest(self->clusterRecoveryStateEventHolder->trackingKey);

	// Recovery transaction
	state bool debugResult = debug_checkMinRestoredVersion(UID(), self->lastEpochEnd, "DBRecovery", SevWarn);

	CommitTransactionRequest recoveryCommitRequest;
	recoveryCommitRequest.flags = recoveryCommitRequest.flags | CommitTransactionRequest::FLAG_IS_LOCK_AWARE;
	CommitTransactionRef& tr = recoveryCommitRequest.transaction;
	int mmApplied = 0; // The number of mutations in tr.mutations that have been applied to the txnStateStore so far
	if (self->lastEpochEnd != 0) {
		Optional<Value> snapRecoveryFlag = self->txnStateStore->readValue(writeRecoveryKey).get();
		TraceEvent(getRecoveryEventName(ClusterRecoveryEventType::CLUSTER_RECOVERY_SNAPSHOT_CHECK_EVENT_NAME).c_str())
		    .detail("SnapRecoveryFlag", snapRecoveryFlag.present() ? snapRecoveryFlag.get().toString() : "N/A")
		    .detail("LastEpochEnd", self->lastEpochEnd);
		if (snapRecoveryFlag.present()) {
			TEST(true); // Recovering from snapshot, writing to snapShotEndVersionKey
			BinaryWriter bw(Unversioned());
			tr.set(recoveryCommitRequest.arena, snapshotEndVersionKey, (bw << self->lastEpochEnd).toValue());
			// Pause the backups that got restored in this snapshot to avoid data corruption
			// Requires further operational work to abort the backup
			TraceEvent(
			    getRecoveryEventName(ClusterRecoveryEventType::CLUSTER_RECOVERY_PAUSE_AGENT_BACKUP_EVENT_NAME).c_str())
			    .log();
			Key backupPauseKey = FileBackupAgent::getPauseKey();
			tr.set(recoveryCommitRequest.arena, backupPauseKey, StringRef());
			// Clear the key so multiple recoveries will not overwrite the first version recorded
			tr.clear(recoveryCommitRequest.arena, singleKeyRange(writeRecoveryKey));
		}
		if (self->forceRecovery) {
			BinaryWriter bw(Unversioned());
			tr.set(recoveryCommitRequest.arena, killStorageKey, (bw << self->safeLocality).toValue());
		}

		// This transaction sets \xff/lastEpochEnd, which the shard servers can use to roll back speculatively
		//   processed semi-committed transactions from the previous epoch.
		// It also guarantees the shard servers and tlog servers eventually get versions in the new epoch, which
		//   clients might rely on.
		// This transaction is by itself in a batch (has its own version number), which simplifies storage servers
		// slightly (they assume there are no modifications to serverKeys in the same batch) The proxy also expects the
		// lastEpochEndKey mutation to be first in the transaction
		BinaryWriter bw(Unversioned());
		tr.set(recoveryCommitRequest.arena, lastEpochEndKey, (bw << self->lastEpochEnd).toValue());

		if (self->forceRecovery) {
			tr.set(recoveryCommitRequest.arena, rebootWhenDurableKey, StringRef());
			tr.set(recoveryCommitRequest.arena,
			       moveKeysLockOwnerKey,
			       BinaryWriter::toValue(deterministicRandom()->randomUniqueID(), Unversioned()));
		}
	} else {
		// Recruit and seed initial shard servers
		// This transaction must be the very first one in the database (version 1)
		seedShardServers(recoveryCommitRequest.arena, tr, seedServers);
	}
	// initialConfChanges have not been conflict checked against any earlier writes in the recovery transaction, so do
	// this as early as possible in the recovery transaction but see above comments as to why it can't be absolutely
	// first.  Theoretically emergency transactions should conflict check against the lastEpochEndKey.
	for (auto& itr : initialConfChanges) {
		tr.mutations.append_deep(recoveryCommitRequest.arena, itr.mutations.begin(), itr.mutations.size());
		tr.write_conflict_ranges.append_deep(
		    recoveryCommitRequest.arena, itr.write_conflict_ranges.begin(), itr.write_conflict_ranges.size());
	}

	tr.set(
	    recoveryCommitRequest.arena, primaryLocalityKey, BinaryWriter::toValue(self->primaryLocality, Unversioned()));
	tr.set(recoveryCommitRequest.arena, backupVersionKey, backupVersionValue);
	tr.set(recoveryCommitRequest.arena, coordinatorsKey, self->coordinators.ccr->getConnectionString().toString());
	tr.set(recoveryCommitRequest.arena, logsKey, self->logSystem->getLogsValue());
	tr.set(recoveryCommitRequest.arena,
	       primaryDatacenterKey,
	       self->controllerData->clusterControllerDcId.present() ? self->controllerData->clusterControllerDcId.get()
	                                                             : StringRef());

	tr.clear(recoveryCommitRequest.arena, tLogDatacentersKeys);
	for (auto& dc : self->primaryDcId) {
		tr.set(recoveryCommitRequest.arena, tLogDatacentersKeyFor(dc), StringRef());
	}
	if (self->configuration.usableRegions > 1) {
		for (auto& dc : self->remoteDcIds) {
			tr.set(recoveryCommitRequest.arena, tLogDatacentersKeyFor(dc), StringRef());
		}
	}

	// Write cluster ID into txnStateStore if it is missing.
	if (!clusterIdExists) {
		tr.set(recoveryCommitRequest.arena, clusterIdKey, BinaryWriter::toValue(self->clusterId, Unversioned()));
	}

	applyMetadataMutations(SpanID(),
	                       self->dbgid,
	                       recoveryCommitRequest.arena,
	                       tr.mutations.slice(mmApplied, tr.mutations.size()),
	                       self->txnStateStore);
	mmApplied = tr.mutations.size();

	tr.read_snapshot = self->recoveryTransactionVersion; // lastEpochEnd would make more sense, but isn't in the initial
	                                                     // window of the resolver(s)

	TraceEvent(getRecoveryEventName(ClusterRecoveryEventType::CLUSTER_RECOVERY_COMMIT_EVENT_NAME).c_str(), self->dbgid)
	    .log();
	state Future<ErrorOr<CommitID>> recoveryCommit = self->commitProxies[0].commit.tryGetReply(recoveryCommitRequest);
	self->addActor.send(self->logSystem->onError());
	self->addActor.send(waitResolverFailure(self->resolvers));
	self->addActor.send(waitCommitProxyFailure(self->commitProxies));
	self->addActor.send(waitGrvProxyFailure(self->grvProxies));
	self->addActor.send(reportErrors(updateRegistration(self, self->logSystem), "UpdateRegistration", self->dbgid));
	self->registrationTrigger.trigger();

	wait(discardCommit(self->txnStateStore, self->txnStateLogAdapter));

	// Wait for the recovery transaction to complete.
	// SOMEDAY: For faster recovery, do this and setDBState asynchronously and don't wait for them
	// unless we want to change TLogs
	wait((success(recoveryCommit) && sendInitialCommitToResolvers(self)));
	if (recoveryCommit.isReady() && recoveryCommit.get().isError()) {
		TEST(true); // Cluster recovery failed because of the initial commit failed
		throw cluster_recovery_failed();
	}

	ASSERT(self->recoveryTransactionVersion != 0);

	self->recoveryState = RecoveryState::WRITING_CSTATE;
	TraceEvent(getRecoveryEventName(ClusterRecoveryEventType::CLUSTER_RECOVERY_STATE_EVENT_NAME).c_str(), self->dbgid)
	    .detail("StatusCode", RecoveryStatus::writing_coordinated_state)
	    .detail("Status", RecoveryStatus::names[RecoveryStatus::writing_coordinated_state])
	    .detail("TLogList", self->logSystem->describe())
	    .trackLatest(self->clusterRecoveryStateEventHolder->trackingKey);

	// Multiple masters prevent conflicts between themselves via CoordinatedState (self->cstate)
	//  1. If SetMaster succeeds, then by CS's contract, these "new" Tlogs are the immediate
	//     successors of the "old" ones we are replacing
	//  2. logSystem->recoverAndEndEpoch ensured that a co-quorum of the "old" tLogs were stopped at
	//     versions <= self->lastEpochEnd, so no versions > self->lastEpochEnd could be (fully) committed to them.
	//  3. No other master will attempt to commit anything to our "new" Tlogs
	//     because it didn't recruit them
	//  4. Therefore, no full commit can come between self->lastEpochEnd and the first commit
	//     we made to the new Tlogs (self->recoveryTransactionVersion), and only our own semi-commits can come between
	//     our first commit and the next new TLogs

	self->addActor.send(trackTlogRecovery(self, oldLogSystems, minRecoveryDuration));
	debug_advanceMaxCommittedVersion(UID(), self->recoveryTransactionVersion);
	wait(self->cstateUpdated.getFuture());
	debug_advanceMinCommittedVersion(UID(), self->recoveryTransactionVersion);

	if (debugResult) {
		TraceEvent(self->forceRecovery ? SevWarn : SevError, "DBRecoveryDurabilityError").log();
	}

	TraceEvent(getRecoveryEventName(ClusterRecoveryEventType::CLUSTER_RECOVERY_COMMIT_EVENT_NAME).c_str(), self->dbgid)
	    .detail("TLogs", self->logSystem->describe())
	    .detail("RecoveryCount", self->cstate.myDBState.recoveryCount)
	    .detail("RecoveryTransactionVersion", self->recoveryTransactionVersion);

	TraceEvent(recoveryInterval.end(), self->dbgid)
	    .detail("RecoveryTransactionVersion", self->recoveryTransactionVersion);

	self->recoveryState = RecoveryState::ACCEPTING_COMMITS;
	double recoveryDuration = now() - recoverStartTime;

	TraceEvent((recoveryDuration > 4 && !g_network->isSimulated()) ? SevWarnAlways : SevInfo,
	           getRecoveryEventName(ClusterRecoveryEventType::CLUSTER_RECOVERY_DURATION_EVENT_NAME).c_str(),
	           self->dbgid)
	    .detail("RecoveryDuration", recoveryDuration)
	    .trackLatest(self->clusterRecoveryDurationEventHolder->trackingKey);

	TraceEvent(getRecoveryEventName(ClusterRecoveryEventType::CLUSTER_RECOVERY_STATE_EVENT_NAME).c_str(), self->dbgid)
	    .detail("StatusCode", RecoveryStatus::accepting_commits)
	    .detail("Status", RecoveryStatus::names[RecoveryStatus::accepting_commits])
	    .detail("StoreType", self->configuration.storageServerStoreType)
	    .detail("RecoveryDuration", recoveryDuration)
	    .trackLatest(self->clusterRecoveryStateEventHolder->trackingKey);

	self->addActor.send(changeCoordinators(self));
	Database cx = openDBOnServer(self->dbInfo, TaskPriority::DefaultEndpoint, LockAware::True);
	self->addActor.send(configurationMonitor(self, cx));
	if (self->configuration.backupWorkerEnabled) {
		self->addActor.send(recruitBackupWorkers(self, cx));
	} else {
		self->logSystem->setOldestBackupEpoch(self->cstate.myDBState.recoveryCount);
	}

	wait(Future<Void>(Never()));
	throw internal_error();
}

ACTOR Future<Void> cleanupRecoveryActorCollection(Reference<ClusterRecoveryData> self, bool exThrown) {
	if (self.isValid()) {
		wait(delay(0.0));

		while (!self->addActor.isEmpty()) {
			self->addActor.getFuture().pop();
		}
	}

	return Void();
}

bool isNormalClusterRecoveryError(const Error& error) {
	return normalClusterRecoveryErrors().count(error.code());
}

std::string& getRecoveryEventName(ClusterRecoveryEventType type) {
	ASSERT(type >= ClusterRecoveryEventType::CLUSTER_RECOVERY_STATE_EVENT_NAME &&
	       type < ClusterRecoveryEventType::CLUSTER_RECOVERY_LAST);

	// Cluster recovery state machine used to be driven from master/sequencer process, recovery state
	// tracking is used by test environment and tooling scripts. To ease the process of migration, prefix
	// is controlled by a ServerKnob for now.
	//
	// TODO: ServerKnob should be removed ones all tooling scripts and usage is identified and updated accordingly

	static std::map<ClusterRecoveryEventType, std::string> recoveryEventNameMap;
	if (recoveryEventNameMap.empty()) {
		// initialize the map
		recoveryEventNameMap.insert({ ClusterRecoveryEventType::CLUSTER_RECOVERY_STATE_EVENT_NAME,
		                              SERVER_KNOBS->CLUSTER_RECOVERY_EVENT_NAME_PREFIX + "RecoveryState" });
		recoveryEventNameMap.insert({ ClusterRecoveryEventType::CLUSTER_RECOVERY_COMMIT_TLOG_EVENT_NAME,
		                              SERVER_KNOBS->CLUSTER_RECOVERY_EVENT_NAME_PREFIX + "RecoveryCommittedTLogs" });
		recoveryEventNameMap.insert({ ClusterRecoveryEventType::CLUSTER_RECOVERY_DURATION_EVENT_NAME,
		                              SERVER_KNOBS->CLUSTER_RECOVERY_EVENT_NAME_PREFIX + "RecoveryDuration" });
		recoveryEventNameMap.insert({ ClusterRecoveryEventType::CLUSTER_RECOVERY_GENERATION_EVENT_NAME,
		                              SERVER_KNOBS->CLUSTER_RECOVERY_EVENT_NAME_PREFIX + "RecoveryGenerations" });
		recoveryEventNameMap.insert(
		    { ClusterRecoveryEventType::CLUSTER_RECOVERY_SS_RECRUITMENT_EVENT_NAME,
		      SERVER_KNOBS->CLUSTER_RECOVERY_EVENT_NAME_PREFIX + "RecoveryRecruitingInitialStorageServer" });
		recoveryEventNameMap.insert(
		    { ClusterRecoveryEventType::CLUSTER_RECOVERY_INVALID_CONFIG_EVENT_NAME,
		      SERVER_KNOBS->CLUSTER_RECOVERY_EVENT_NAME_PREFIX + "RecoveryInvalidConfiguration" });
		recoveryEventNameMap.insert({ ClusterRecoveryEventType::CLUSTER_RECOVERY_RECOVERING_EVENT_NAME,
		                              SERVER_KNOBS->CLUSTER_RECOVERY_EVENT_NAME_PREFIX + "Recovering" });
		recoveryEventNameMap.insert({ ClusterRecoveryEventType::CLUSTER_RECOVERY_RECOVERED_EVENT_NAME,
		                              SERVER_KNOBS->CLUSTER_RECOVERY_EVENT_NAME_PREFIX + "RecoveredConfig" });
		recoveryEventNameMap.insert({ ClusterRecoveryEventType::CLUSTER_RECOVERY_SNAPSHOT_CHECK_EVENT_NAME,
		                              SERVER_KNOBS->CLUSTER_RECOVERY_EVENT_NAME_PREFIX + "RecoverySnapshotCheck" });
		recoveryEventNameMap.insert({ ClusterRecoveryEventType::CLUSTER_RECOVERY_SS_RECRUITMENT_EVENT_NAME,
		                              SERVER_KNOBS->CLUSTER_RECOVERY_EVENT_NAME_PREFIX + "RecoverySnapshotCheck" });
		recoveryEventNameMap.insert({ ClusterRecoveryEventType::CLUSTER_RECOVERY_PAUSE_AGENT_BACKUP_EVENT_NAME,
		                              SERVER_KNOBS->CLUSTER_RECOVERY_EVENT_NAME_PREFIX + "RecoveryPauseBackupAgents" });
		recoveryEventNameMap.insert({ ClusterRecoveryEventType::CLUSTER_RECOVERY_COMMIT_EVENT_NAME,
		                              SERVER_KNOBS->CLUSTER_RECOVERY_EVENT_NAME_PREFIX + "RecoveryCommit" });
		recoveryEventNameMap.insert({ ClusterRecoveryEventType::CLUSTER_RECOVERY_AVAILABLE_EVENT_NAME,
		                              SERVER_KNOBS->CLUSTER_RECOVERY_EVENT_NAME_PREFIX + "RecoveryAvailable" });
		recoveryEventNameMap.insert({ ClusterRecoveryEventType::CLUSTER_RECOVERY_METRICS_EVENT_NAME,
		                              SERVER_KNOBS->CLUSTER_RECOVERY_EVENT_NAME_PREFIX + "RecoveryMetrics" });
	}

	auto iter = recoveryEventNameMap.find(type);
	ASSERT(iter != recoveryEventNameMap.end());
	return iter->second;
}<|MERGE_RESOLUTION|>--- conflicted
+++ resolved
@@ -511,148 +511,6 @@
 	}
 }
 
-<<<<<<< HEAD
-std::pair<KeyRangeRef, bool> findRange(CoalescedKeyRangeMap<int>& key_resolver,
-                                       Standalone<VectorRef<ResolverMoveRef>>& movedRanges,
-                                       int src,
-                                       int dest) {
-	auto ranges = key_resolver.ranges();
-	auto prev = ranges.begin();
-	auto it = ranges.begin();
-	++it;
-	if (it == ranges.end()) {
-		if (ranges.begin().value() != src ||
-		    std::find(movedRanges.begin(), movedRanges.end(), ResolverMoveRef(ranges.begin()->range(), dest)) !=
-		        movedRanges.end())
-			throw operation_failed();
-		return std::make_pair(ranges.begin().range(), true);
-	}
-
-	std::set<int> borders;
-	// If possible expand an existing boundary between the two resolvers
-	for (; it != ranges.end(); ++it) {
-		if (it->value() == src && prev->value() == dest &&
-		    std::find(movedRanges.begin(), movedRanges.end(), ResolverMoveRef(it->range(), dest)) ==
-		        movedRanges.end()) {
-			return std::make_pair(it->range(), true);
-		}
-		if (it->value() == dest && prev->value() == src &&
-		    std::find(movedRanges.begin(), movedRanges.end(), ResolverMoveRef(prev->range(), dest)) ==
-		        movedRanges.end()) {
-			return std::make_pair(prev->range(), false);
-		}
-		if (it->value() == dest)
-			borders.insert(prev->value());
-		if (prev->value() == dest)
-			borders.insert(it->value());
-		++prev;
-	}
-
-	prev = ranges.begin();
-	it = ranges.begin();
-	++it;
-	// If possible create a new boundry which doesn't exist yet
-	for (; it != ranges.end(); ++it) {
-		if (it->value() == src && !borders.count(prev->value()) &&
-		    std::find(movedRanges.begin(), movedRanges.end(), ResolverMoveRef(it->range(), dest)) ==
-		        movedRanges.end()) {
-			return std::make_pair(it->range(), true);
-		}
-		if (prev->value() == src && !borders.count(it->value()) &&
-		    std::find(movedRanges.begin(), movedRanges.end(), ResolverMoveRef(prev->range(), dest)) ==
-		        movedRanges.end()) {
-			return std::make_pair(prev->range(), false);
-		}
-		++prev;
-	}
-
-	it = ranges.begin();
-	for (; it != ranges.end(); ++it) {
-		if (it->value() == src &&
-		    std::find(movedRanges.begin(), movedRanges.end(), ResolverMoveRef(it->range(), dest)) ==
-		        movedRanges.end()) {
-			return std::make_pair(it->range(), true);
-		}
-	}
-	throw operation_failed(); // we are already attempting to move all of the data one resolver is assigned, so do not
-	                          // move anything
-}
-
-ACTOR Future<Void> resolutionBalancing(Reference<ClusterRecoveryData> self) {
-	state CoalescedKeyRangeMap<int> key_resolver(
-	    0, SERVER_KNOBS->PROXY_USE_RESOLVER_PRIVATE_MUTATIONS ? normalKeys.end : allKeys.end);
-	key_resolver.insert(SERVER_KNOBS->PROXY_USE_RESOLVER_PRIVATE_MUTATIONS ? normalKeys : allKeys, 0);
-	loop {
-		wait(delay(SERVER_KNOBS->MIN_BALANCE_TIME, TaskPriority::ResolutionMetrics));
-		while (self->resolverChanges.get().size())
-			wait(self->resolverChanges.onChange());
-		state std::vector<Future<ResolutionMetricsReply>> futures;
-		for (auto& p : self->resolvers)
-			futures.push_back(
-			    brokenPromiseToNever(p.metrics.getReply(ResolutionMetricsRequest(), TaskPriority::ResolutionMetrics)));
-		wait(waitForAll(futures));
-		state IndexedSet<std::pair<int64_t, int>, NoMetric> metrics;
-
-		int64_t total = 0;
-		for (int i = 0; i < futures.size(); i++) {
-			total += futures[i].get().value;
-			metrics.insert(std::make_pair(futures[i].get().value, i), NoMetric());
-			//TraceEvent("ResolverMetric").detail("I", i).detail("Metric", futures[i].get());
-		}
-		if (metrics.lastItem()->first - metrics.begin()->first > SERVER_KNOBS->MIN_BALANCE_DIFFERENCE) {
-			try {
-				state int src = metrics.lastItem()->second;
-				state int dest = metrics.begin()->second;
-				state int64_t amount = std::min(metrics.lastItem()->first - total / self->resolvers.size(),
-				                                total / self->resolvers.size() - metrics.begin()->first) /
-				                       2;
-				state Standalone<VectorRef<ResolverMoveRef>> movedRanges;
-
-				loop {
-					state std::pair<KeyRangeRef, bool> range = findRange(key_resolver, movedRanges, src, dest);
-
-					ResolutionSplitRequest req;
-					req.front = range.second;
-					req.offset = amount;
-					req.range = range.first;
-
-					ResolutionSplitReply split =
-					    wait(brokenPromiseToNever(self->resolvers[metrics.lastItem()->second].split.getReply(
-					        req, TaskPriority::ResolutionMetrics)));
-					KeyRangeRef moveRange = range.second ? KeyRangeRef(range.first.begin, split.key)
-					                                     : KeyRangeRef(split.key, range.first.end);
-					movedRanges.push_back_deep(movedRanges.arena(), ResolverMoveRef(moveRange, dest));
-					TraceEvent("MovingResolutionRange")
-					    .detail("Src", src)
-					    .detail("Dest", dest)
-					    .detail("Amount", amount)
-					    .detail("StartRange", range.first)
-					    .detail("MoveRange", moveRange)
-					    .detail("Used", split.used)
-					    .detail("KeyResolverRanges", key_resolver.size());
-					amount -= split.used;
-					if (moveRange != range.first || amount <= 0)
-						break;
-				}
-				for (auto& it : movedRanges)
-					key_resolver.insert(it.range, it.dest);
-				// for(auto& it : key_resolver.ranges())
-				//	TraceEvent("KeyResolver").detail("Range", it.range()).detail("Value", it.value());
-
-				self->resolverChangesVersion = self->version + 1;
-				for (auto& p : self->commitProxies)
-					self->resolverNeedingChanges.insert(p.id());
-				self->resolverChanges.set(movedRanges);
-			} catch (Error& e) {
-				if (e.code() != error_code_operation_failed)
-					throw;
-			}
-		}
-	}
-}
-
-=======
->>>>>>> 4a085fc8
 ACTOR Future<Void> changeCoordinators(Reference<ClusterRecoveryData> self) {
 	loop {
 		ChangeCoordinatorsRequest req = waitNext(self->clusterController.changeCoordinators.getFuture());
