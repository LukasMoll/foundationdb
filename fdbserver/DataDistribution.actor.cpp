/*
 * DataDistribution.actor.cpp
 *
 * This source file is part of the FoundationDB open source project
 *
 * Copyright 2013-2018 Apple Inc. and the FoundationDB project authors
 *
 * Licensed under the Apache License, Version 2.0 (the "License");
 * you may not use this file except in compliance with the License.
 * You may obtain a copy of the License at
 *
 *     http://www.apache.org/licenses/LICENSE-2.0
 *
 * Unless required by applicable law or agreed to in writing, software
 * distributed under the License is distributed on an "AS IS" BASIS,
 * WITHOUT WARRANTIES OR CONDITIONS OF ANY KIND, either express or implied.
 * See the License for the specific language governing permissions and
 * limitations under the License.
 */

#include "flow/ActorCollection.h"
#include "fdbserver/DataDistribution.actor.h"
#include "fdbclient/SystemData.h"
#include "fdbclient/DatabaseContext.h"
#include "fdbserver/MoveKeys.actor.h"
#include "fdbserver/Knobs.h"
#include <set>
#include <sstream>
#include "fdbserver/WaitFailure.h"
#include "fdbserver/ServerDBInfo.h"
#include "fdbserver/IKeyValueStore.h"
#include "fdbclient/ManagementAPI.actor.h"
#include "fdbrpc/Replication.h"
#include "flow/UnitTest.h"
#include "flow/Trace.h"
#include "flow/actorcompiler.h"  // This must be the last #include.

class TCTeamInfo;
struct TCMachineInfo;
class TCMachineTeamInfo;

struct TCServerInfo : public ReferenceCounted<TCServerInfo> {
	UID id;
	StorageServerInterface lastKnownInterface;
	ProcessClass lastKnownClass;
	vector<Reference<TCTeamInfo>> teams;
	Reference<TCMachineInfo> machine;
	Future<Void> tracker;
	int64_t dataInFlightToServer;
	ErrorOr<GetPhysicalMetricsReply> serverMetrics;
	Promise<std::pair<StorageServerInterface, ProcessClass>> interfaceChanged;
	Future<std::pair<StorageServerInterface, ProcessClass>> onInterfaceChanged;
	Promise<Void> removed;
	Future<Void> onRemoved;
	Promise<Void> wakeUpTracker;
	bool inDesiredDC;
	LocalityEntry localityEntry;
	Promise<Void> updated;

	TCServerInfo(StorageServerInterface ssi, ProcessClass processClass, bool inDesiredDC, Reference<LocalitySet> storageServerSet) : id(ssi.id()), lastKnownInterface(ssi), lastKnownClass(processClass), dataInFlightToServer(0), onInterfaceChanged(interfaceChanged.getFuture()), onRemoved(removed.getFuture()), inDesiredDC(inDesiredDC) {
		localityEntry = ((LocalityMap<UID>*) storageServerSet.getPtr())->add(ssi.locality, &id);
	}
};

struct TCMachineInfo : public ReferenceCounted<TCMachineInfo> {
	std::vector<Reference<TCServerInfo>> serversOnMachine; // SOMEDAY: change from vector to set
	Standalone<StringRef> machineID;
	std::vector<Reference<TCMachineTeamInfo>> machineTeams; // SOMEDAY: split good and bad machine teams.
	LocalityEntry localityEntry;

	explicit TCMachineInfo(Reference<TCServerInfo> server, const LocalityEntry& entry) : localityEntry(entry) {
		ASSERT(serversOnMachine.empty());
		serversOnMachine.push_back(server);
		machineID = server->lastKnownInterface.locality.zoneId().get();
	}

	std::string getServersIDStr() {
		std::stringstream ss;
		if (serversOnMachine.empty()) return "[unset]";

		for (auto& server : serversOnMachine) {
			ss << server->id.toString() << " ";
		}

		return ss.str();
	}
};

ACTOR Future<Void> updateServerMetrics( TCServerInfo *server ) {
	state StorageServerInterface ssi = server->lastKnownInterface;
	state Future<ErrorOr<GetPhysicalMetricsReply>> metricsRequest = ssi.getPhysicalMetrics.tryGetReply( GetPhysicalMetricsRequest(), TaskPriority::DataDistributionLaunch );
	state Future<Void> resetRequest = Never();
	state Future<std::pair<StorageServerInterface, ProcessClass>> interfaceChanged( server->onInterfaceChanged );
	state Future<Void> serverRemoved( server->onRemoved );

	loop {
		choose {
			when( ErrorOr<GetPhysicalMetricsReply> rep = wait( metricsRequest ) ) {
				if( rep.present() ) {
					server->serverMetrics = rep;
					if(server->updated.canBeSet()) {
						server->updated.send(Void());
					}
					return Void();
				}
				metricsRequest = Never();
				resetRequest = delay( SERVER_KNOBS->METRIC_DELAY, TaskPriority::DataDistributionLaunch );
			}
			when( std::pair<StorageServerInterface,ProcessClass> _ssi = wait( interfaceChanged ) ) {
				ssi = _ssi.first;
				interfaceChanged = server->onInterfaceChanged;
				resetRequest = Void();
			}
			when( wait( serverRemoved ) ) {
				return Void();
			}
			when( wait( resetRequest ) ) { //To prevent a tight spin loop
				if(IFailureMonitor::failureMonitor().getState(ssi.getPhysicalMetrics.getEndpoint()).isFailed()) {
					resetRequest = IFailureMonitor::failureMonitor().onStateEqual(ssi.getPhysicalMetrics.getEndpoint(), FailureStatus(false));
				}
				else {
					resetRequest = Never();
					metricsRequest = ssi.getPhysicalMetrics.tryGetReply( GetPhysicalMetricsRequest(), TaskPriority::DataDistributionLaunch );
				}
			}
		}
	}
}

ACTOR Future<Void> updateServerMetrics( Reference<TCServerInfo> server ) {
	wait( updateServerMetrics( server.getPtr() ) );
	return Void();
}

// Machine team information
class TCMachineTeamInfo : public ReferenceCounted<TCMachineTeamInfo> {
public:
	vector<Reference<TCMachineInfo>> machines;
	vector<Standalone<StringRef>> machineIDs;
	vector<Reference<TCTeamInfo>> serverTeams;

	explicit TCMachineTeamInfo(vector<Reference<TCMachineInfo>> const& machines) : machines(machines) {
		machineIDs.reserve(machines.size());
		for (int i = 0; i < machines.size(); i++) {
			machineIDs.push_back(machines[i]->machineID);
		}
		sort(machineIDs.begin(), machineIDs.end());
	}

	int size() {
		ASSERT(machines.size() == machineIDs.size());
		return machineIDs.size();
	}

	std::string getMachineIDsStr() {
		std::stringstream ss;

		if (machineIDs.empty()) return "[unset]";

		for (auto& id : machineIDs) {
			ss << id.contents().toString() << " ";
		}

		return ss.str();
	}

	bool operator==(TCMachineTeamInfo& rhs) const { return this->machineIDs == rhs.machineIDs; }
};

class TCTeamInfo : public ReferenceCounted<TCTeamInfo>, public IDataDistributionTeam {
private:
	vector< Reference<TCServerInfo> > servers;
	vector<UID> serverIDs;

public:
	Reference<TCMachineTeamInfo> machineTeam;
	Future<Void> tracker;
	bool healthy;
	bool wrongConfiguration; //True if any of the servers in the team have the wrong configuration
	int priority;

	explicit TCTeamInfo(vector<Reference<TCServerInfo>> const& servers)
	  : servers(servers), healthy(true), priority(PRIORITY_TEAM_HEALTHY), wrongConfiguration(false) {
		if (servers.empty()) {
			TraceEvent(SevInfo, "ConstructTCTeamFromEmptyServers");
		}
		serverIDs.reserve(servers.size());
		for (int i = 0; i < servers.size(); i++) {
			serverIDs.push_back(servers[i]->id);
		}
	}

	virtual vector<StorageServerInterface> getLastKnownServerInterfaces() {
		vector<StorageServerInterface> v;
		v.reserve(servers.size());
		for(int i=0; i<servers.size(); i++)
			v.push_back(servers[i]->lastKnownInterface);
		return v;
	}
	virtual int size() {
		ASSERT(servers.size() == serverIDs.size());
		return servers.size();
	}
	virtual vector<UID> const& getServerIDs() { return serverIDs; }
	const vector<Reference<TCServerInfo>>& getServers() { return servers; }

	virtual std::string getServerIDsStr() {
		std::stringstream ss;

		if (serverIDs.empty()) return "[unset]";

		for (auto& id : serverIDs) {
			ss << id.toString() << " ";
		}

		return ss.str();
	}

	virtual void addDataInFlightToTeam( int64_t delta ) {
		for(int i=0; i<servers.size(); i++)
			servers[i]->dataInFlightToServer += delta;
	}
	virtual int64_t getDataInFlightToTeam() {
		int64_t dataInFlight = 0.0;
		for(int i=0; i<servers.size(); i++)
			dataInFlight += servers[i]->dataInFlightToServer;
		return dataInFlight;
	}

	virtual int64_t getLoadBytes( bool includeInFlight = true, double inflightPenalty = 1.0 ) {
		int64_t physicalBytes = getLoadAverage();
		double minFreeSpaceRatio = getMinFreeSpaceRatio(includeInFlight);
		int64_t inFlightBytes = includeInFlight ? getDataInFlightToTeam() / servers.size() : 0;
		double freeSpaceMultiplier = SERVER_KNOBS->FREE_SPACE_RATIO_CUTOFF / ( std::max( std::min( SERVER_KNOBS->FREE_SPACE_RATIO_CUTOFF, minFreeSpaceRatio ), 0.000001 ) );

		if(freeSpaceMultiplier > 1 && deterministicRandom()->random01() < 0.001)
			TraceEvent(SevWarn, "DiskNearCapacity").detail("FreeSpaceRatio", minFreeSpaceRatio);

		return (physicalBytes + (inflightPenalty*inFlightBytes)) * freeSpaceMultiplier;
	}

	virtual int64_t getMinFreeSpace( bool includeInFlight = true ) {
		int64_t minFreeSpace = std::numeric_limits<int64_t>::max();
		for(int i=0; i<servers.size(); i++) {
			if( servers[i]->serverMetrics.present() ) {
				auto& replyValue = servers[i]->serverMetrics.get();

				ASSERT(replyValue.free.bytes >= 0);
				ASSERT(replyValue.capacity.bytes >= 0);

				int64_t bytesFree = replyValue.free.bytes;
				if(includeInFlight) {
					bytesFree -= servers[i]->dataInFlightToServer;
				}

				minFreeSpace = std::min(bytesFree, minFreeSpace);
			}
		}

		return minFreeSpace; // Could be negative
	}

	virtual double getMinFreeSpaceRatio( bool includeInFlight = true ) {
		double minRatio = 1.0;
		for(int i=0; i<servers.size(); i++) {
			if( servers[i]->serverMetrics.present() ) {
				auto& replyValue = servers[i]->serverMetrics.get();

				ASSERT(replyValue.free.bytes >= 0);
				ASSERT(replyValue.capacity.bytes >= 0);

				int64_t bytesFree = replyValue.free.bytes;
				if(includeInFlight) {
					bytesFree = std::max((int64_t)0, bytesFree - servers[i]->dataInFlightToServer);
				}

				if(replyValue.capacity.bytes == 0)
					minRatio = 0;
				else
					minRatio = std::min( minRatio, ((double)bytesFree) / replyValue.capacity.bytes );
			}
		}

		return minRatio;
	}

	virtual bool hasHealthyFreeSpace() {
		return getMinFreeSpaceRatio() > SERVER_KNOBS->MIN_FREE_SPACE_RATIO && getMinFreeSpace() > SERVER_KNOBS->MIN_FREE_SPACE;
	}

	virtual Future<Void> updatePhysicalMetrics() {
		return doUpdatePhysicalMetrics( this );
	}

	virtual bool isOptimal() {
		for(int i=0; i<servers.size(); i++) {
			if( servers[i]->lastKnownClass.machineClassFitness( ProcessClass::Storage ) > ProcessClass::UnsetFit ) {
				return false;
			}
		}
		return true;
	}

	virtual bool isWrongConfiguration() { return wrongConfiguration; }
	virtual void setWrongConfiguration(bool wrongConfiguration) { this->wrongConfiguration = wrongConfiguration; }
	virtual bool isHealthy() { return healthy; }
	virtual void setHealthy(bool h) { healthy = h; }
	virtual int getPriority() { return priority; }
	virtual void setPriority(int p) { priority = p; }
	virtual void addref() { ReferenceCounted<TCTeamInfo>::addref(); }
	virtual void delref() { ReferenceCounted<TCTeamInfo>::delref(); }

	virtual void addServers(const vector<UID> & servers) {
		serverIDs.reserve(servers.size());
		for (int i = 0; i < servers.size(); i++) {
			serverIDs.push_back(servers[i]);
		}
	}

private:
	// Calculate an "average" of the metrics replies that we received.  Penalize teams from which we did not receive all replies.
	int64_t getLoadAverage() {
		int64_t bytesSum = 0;
		int added = 0;
		for(int i=0; i<servers.size(); i++)
			if( servers[i]->serverMetrics.present() ) {
				added++;
				bytesSum += servers[i]->serverMetrics.get().load.bytes;
			}

		if( added < servers.size() )
			bytesSum *= 2;

		return added == 0 ? 0 : bytesSum / added;
	}

	// Calculate the max of the metrics replies that we received.


	ACTOR Future<Void> doUpdatePhysicalMetrics( TCTeamInfo* self ) {
		std::vector<Future<Void>> updates;
		for( int i = 0; i< self->servers.size(); i++ )
			updates.push_back( updateServerMetrics( self->servers[i] ) );
		wait( waitForAll( updates ) );
		return Void();
	}
};

struct ServerStatus {
	bool isFailed;
	bool isUndesired;
	bool isWrongConfiguration;
	bool initialized; //AsyncMap erases default constructed objects
	LocalityData locality;
	ServerStatus() : isFailed(true), isUndesired(false), isWrongConfiguration(false), initialized(false) {}
	ServerStatus( bool isFailed, bool isUndesired, LocalityData const& locality ) : isFailed(isFailed), isUndesired(isUndesired), locality(locality), isWrongConfiguration(false), initialized(true) {}
	bool isUnhealthy() const { return isFailed || isUndesired; }
	const char* toString() const { return isFailed ? "Failed" : isUndesired ? "Undesired" : "Healthy"; }

	bool operator == (ServerStatus const& r) const { return isFailed == r.isFailed && isUndesired == r.isUndesired && isWrongConfiguration == r.isWrongConfiguration && locality == r.locality && initialized == r.initialized; }

	//If a process has reappeared without the storage server that was on it (isFailed == true), we don't need to exclude it
	//We also don't need to exclude processes who are in the wrong configuration (since those servers will be removed)
	bool excludeOnRecruit() { return !isFailed && !isWrongConfiguration; }
};
typedef AsyncMap<UID, ServerStatus> ServerStatusMap;

// Read keyservers, return unique set of teams
ACTOR Future<Reference<InitialDataDistribution>> getInitialDataDistribution( Database cx, UID distributorId, MoveKeysLock moveKeysLock, std::vector<Optional<Key>> remoteDcIds ) {
	state Reference<InitialDataDistribution> result = Reference<InitialDataDistribution>(new InitialDataDistribution);
	state Key beginKey = allKeys.begin;

	state bool succeeded;

	state Transaction tr( cx );

	state std::map<UID, Optional<Key>> server_dc;
	state std::map<vector<UID>, std::pair<vector<UID>, vector<UID>>> team_cache;

	//Get the server list in its own try/catch block since it modifies result.  We don't want a subsequent failure causing entries to be duplicated
	loop {
		server_dc.clear();
		succeeded = false;
		try {
			result->mode = 1;
			tr.setOption(FDBTransactionOptions::PRIORITY_SYSTEM_IMMEDIATE);
			Optional<Value> mode = wait( tr.get( dataDistributionModeKey ) );
			if (mode.present()) {
				BinaryReader rd( mode.get(), Unversioned() );
				rd >> result->mode;
			}
			if (!result->mode) // result->mode can be changed to 0 when we disable data distribution
				return result;


			state Future<vector<ProcessData>> workers = getWorkers(&tr);
			state Future<Standalone<RangeResultRef>> serverList = tr.getRange( serverListKeys, CLIENT_KNOBS->TOO_MANY );
			wait( success(workers) && success(serverList) );
			ASSERT( !serverList.get().more && serverList.get().size() < CLIENT_KNOBS->TOO_MANY );

			std::map<Optional<Standalone<StringRef>>, ProcessData> id_data;
			for( int i = 0; i < workers.get().size(); i++ )
				id_data[workers.get()[i].locality.processId()] = workers.get()[i];

			succeeded = true;

			for( int i = 0; i < serverList.get().size(); i++ ) {
				auto ssi = decodeServerListValue( serverList.get()[i].value );
				result->allServers.push_back( std::make_pair(ssi, id_data[ssi.locality.processId()].processClass) );
				server_dc[ssi.id()] = ssi.locality.dcId();
			}

			break;
		}
		catch(Error &e) {
			wait( tr.onError(e) );

			ASSERT(!succeeded); //We shouldn't be retrying if we have already started modifying result in this loop
			TraceEvent("GetInitialTeamsRetry", distributorId);
		}
	}

	//If keyServers is too large to read in a single transaction, then we will have to break this process up into multiple transactions.
	//In that case, each iteration should begin where the previous left off
	while(beginKey < allKeys.end) {
		TEST(beginKey > allKeys.begin); //Multi-transactional getInitialDataDistribution
		loop {
			succeeded = false;
			try {
				tr.setOption(FDBTransactionOptions::PRIORITY_SYSTEM_IMMEDIATE);
				wait(checkMoveKeysLockReadOnly(&tr, moveKeysLock));
				Standalone<RangeResultRef> keyServers = wait(krmGetRanges(&tr, keyServersPrefix, KeyRangeRef(beginKey, allKeys.end), SERVER_KNOBS->MOVE_KEYS_KRM_LIMIT, SERVER_KNOBS->MOVE_KEYS_KRM_LIMIT_BYTES));
				succeeded = true;

				vector<UID> src, dest, last;

				// for each range
				for(int i = 0; i < keyServers.size() - 1; i++) {
					DDShardInfo info( keyServers[i].key );
					decodeKeyServersValue( keyServers[i].value, src, dest );
					if(remoteDcIds.size()) {
						auto srcIter = team_cache.find(src);
						if(srcIter == team_cache.end()) {
							for(auto& id : src) {
								auto& dc = server_dc[id];
								if(std::find(remoteDcIds.begin(), remoteDcIds.end(), dc) != remoteDcIds.end()) {
									info.remoteSrc.push_back(id);
								} else {
									info.primarySrc.push_back(id);
								}
							}
							result->primaryTeams.insert( info.primarySrc );
							result->remoteTeams.insert( info.remoteSrc );
							team_cache[src] = std::make_pair(info.primarySrc, info.remoteSrc);
						} else {
							info.primarySrc = srcIter->second.first;
							info.remoteSrc = srcIter->second.second;
						}
						if(dest.size()) {
							info.hasDest = true;
							auto destIter = team_cache.find(dest);
							if(destIter == team_cache.end()) {
								for(auto& id : dest) {
									auto& dc = server_dc[id];
									if(std::find(remoteDcIds.begin(), remoteDcIds.end(), dc) != remoteDcIds.end()) {
										info.remoteDest.push_back(id);
									} else {
										info.primaryDest.push_back(id);
									}
								}
								result->primaryTeams.insert( info.primaryDest );
								result->remoteTeams.insert( info.remoteDest );
								team_cache[dest] = std::make_pair(info.primaryDest, info.remoteDest);
							} else {
								info.primaryDest = destIter->second.first;
								info.remoteDest = destIter->second.second;
							}
						}
					} else {
						info.primarySrc = src;
						auto srcIter = team_cache.find(src);
						if(srcIter == team_cache.end()) {
							result->primaryTeams.insert( src );
							team_cache[src] = std::pair<vector<UID>, vector<UID>>();
						}
						if (dest.size()) {
							info.hasDest = true;
							info.primaryDest = dest;
							auto destIter = team_cache.find(dest);
							if(destIter == team_cache.end()) {
								result->primaryTeams.insert( dest );
								team_cache[dest] = std::pair<vector<UID>, vector<UID>>();
							}
						}
					}
					result->shards.push_back( info );
				}

				ASSERT(keyServers.size() > 0);
				beginKey = keyServers.end()[-1].key;
				break;
			} catch (Error& e) {
				wait( tr.onError(e) );

				ASSERT(!succeeded); //We shouldn't be retrying if we have already started modifying result in this loop
				TraceEvent("GetInitialTeamsKeyServersRetry", distributorId);
			}
		}

		tr.reset();
	}

	// a dummy shard at the end with no keys or servers makes life easier for trackInitialShards()
	result->shards.push_back( DDShardInfo(allKeys.end) );

	return result;
}

Future<Void> storageServerTracker(
	struct DDTeamCollection* const& self,
	Database const& cx,
	TCServerInfo* const& server,
	Promise<Void> const& errorOut,
	Version const& addedVersion);

Future<Void> teamTracker(struct DDTeamCollection* const& self, Reference<TCTeamInfo> const& team, bool const& badTeam, bool const& redundantTeam);

struct DDTeamCollection : ReferenceCounted<DDTeamCollection> {
	enum { REQUESTING_WORKER = 0, GETTING_WORKER = 1, GETTING_STORAGE = 2 };

	// addActor: add to actorCollection so that when an actor has error, the ActorCollection can catch the error.
	// addActor is used to create the actorCollection when the dataDistributionTeamCollection is created
	PromiseStream<Future<Void>> addActor;
	Database cx;
	UID distributorId;
	DatabaseConfiguration configuration;

	bool doBuildTeams;
	Future<Void> teamBuilder;
	AsyncTrigger restartTeamBuilder;

	MoveKeysLock lock;
	PromiseStream<RelocateShard> output;
	vector<UID> allServers;
	ServerStatusMap server_status;
	int64_t unhealthyServers;
	std::map<int,int> priority_teams;
	std::map<UID, Reference<TCServerInfo>> server_info;

	// machine_info has all machines info; key must be unique across processes on the same machine
	std::map<Standalone<StringRef>, Reference<TCMachineInfo>> machine_info;
	std::vector<Reference<TCMachineTeamInfo>> machineTeams; // all machine teams
	LocalityMap<UID> machineLocalityMap; // locality info of machines

	vector<Reference<TCTeamInfo>> teams;
	vector<Reference<TCTeamInfo>> badTeams;
	Reference<ShardsAffectedByTeamFailure> shardsAffectedByTeamFailure;
	PromiseStream<UID> removedServers;
	std::set<UID> recruitingIds; // The IDs of the SS which are being recruited
	std::set<NetworkAddress> recruitingLocalities;
	Future<Void> initialFailureReactionDelay;
	Future<Void> initializationDoneActor;
	Promise<Void> serverTrackerErrorOut;
	AsyncVar<int> recruitingStream;
	Debouncer restartRecruiting;

	int healthyTeamCount;
	Reference<AsyncVar<bool>> zeroHealthyTeams;

	int optimalTeamCount;
	AsyncVar<bool> zeroOptimalTeams;

	AsyncMap< AddressExclusion, bool > excludedServers;  // true if an address is in the excluded list in the database.  Updated asynchronously (eventually)

	std::vector<Optional<Key>> includedDCs;
	Optional<std::vector<Optional<Key>>> otherTrackedDCs;
	bool primary;
	Reference<AsyncVar<bool>> processingUnhealthy;
	Future<Void> readyToStart;
	Future<Void> checkTeamDelay;
	Promise<Void> addSubsetComplete;
	Future<Void> badTeamRemover;
	Future<Void> redundantMachineTeamRemover;
	Future<Void> redundantServerTeamRemover;

	Reference<LocalitySet> storageServerSet;
	std::vector<LocalityEntry> forcedEntries, resultEntries;

	std::vector<DDTeamCollection*> teamCollections;
	AsyncVar<Optional<Key>> healthyZone;
	Future<Void> clearHealthyZoneFuture;

	void resetLocalitySet() {
		storageServerSet = Reference<LocalitySet>(new LocalityMap<UID>());
		LocalityMap<UID>* storageServerMap = (LocalityMap<UID>*) storageServerSet.getPtr();

		for( auto& it : server_info ) {
			it.second->localityEntry = storageServerMap->add(it.second->lastKnownInterface.locality, &it.second->id);
		}
	}

	bool satisfiesPolicy(const std::vector<Reference<TCServerInfo>>& team, int amount = -1) {
		forcedEntries.clear();
		resultEntries.clear();
		if(amount == -1) {
			amount = team.size();
		}

		for(int i = 0; i < amount; i++) {
			forcedEntries.push_back(team[i]->localityEntry);
		}

		bool result = storageServerSet->selectReplicas(configuration.storagePolicy, forcedEntries, resultEntries);
		return result && resultEntries.size() == 0;
	}

	DDTeamCollection(Database const& cx, UID distributorId, MoveKeysLock const& lock,
	                 PromiseStream<RelocateShard> const& output,
	                 Reference<ShardsAffectedByTeamFailure> const& shardsAffectedByTeamFailure,
	                 DatabaseConfiguration configuration, std::vector<Optional<Key>> includedDCs,
	                 Optional<std::vector<Optional<Key>>> otherTrackedDCs, Future<Void> readyToStart,
	                 Reference<AsyncVar<bool>> zeroHealthyTeams, bool primary,
	                 Reference<AsyncVar<bool>> processingUnhealthy)
	  : cx(cx), distributorId(distributorId), lock(lock), output(output),
	    shardsAffectedByTeamFailure(shardsAffectedByTeamFailure), doBuildTeams(true), teamBuilder(Void()),
	    badTeamRemover(Void()), redundantMachineTeamRemover(Void()), redundantServerTeamRemover(Void()),
	    configuration(configuration), readyToStart(readyToStart), clearHealthyZoneFuture(Void()),
	    checkTeamDelay(delay(SERVER_KNOBS->CHECK_TEAM_DELAY, TaskPriority::DataDistribution)),
	    initialFailureReactionDelay(
	        delayed(readyToStart, SERVER_KNOBS->INITIAL_FAILURE_REACTION_DELAY, TaskPriority::DataDistribution)),
	    healthyTeamCount(0), storageServerSet(new LocalityMap<UID>()),
	    initializationDoneActor(logOnCompletion(readyToStart && initialFailureReactionDelay, this)),
	    optimalTeamCount(0), recruitingStream(0), restartRecruiting(SERVER_KNOBS->DEBOUNCE_RECRUITING_DELAY),
	    unhealthyServers(0), includedDCs(includedDCs), otherTrackedDCs(otherTrackedDCs),
	    zeroHealthyTeams(zeroHealthyTeams), zeroOptimalTeams(true), primary(primary),
	    processingUnhealthy(processingUnhealthy) {
		if(!primary || configuration.usableRegions == 1) {
			TraceEvent("DDTrackerStarting", distributorId)
				.detail( "State", "Inactive" )
				.trackLatest( "DDTrackerStarting" );
		}
	}

	~DDTeamCollection() {
		// The following kills a reference cycle between the teamTracker actor and the TCTeamInfo that both holds and is held by the actor
		// It also ensures that the trackers are done fiddling with healthyTeamCount before we free this
		for(int i=0; i < teams.size(); i++) {
			teams[i]->tracker.cancel();
		}
		for(int i=0; i < badTeams.size(); i++) {
			badTeams[i]->tracker.cancel();
		}
		// The following makes sure that, even if a reference to a team is held in the DD Queue, the tracker will be stopped
		//  before the server_status map to which it has a pointer, is destroyed.
		for(auto it = server_info.begin(); it != server_info.end(); ++it) {
			it->second->tracker.cancel();
		}

		teamBuilder.cancel();
	}

	ACTOR static Future<Void> logOnCompletion( Future<Void> signal, DDTeamCollection* self ) {
		wait(signal);
		wait(delay(SERVER_KNOBS->LOG_ON_COMPLETION_DELAY, TaskPriority::DataDistribution));

		if(!self->primary || self->configuration.usableRegions == 1) {
			TraceEvent("DDTrackerStarting", self->distributorId)
				.detail( "State", "Active" )
				.trackLatest( "DDTrackerStarting" );
		}

		return Void();
	}

	ACTOR static Future<Void> interruptableBuildTeams( DDTeamCollection* self ) {
		if(!self->addSubsetComplete.isSet()) {
			wait( addSubsetOfEmergencyTeams(self) );
			self->addSubsetComplete.send(Void());
		}

		loop {
			choose {
				when( wait( self->buildTeams( self ) ) ) {
					return Void();
				}
				when( wait( self->restartTeamBuilder.onTrigger() ) ) {}
			}
		}
	}

	ACTOR static Future<Void> checkBuildTeams( DDTeamCollection* self ) {
		wait( self->checkTeamDelay );
		while( !self->teamBuilder.isReady() )
			wait( self->teamBuilder );

		if( self->doBuildTeams && self->readyToStart.isReady() ) {
			self->doBuildTeams = false;
			self->teamBuilder = self->interruptableBuildTeams( self );
			wait( self->teamBuilder );
		}

		return Void();
	}

	// SOMEDAY: Make bestTeam better about deciding to leave a shard where it is (e.g. in PRIORITY_TEAM_HEALTHY case)
	//		    use keys, src, dest, metrics, priority, system load, etc.. to decide...
	ACTOR static Future<Void> getTeam( DDTeamCollection* self, GetTeamRequest req ) {
		try {
			wait( self->checkBuildTeams( self ) );

			// Select the best team
			// Currently the metric is minimum used disk space (adjusted for data in flight)
			// Only healthy teams may be selected. The team has to be healthy at the moment we update
			//   shardsAffectedByTeamFailure or we could be dropping a shard on the floor (since team
			//   tracking is "edge triggered")
			// SOMEDAY: Account for capacity, load (when shardMetrics load is high)

			// self->teams.size() can be 0 under the ConfigureTest.txt test when we change configurations
			// The situation happens rarely. We may want to eliminate this situation someday
			if( !self->teams.size() ) {
				req.reply.send( Optional<Reference<IDataDistributionTeam>>() );
				return Void();
			}

			int64_t bestLoadBytes = 0;
			Optional<Reference<IDataDistributionTeam>> bestOption;
			std::vector<std::pair<int, Reference<IDataDistributionTeam>>> randomTeams;
			std::set< UID > sources;

			if( !req.wantsNewServers ) {
				std::vector<Reference<IDataDistributionTeam>> similarTeams;
				bool foundExact = false;

				for( int i = 0; i < req.sources.size(); i++ )
					sources.insert( req.sources[i] );

				for( int i = 0; i < req.sources.size(); i++ ) {
					if( self->server_info.count( req.sources[i] ) ) {
						auto& teamList = self->server_info[ req.sources[i] ]->teams;
						for( int j = 0; j < teamList.size(); j++ ) {
							if( teamList[j]->isHealthy() && (!req.preferLowerUtilization || teamList[j]->hasHealthyFreeSpace())) {
								int sharedMembers = 0;
								for( const UID& id : teamList[j]->getServerIDs() )
									if( sources.count( id ) )
										sharedMembers++;

								if( !foundExact && sharedMembers == teamList[j]->size() ) {
									foundExact = true;
									bestOption = Optional<Reference<IDataDistributionTeam>>();
									similarTeams.clear();
								}

								if( (sharedMembers == teamList[j]->size()) || (!foundExact && req.wantsTrueBest) ) {
									int64_t loadBytes = SOME_SHARED * teamList[j]->getLoadBytes(true, req.inflightPenalty);
									if( !bestOption.present() || ( req.preferLowerUtilization && loadBytes < bestLoadBytes ) || ( !req.preferLowerUtilization && loadBytes > bestLoadBytes ) ) {
										bestLoadBytes = loadBytes;
										bestOption = teamList[j];
									}
								}
								else if( !req.wantsTrueBest && !foundExact )
									similarTeams.push_back( teamList[j] );
							}
						}
					}
				}

				if( foundExact || (req.wantsTrueBest && bestOption.present() ) ) {
					ASSERT( bestOption.present() );
					// Check the team size: be sure team size is correct
					ASSERT(bestOption.get()->size() == self->configuration.storageTeamSize);
					req.reply.send( bestOption );
					return Void();
				}

				if( !req.wantsTrueBest ) {
					while( similarTeams.size() && randomTeams.size() < SERVER_KNOBS->BEST_TEAM_OPTION_COUNT ) {
						int randomTeam = deterministicRandom()->randomInt( 0, similarTeams.size() );
						randomTeams.push_back( std::make_pair( SOME_SHARED, similarTeams[randomTeam] ) );
						swapAndPop( &similarTeams, randomTeam );
					}
				}
			}

			if( req.wantsTrueBest ) {
				ASSERT( !bestOption.present() );
				for( int i = 0; i < self->teams.size(); i++ ) {
					if( self->teams[i]->isHealthy() && (!req.preferLowerUtilization || self->teams[i]->hasHealthyFreeSpace()) ) {
						int64_t loadBytes = NONE_SHARED * self->teams[i]->getLoadBytes(true, req.inflightPenalty);
						if( !bestOption.present() || ( req.preferLowerUtilization && loadBytes < bestLoadBytes ) || ( !req.preferLowerUtilization && loadBytes > bestLoadBytes ) ) {
							bestLoadBytes = loadBytes;
							bestOption = self->teams[i];
						}
					}
				}
			}
			else {
				int nTries = 0;
				while( randomTeams.size() < SERVER_KNOBS->BEST_TEAM_OPTION_COUNT && nTries < SERVER_KNOBS->BEST_TEAM_MAX_TEAM_TRIES ) {
					Reference<IDataDistributionTeam> dest = deterministicRandom()->randomChoice(self->teams);

					bool ok = dest->isHealthy() && (!req.preferLowerUtilization || dest->hasHealthyFreeSpace());
					for(int i=0; ok && i<randomTeams.size(); i++)
						if (randomTeams[i].second->getServerIDs() == dest->getServerIDs())
							ok = false;

					if (ok)
						randomTeams.push_back( std::make_pair( NONE_SHARED, dest ) );
					else
						nTries++;
				}

				for( int i = 0; i < randomTeams.size(); i++ ) {
					int64_t loadBytes = randomTeams[i].first * randomTeams[i].second->getLoadBytes(true, req.inflightPenalty);
					if( !bestOption.present() || ( req.preferLowerUtilization && loadBytes < bestLoadBytes ) || ( !req.preferLowerUtilization && loadBytes > bestLoadBytes ) ) {
						bestLoadBytes = loadBytes;
						bestOption = randomTeams[i].second;
					}
				}
			}

			// Note: req.completeSources can be empty and all servers (and server teams) can be unhealthy.
			// We will get stuck at this! This only happens when a DC fails. No need to consider it right now.
			if(!bestOption.present() && self->zeroHealthyTeams->get()) {
				//Attempt to find the unhealthy source server team and return it
				std::set<UID> completeSources;
				for( int i = 0; i < req.completeSources.size(); i++ ) {
					completeSources.insert( req.completeSources[i] );
				}

				int bestSize = 0;
				for( int i = 0; i < req.completeSources.size(); i++ ) {
					if( self->server_info.count( req.completeSources[i] ) ) {
						auto& teamList = self->server_info[ req.completeSources[i] ]->teams;
						for( int j = 0; j < teamList.size(); j++ ) {
							bool found = true;
							auto serverIDs = teamList[j]->getServerIDs();
							for( int k = 0; k < teamList[j]->size(); k++ ) {
								if( !completeSources.count( serverIDs[k] ) ) {
									found = false;
									break;
								}
							}
							if(found && teamList[j]->size() > bestSize) {
								bestOption = teamList[j];
								bestSize = teamList[j]->size();
							}
						}
						break;
					}
				}
			}

			req.reply.send( bestOption );

			return Void();
		} catch( Error &e ) {
			if( e.code() != error_code_actor_cancelled)
				req.reply.sendError( e );
			throw;
		}
	}

	int64_t getDebugTotalDataInFlight() {
		int64_t total = 0;
		for(auto itr = server_info.begin(); itr != server_info.end(); ++itr)
			total += itr->second->dataInFlightToServer;
		return total;
	}

	ACTOR static Future<Void> addSubsetOfEmergencyTeams( DDTeamCollection* self ) {
		state int idx = 0;
		state std::vector<Reference<TCServerInfo>> servers;
		state std::vector<UID> serverIds;
		state Reference<LocalitySet> tempSet = Reference<LocalitySet>(new LocalityMap<UID>());
		state LocalityMap<UID>* tempMap = (LocalityMap<UID>*) tempSet.getPtr();

		for(; idx < self->badTeams.size(); idx++ ) {
			servers.clear();
			for(const auto& server : self->badTeams[idx]->getServers()) {
				if(server->inDesiredDC && !self->server_status.get(server->id).isUnhealthy()) {
					servers.push_back(server);
				}
			}

			// For the bad team that is too big (too many servers), we will try to find a subset of servers in the team
			// to construct a new healthy team, so that moving data to the new healthy team will not
			// cause too much data movement overhead
			// FIXME: This code logic can be simplified.
			if(servers.size() >= self->configuration.storageTeamSize) {
				bool foundTeam = false;
				for( int j = 0; j < servers.size() - self->configuration.storageTeamSize + 1 && !foundTeam; j++ ) {
					auto& serverTeams = servers[j]->teams;
					for( int k = 0; k < serverTeams.size(); k++ ) {
						auto &testTeam = serverTeams[k]->getServerIDs();
						bool allInTeam = true; // All servers in testTeam belong to the healthy servers
						for( int l = 0; l < testTeam.size(); l++ ) {
							bool foundServer = false;
							for( auto it : servers ) {
								if( it->id == testTeam[l] ) {
									foundServer = true;
									break;
								}
							}
							if(!foundServer) {
								allInTeam = false;
								break;
							}
						}
						if( allInTeam ) {
							foundTeam = true;
							break;
						}
					}
				}
				if( !foundTeam ) {
					if( self->satisfiesPolicy(servers) ) {
						if(servers.size() == self->configuration.storageTeamSize || self->satisfiesPolicy(servers, self->configuration.storageTeamSize)) {
							servers.resize(self->configuration.storageTeamSize);
							self->addTeam(servers, true);
							//self->traceTeamCollectionInfo(); // Trace at the end of the function
						} else {
							tempSet->clear();
							for( auto it : servers ) {
								tempMap->add(it->lastKnownInterface.locality, &it->id);
							}

							self->resultEntries.clear();
							self->forcedEntries.clear();
							bool result = tempSet->selectReplicas(self->configuration.storagePolicy, self->forcedEntries, self->resultEntries);
							ASSERT(result && self->resultEntries.size() == self->configuration.storageTeamSize);

							serverIds.clear();
							for(auto& it : self->resultEntries) {
								serverIds.push_back(*tempMap->getObject(it));
							}
							self->addTeam(serverIds.begin(), serverIds.end(), true);
						}
					} else {
						serverIds.clear();
						for(auto it : servers) {
							serverIds.push_back(it->id);
						}
						TraceEvent(SevWarnAlways, "CannotAddSubset", self->distributorId).detail("Servers", describe(serverIds));
					}
				}
			}
			wait( yield() );
		}

		// Trace and record the current number of teams for correctness test
		self->traceTeamCollectionInfo();

		return Void();
	}

	ACTOR static Future<Void> init( DDTeamCollection* self, Reference<InitialDataDistribution> initTeams ) {
		// SOMEDAY: If some servers have teams and not others (or some servers have more data than others) and there is an address/locality collision, should
		// we preferentially mark the least used server as undesirable?
		for (auto i = initTeams->allServers.begin(); i != initTeams->allServers.end(); ++i) {
			if (self->shouldHandleServer(i->first)) {
				self->addServer(i->first, i->second, self->serverTrackerErrorOut, 0);
			}
		}

		state std::set<std::vector<UID>>::iterator teamIter = self->primary ? initTeams->primaryTeams.begin() : initTeams->remoteTeams.begin();
		state std::set<std::vector<UID>>::iterator teamIterEnd = self->primary ? initTeams->primaryTeams.end() : initTeams->remoteTeams.end();
		for(; teamIter != teamIterEnd; ++teamIter) {
			self->addTeam(teamIter->begin(), teamIter->end(), true);
			wait( yield() );
		}

		return Void();
	}

	void evaluateTeamQuality() {
		int teamCount = teams.size(), serverCount = allServers.size();
		double teamsPerServer = (double)teamCount * configuration.storageTeamSize / serverCount;

		ASSERT( serverCount == server_info.size() );

		int minTeams = std::numeric_limits<int>::max();
		int maxTeams = std::numeric_limits<int>::min();
		double varTeams = 0;

		std::map<Optional<Standalone<StringRef>>, int> machineTeams;
		for(auto s = server_info.begin(); s != server_info.end(); ++s) {
			if(!server_status.get(s->first).isUnhealthy()) {
				int stc = s->second->teams.size();
				minTeams = std::min(minTeams, stc);
				maxTeams = std::max(maxTeams, stc);
				varTeams += (stc - teamsPerServer)*(stc - teamsPerServer);
				// Use zoneId as server's machine id
				machineTeams[s->second->lastKnownInterface.locality.zoneId()] += stc;
			}
		}
		varTeams /= teamsPerServer*teamsPerServer;

		int minMachineTeams = std::numeric_limits<int>::max();
		int maxMachineTeams = std::numeric_limits<int>::min();
		for( auto m = machineTeams.begin(); m != machineTeams.end(); ++m ) {
			minMachineTeams = std::min( minMachineTeams, m->second );
			maxMachineTeams = std::max( maxMachineTeams, m->second );
		}

		TraceEvent(
			minTeams>0 ? SevInfo : SevWarn,
			"DataDistributionTeamQuality", distributorId)
			.detail("Servers", serverCount)
			.detail("Teams", teamCount)
			.detail("TeamsPerServer", teamsPerServer)
			.detail("Variance", varTeams/serverCount)
			.detail("ServerMinTeams", minTeams)
			.detail("ServerMaxTeams", maxTeams)
			.detail("MachineMinTeams", minMachineTeams)
			.detail("MachineMaxTeams", maxMachineTeams);
	}

	bool teamExists( vector<UID> &team ) {
		if (team.empty()) {
			return false;
		}

		UID& serverID = team[0];
		for (auto& usedTeam : server_info[serverID]->teams) {
			if (team == usedTeam->getServerIDs()) {
				return true;
			}
		}

		return false;
	}

	// SOMEDAY: when machineTeams is changed from vector to set, we may check the existance faster
	bool machineTeamExists(vector<Standalone<StringRef>>& machineIDs) { return findMachineTeam(machineIDs).isValid(); }

	Reference<TCMachineTeamInfo> findMachineTeam(vector<Standalone<StringRef>>& machineIDs) {
		if (machineIDs.empty()) {
			return Reference<TCMachineTeamInfo>();
		}

		Standalone<StringRef> machineID = machineIDs[0];
		for (auto& machineTeam : machine_info[machineID]->machineTeams) {
			if (machineTeam->machineIDs == machineIDs) {
				return machineTeam;
			}
		}

		return Reference<TCMachineTeamInfo>();
	}

	// Assume begin to end is sorted by std::sort
	// Assume InputIt is iterator to UID
	// Note: We must allow creating empty teams because empty team is created when a remote DB is initialized.
	// The empty team is used as the starting point to move data to the remote DB
	// begin : the start of the team member ID
	// end : end of the team member ID
	// isIntialTeam : False when the team is added by addTeamsBestOf(); True otherwise, e.g.,
	// when the team added at init() when we recreate teams by looking up DB
	template <class InputIt>
	void addTeam(InputIt begin, InputIt end, bool isInitialTeam) {
		vector<Reference<TCServerInfo>> newTeamServers;
		for (auto i = begin; i != end; ++i) {
			if (server_info.find(*i) != server_info.end()) {
				newTeamServers.push_back(server_info[*i]);
			}
		}

		addTeam(newTeamServers, isInitialTeam);
	}

	void addTeam(const vector<Reference<TCServerInfo>>& newTeamServers, bool isInitialTeam,
	             bool redundantTeam = false) {
		Reference<TCTeamInfo> teamInfo(new TCTeamInfo(newTeamServers));

		// Move satisfiesPolicy to the end for performance benefit
		bool badTeam = redundantTeam || teamInfo->size() != configuration.storageTeamSize
				|| !satisfiesPolicy(teamInfo->getServers());

		teamInfo->tracker = teamTracker(this, teamInfo, badTeam, redundantTeam);
		// ASSERT( teamInfo->serverIDs.size() > 0 ); //team can be empty at DB initialization
		if (badTeam) {
			badTeams.push_back(teamInfo);
			return;
		}

		// For a good team, we add it to teams and create machine team for it when necessary
		teams.push_back(teamInfo);
		for (int i = 0; i < newTeamServers.size(); ++i) {
			newTeamServers[i]->teams.push_back(teamInfo);
		}

		// Find or create machine team for the server team
		// Add the reference of machineTeam (with machineIDs) into process team
		vector<Standalone<StringRef>> machineIDs;
		for (auto server = newTeamServers.begin(); server != newTeamServers.end(); ++server) {
			ASSERT_WE_THINK((*server)->machine.isValid());
			machineIDs.push_back((*server)->machine->machineID);
		}
		sort(machineIDs.begin(), machineIDs.end());
		Reference<TCMachineTeamInfo> machineTeamInfo = findMachineTeam(machineIDs);

		// A team is not initial team if it is added by addTeamsBestOf() which always create a team with correct size
		// A non-initial team must have its machine team created and its size must be correct
		ASSERT(isInitialTeam || machineTeamInfo.isValid());

		// Create a machine team if it does not exist
		// Note an initial team may be added at init() even though the team size is not storageTeamSize
		if (!machineTeamInfo.isValid() && !machineIDs.empty()) {
			machineTeamInfo = addMachineTeam(machineIDs.begin(), machineIDs.end());
		}

		if (!machineTeamInfo.isValid()) {
			TraceEvent(SevWarn, "AddTeamWarning")
			    .detail("NotFoundMachineTeam", "OKIfTeamIsEmpty")
			    .detail("TeamInfo", teamInfo->getDesc());
		}

		teamInfo->machineTeam = machineTeamInfo;
		machineTeamInfo->serverTeams.push_back(teamInfo);
		if (g_network->isSimulated()) {
			// Update server team information for consistency check in simulation
			traceTeamCollectionInfo();
		}
	}

	void addTeam(std::set<UID> const& team, bool isInitialTeam) { addTeam(team.begin(), team.end(), isInitialTeam); }

	// Add a machine team specified by input machines
	Reference<TCMachineTeamInfo> addMachineTeam(vector<Reference<TCMachineInfo>> machines) {
		Reference<TCMachineTeamInfo> machineTeamInfo(new TCMachineTeamInfo(machines));
		machineTeams.push_back(machineTeamInfo);

		// Assign machine teams to machine
		for (auto machine : machines) {
			// A machine's machineTeams vector should not hold duplicate machineTeam members
			ASSERT_WE_THINK(std::count(machine->machineTeams.begin(), machine->machineTeams.end(), machineTeamInfo)==0);
			machine->machineTeams.push_back(machineTeamInfo);
		}

		return machineTeamInfo;
	}

	// Add a machine team by using the machineIDs from begin to end
	Reference<TCMachineTeamInfo> addMachineTeam(vector<Standalone<StringRef>>::iterator begin,
	                                            vector<Standalone<StringRef>>::iterator end) {
		vector<Reference<TCMachineInfo>> machines;

		for (auto i = begin; i != end; ++i) {
			if (machine_info.find(*i) != machine_info.end()) {
				machines.push_back(machine_info[*i]);
			} else {
				TraceEvent(SevWarn, "AddMachineTeamError").detail("MachineIDNotExist", i->contents().toString());
			}
		}

		return addMachineTeam(machines);
	}

	// Group storage servers (process) based on their machineId in LocalityData
	// All created machines are healthy
	// Return The number of healthy servers we grouped into machines
	int constructMachinesFromServers() {
		int totalServerIndex = 0;
		for(auto i = server_info.begin(); i != server_info.end(); ++i) {
			if (!server_status.get(i->first).isUnhealthy()) {
				checkAndCreateMachine(i->second);
				totalServerIndex++;
			}
		}

		return totalServerIndex;
	}

	void traceConfigInfo() {
		TraceEvent("DDConfig")
		    .detail("StorageTeamSize", configuration.storageTeamSize)
		    .detail("DesiredTeamsPerServer", SERVER_KNOBS->DESIRED_TEAMS_PER_SERVER)
		    .detail("MaxTeamsPerServer", SERVER_KNOBS->MAX_TEAMS_PER_SERVER);
	}

	void traceServerInfo() {
		int i = 0;

		TraceEvent("ServerInfo").detail("Size", server_info.size());
		for (auto& server : server_info) {
			TraceEvent("ServerInfo")
			    .detail("ServerInfoIndex", i++)
			    .detail("ServerID", server.first.toString())
			    .detail("ServerTeamOwned", server.second->teams.size())
			    .detail("MachineID", server.second->machine->machineID.contents().toString());
		}
		for (auto& server : server_info) {
			const UID& uid = server.first;
			TraceEvent("ServerStatus", uid)
			    .detail("Healthy", !server_status.get(uid).isUnhealthy())
			    .detail("MachineIsValid", server_info[uid]->machine.isValid())
			    .detail("MachineTeamSize",
			            server_info[uid]->machine.isValid() ? server_info[uid]->machine->machineTeams.size() : -1);
		}
	}

	void traceServerTeamInfo() {
		int i = 0;

		TraceEvent("ServerTeamInfo").detail("Size", teams.size());
		for (auto& team : teams) {
			TraceEvent("ServerTeamInfo")
			    .detail("TeamIndex", i++)
			    .detail("Healthy", team->isHealthy())
			    .detail("TeamSize", team->size())
			    .detail("MemberIDs", team->getServerIDsStr());
		}
	}

	void traceMachineInfo() {
		int i = 0;

		TraceEvent("MachineInfo").detail("Size", machine_info.size());
		for (auto& machine : machine_info) {
			TraceEvent("MachineInfo")
			    .detail("MachineInfoIndex", i++)
			    .detail("Healthy", isMachineHealthy(machine.second))
			    .detail("MachineID", machine.first.contents().toString())
			    .detail("MachineTeamOwned", machine.second->machineTeams.size())
			    .detail("ServerNumOnMachine", machine.second->serversOnMachine.size())
			    .detail("ServersID", machine.second->getServersIDStr());
		}
	}

	void traceMachineTeamInfo() {
		int i = 0;

		TraceEvent("MachineTeamInfo").detail("Size", machineTeams.size());
		for (auto& team : machineTeams) {
			TraceEvent("MachineTeamInfo")
			    .detail("TeamIndex", i++)
			    .detail("MachineIDs", team->getMachineIDsStr())
			    .detail("ServerTeams", team->serverTeams.size());
		}
	}

	// Locality string is hashed into integer, used as KeyIndex
	// For better understand which KeyIndex is used for locality, we print this info in trace.
	void traceLocalityArrayIndexName() {
		TraceEvent("LocalityRecordKeyName").detail("Size", machineLocalityMap._keymap->_lookuparray.size());
		for (int i = 0; i < machineLocalityMap._keymap->_lookuparray.size(); ++i) {
			TraceEvent("LocalityRecordKeyIndexName")
			    .detail("KeyIndex", i)
			    .detail("KeyName", machineLocalityMap._keymap->_lookuparray[i]);
		}
	}

	void traceMachineLocalityMap() {
		int i = 0;

		TraceEvent("MachineLocalityMap").detail("Size", machineLocalityMap.size());
		for (auto& uid : machineLocalityMap.getObjects()) {
			Reference<LocalityRecord> record = machineLocalityMap.getRecord(i);
			if (record.isValid()) {
				TraceEvent("MachineLocalityMap")
				    .detail("LocalityIndex", i++)
				    .detail("UID", uid->toString())
				    .detail("LocalityRecord", record->toString());
			} else {
				TraceEvent("MachineLocalityMap")
				    .detail("LocalityIndex", i++)
				    .detail("UID", uid->toString())
				    .detail("LocalityRecord", "[NotFound]");
			}
		}
	}

	// To enable verbose debug info, set shouldPrint to true
	void traceAllInfo(bool shouldPrint = false) {

		if (!shouldPrint) return;

		TraceEvent("TraceAllInfo").detail("Primary", primary);
		traceConfigInfo();
		traceServerInfo();
		traceServerTeamInfo();
		traceMachineInfo();
		traceMachineTeamInfo();
		traceLocalityArrayIndexName();
		traceMachineLocalityMap();
	}

	// We must rebuild machine locality map whenever the entry in the map is inserted or removed
	void rebuildMachineLocalityMap() {
		machineLocalityMap.clear();
		int numHealthyMachine = 0;
		for (auto machine = machine_info.begin(); machine != machine_info.end(); ++machine) {
			if (machine->second->serversOnMachine.empty()) {
				TraceEvent(SevWarn, "RebuildMachineLocalityMapError")
				    .detail("Machine", machine->second->machineID.toString())
				    .detail("NumServersOnMachine", 0);
				continue;
			}
			if (!isMachineHealthy(machine->second)) {
				continue;
			}
			Reference<TCServerInfo> representativeServer = machine->second->serversOnMachine[0];
			auto& locality = representativeServer->lastKnownInterface.locality;
			const LocalityEntry& localityEntry = machineLocalityMap.add(locality, &representativeServer->id);
			machine->second->localityEntry = localityEntry;
			++numHealthyMachine;
		}
	}

	// Create machineTeamsToBuild number of machine teams
	// No operation if machineTeamsToBuild is 0
	// Note: The creation of machine teams should not depend on server teams:
	// No matter how server teams will be created, we will create the same set of machine teams;
	// We should never use server team number in building machine teams.
	//
	// Five steps to create each machine team, which are document in the function
	// Reuse ReplicationPolicy selectReplicas func to select machine team
	// return number of added machine teams
	int addBestMachineTeams(int machineTeamsToBuild) {
		int addedMachineTeams = 0;

		ASSERT(machineTeamsToBuild >= 0);
		// The number of machines is always no smaller than the storageTeamSize in a correct configuration
		ASSERT(machine_info.size() >= configuration.storageTeamSize);
		// Future: Consider if we should overbuild more machine teams to
		// allow machineTeamRemover() to get a more balanced machine teams per machine

		// Step 1: Create machineLocalityMap which will be used in building machine team
		rebuildMachineLocalityMap();

		// Add a team in each iteration
		while (addedMachineTeams < machineTeamsToBuild || notEnoughMachineTeamsForAMachine()) {
			// Step 2: Get least used machines from which we choose machines as a machine team
			std::vector<Reference<TCMachineInfo>> leastUsedMachines; // A less used machine has less number of teams
			int minTeamCount = std::numeric_limits<int>::max();
			for (auto& machine : machine_info) {
				// Skip invalid machine whose representative server is not in server_info
				ASSERT_WE_THINK(server_info.find(machine.second->serversOnMachine[0]->id) != server_info.end());
				// Skip unhealthy machines
				if (!isMachineHealthy(machine.second)) continue;

				// Invariant: We only create correct size machine teams.
				// When configuration (e.g., team size) is changed, the DDTeamCollection will be destroyed and rebuilt
				// so that the invariant will not be violated.
				int teamCount = machine.second->machineTeams.size();

				if (teamCount < minTeamCount) {
					leastUsedMachines.clear();
					minTeamCount = teamCount;
				}
				if (teamCount == minTeamCount) {
					leastUsedMachines.push_back(machine.second);
				}
			}

			std::vector<UID*> team;
			std::vector<LocalityEntry> forcedAttributes;

			// Step 4: Reuse Policy's selectReplicas() to create team for the representative process.
			std::vector<UID*> bestTeam;
			int bestScore = std::numeric_limits<int>::max();
			int maxAttempts = SERVER_KNOBS->BEST_OF_AMT; // BEST_OF_AMT = 4
			for (int i = 0; i < maxAttempts && i < 100; ++i) {
				// Step 3: Create a representative process for each machine.
				// Construct forcedAttribute from leastUsedMachines.
				// We will use forcedAttribute to call existing function to form a team
				if (leastUsedMachines.size()) {
					forcedAttributes.clear();
					// Randomly choose 1 least used machine
					Reference<TCMachineInfo> tcMachineInfo = deterministicRandom()->randomChoice(leastUsedMachines);
					ASSERT(!tcMachineInfo->serversOnMachine.empty());
					LocalityEntry process = tcMachineInfo->localityEntry;
					forcedAttributes.push_back(process);
					TraceEvent("ChosenMachine")
					    .detail("MachineInfo", tcMachineInfo->machineID)
					    .detail("LeaseUsedMachinesSize", leastUsedMachines.size())
					    .detail("ForcedAttributesSize", forcedAttributes.size());
				} else {
					// when leastUsedMachine is empty, we will never find a team later, so we can simply return.
					return addedMachineTeams;
				}

				// Choose a team that balances the # of teams per server among the teams
				// that have the least-utilized server
				team.clear();
				ASSERT_WE_THINK(forcedAttributes.size() == 1);
				auto success = machineLocalityMap.selectReplicas(configuration.storagePolicy, forcedAttributes, team);
				// NOTE: selectReplicas() should always return success when storageTeamSize = 1
				ASSERT_WE_THINK(configuration.storageTeamSize > 1 || (configuration.storageTeamSize == 1 && success));
				if (!success) {
					continue; // Try up to maxAttempts, since next time we may choose a different forcedAttributes
				}
				ASSERT(forcedAttributes.size() > 0);
				team.push_back((UID*)machineLocalityMap.getObject(forcedAttributes[0]));

				// selectReplicas() may NEVER return server not in server_info.
				for (auto& pUID : team) {
					ASSERT_WE_THINK(server_info.find(*pUID) != server_info.end());
				}

				// selectReplicas() should always return a team with correct size. otherwise, it has a bug
				ASSERT(team.size() == configuration.storageTeamSize);

				int score = 0;
				vector<Standalone<StringRef>> machineIDs;
				for (auto process = team.begin(); process != team.end(); process++) {
					Reference<TCServerInfo> server = server_info[**process];
					score += server->machine->machineTeams.size();
					Standalone<StringRef> machine_id = server->lastKnownInterface.locality.zoneId().get();
					machineIDs.push_back(machine_id);
				}

				// Only choose healthy machines into machine team
				ASSERT_WE_THINK(isMachineTeamHealthy(machineIDs));

				std::sort(machineIDs.begin(), machineIDs.end());
				if (machineTeamExists(machineIDs)) {
					maxAttempts += 1;
					continue;
				}

				// SOMEDAY: randomly pick one from teams with the lowest score
				if (score < bestScore) {
					// bestTeam is the team which has the smallest number of teams its team members belong to.
					bestTeam = team;
					bestScore = score;
				}
			}

			// bestTeam should be a new valid team to be added into machine team now
			// Step 5: Restore machine from its representative process team and get the machine team
			if (bestTeam.size() == configuration.storageTeamSize) {
				// machineIDs is used to quickly check if the machineIDs belong to an existed team
				// machines keep machines reference for performance benefit by avoiding looking up machine by machineID
				vector<Reference<TCMachineInfo>> machines;
				for (auto process = bestTeam.begin(); process < bestTeam.end(); process++) {
					Reference<TCMachineInfo> machine = server_info[**process]->machine;
					machines.push_back(machine);
				}

				addMachineTeam(machines);
				addedMachineTeams++;
			} else {
				traceAllInfo(true);
				TraceEvent(SevWarn, "DataDistributionBuildTeams", distributorId)
				    .detail("Primary", primary)
				    .detail("Reason", "Unable to make desired machine Teams");
				break;
			}
		}

		return addedMachineTeams;
	}

	bool isMachineTeamHealthy(vector<Standalone<StringRef>> const& machineIDs) {
		int healthyNum = 0;

		// A healthy machine team should have the desired number of machines
		if (machineIDs.size() != configuration.storageTeamSize) return false;

		for (auto& id : machineIDs) {
			auto& machine = machine_info[id];
			if (isMachineHealthy(machine)) {
				healthyNum++;
			}
		}
		return (healthyNum == machineIDs.size());
	}

	bool isMachineTeamHealthy(Reference<TCMachineTeamInfo> const& machineTeam) {
		int healthyNum = 0;

		// A healthy machine team should have the desired number of machines
		if (machineTeam->size() != configuration.storageTeamSize) return false;

		for (auto& machine : machineTeam->machines) {
			if (isMachineHealthy(machine)) {
				healthyNum++;
			}
		}
		return (healthyNum == machineTeam->machines.size());
	}

	bool isMachineHealthy(Reference<TCMachineInfo> const& machine) {
		if (!machine.isValid() || machine_info.find(machine->machineID) == machine_info.end() ||
		    machine->serversOnMachine.empty()) {
			return false;
		}

		// Healthy machine has at least one healthy server
		for (auto& server : machine->serversOnMachine) {
			if (!server_status.get(server->id).isUnhealthy()) {
				return true;
			}
		}

		return false;
	}

	// Return the healthy server with the least number of correct-size server teams
	Reference<TCServerInfo> findOneLeastUsedServer() {
		vector<Reference<TCServerInfo>> leastUsedServers;
		int minTeams = std::numeric_limits<int>::max();
		for (auto& server : server_info) {
			// Only pick healthy server, which is not failed or excluded.
			if (server_status.get(server.first).isUnhealthy()) continue;

			int numTeams = server.second->teams.size();
			if (numTeams < minTeams) {
				minTeams = numTeams;
				leastUsedServers.clear();
			}
			if (minTeams == numTeams) {
				leastUsedServers.push_back(server.second);
			}
		}

		return deterministicRandom()->randomChoice(leastUsedServers);
	}

	// Randomly choose one machine team that has chosenServer and has the correct size
	// When configuration is changed, we may have machine teams with old storageTeamSize
	Reference<TCMachineTeamInfo> findOneRandomMachineTeam(Reference<TCServerInfo> chosenServer) {
		if (!chosenServer->machine->machineTeams.empty()) {
			std::vector<Reference<TCMachineTeamInfo>> healthyMachineTeamsForChosenServer;
			for (auto& mt : chosenServer->machine->machineTeams) {
				if (isMachineTeamHealthy(mt)) {
					healthyMachineTeamsForChosenServer.push_back(mt);
				}
			}
			if (!healthyMachineTeamsForChosenServer.empty()) {
				return deterministicRandom()->randomChoice(healthyMachineTeamsForChosenServer);
			}
		}

		// If we cannot find a healthy machine team
		TraceEvent("NoHealthyMachineTeamForServer")
		    .detail("ServerID", chosenServer->id)
		    .detail("MachineTeams", chosenServer->machine->machineTeams.size());
		return Reference<TCMachineTeamInfo>();
	}

	// A server team should always come from servers on a machine team
	// Check if it is true
	bool isOnSameMachineTeam(Reference<TCTeamInfo>& team) {
		std::vector<Standalone<StringRef>> machineIDs;
		for (const auto& server : team->getServers()) {
			if (!server->machine.isValid()) return false;
			machineIDs.push_back(server->machine->machineID);
		}
		std::sort(machineIDs.begin(), machineIDs.end());

		int numExistance = 0;
		for (const auto& server : team->getServers()) {
			for (const auto& candidateMachineTeam : server->machine->machineTeams) {
				std::sort(candidateMachineTeam->machineIDs.begin(), candidateMachineTeam->machineIDs.end());
				if (machineIDs == candidateMachineTeam->machineIDs) {
					numExistance++;
					break;
				}
			}
		}
		return (numExistance == team->size());
	}

	// Sanity check the property of teams in unit test
	// Return true if all server teams belong to machine teams
	bool sanityCheckTeams() {
		for (auto& team : teams) {
			if (isOnSameMachineTeam(team) == false) {
				return false;
			}
		}

		return true;
	}

	int calculateHealthyServerCount() {
		int serverCount = 0;
		for (auto i = server_info.begin(); i != server_info.end(); ++i) {
			if (!server_status.get(i->first).isUnhealthy()) {
				++serverCount;
			}
		}
		return serverCount;
	}

	int calculateHealthyMachineCount() {
		int totalHealthyMachineCount = 0;
		for (auto& m : machine_info) {
			if (isMachineHealthy(m.second)) {
				++totalHealthyMachineCount;
			}
		}

		return totalHealthyMachineCount;
	}

	std::pair<int64_t, int64_t> calculateMinMaxServerTeamsOnServer() {
		int64_t minTeams = std::numeric_limits<int64_t>::max();
		int64_t maxTeams = 0;
		for (auto& server : server_info) {
			if (server_status.get(server.first).isUnhealthy()) {
				continue;
			}
			minTeams = std::min((int64_t) server.second->teams.size(), minTeams);
			maxTeams = std::max((int64_t) server.second->teams.size(), maxTeams);
		}
		return std::make_pair(minTeams, maxTeams);
	}

	std::pair<int64_t, int64_t> calculateMinMaxMachineTeamsOnMachine() {
		int64_t minTeams = std::numeric_limits<int64_t>::max();
		int64_t maxTeams = 0;
		for (auto& machine : machine_info) {
			if (!isMachineHealthy(machine.second)) {
				continue;
			}
			minTeams = std::min<int64_t>((int64_t) machine.second->machineTeams.size(), minTeams);
			maxTeams = std::max<int64_t>((int64_t) machine.second->machineTeams.size(), maxTeams);
		}
		return std::make_pair(minTeams, maxTeams);
	}

	// Sanity check
	bool isServerTeamCountCorrect(Reference<TCMachineTeamInfo>& mt) {
		int num = 0;
		bool ret = true;
		for (auto& team : teams) {
			if (team->machineTeam->machineIDs == mt->machineIDs) {
				++num;
			}
		}
		if (num != mt->serverTeams.size()) {
			ret = false;
			TraceEvent(SevError, "ServerTeamCountOnMachineIncorrect")
			    .detail("MachineTeam", mt->getMachineIDsStr())
			    .detail("ServerTeamsSize", mt->serverTeams.size())
			    .detail("CountedServerTeams", num);
		}
		return ret;
	}

	// Find the machine team with the least number of server teams
	std::pair<Reference<TCMachineTeamInfo>, int> getMachineTeamWithLeastProcessTeams() {
		Reference<TCMachineTeamInfo> retMT;
		int minNumProcessTeams = std::numeric_limits<int>::max();

		for (auto& mt : machineTeams) {
			if (EXPENSIVE_VALIDATION) {
				ASSERT(isServerTeamCountCorrect(mt));
			}

			if (mt->serverTeams.size() < minNumProcessTeams) {
				minNumProcessTeams = mt->serverTeams.size();
				retMT = mt;
			}
		}

		return std::pair<Reference<TCMachineTeamInfo>, int>(retMT, minNumProcessTeams);
	}

	// Find the machine team whose members are on the most number of machine teams, same logic as serverTeamRemover
	std::pair<Reference<TCMachineTeamInfo>, int> getMachineTeamWithMostMachineTeams() {
		Reference<TCMachineTeamInfo> retMT;
		int maxNumMachineTeams = 0;
		int targetMachineTeamNumPerMachine =
		    (SERVER_KNOBS->DESIRED_TEAMS_PER_SERVER * (configuration.storageTeamSize + 1)) / 2;

		for (auto& mt : machineTeams) {
			// The representative team number for the machine team mt is
			// the minimum number of machine teams of a machine in the team mt
			int representNumMachineTeams = std::numeric_limits<int>::max();
			for (auto& m : mt->machines) {
				representNumMachineTeams = std::min<int>(representNumMachineTeams, m->machineTeams.size());
			}
			if (representNumMachineTeams > targetMachineTeamNumPerMachine &&
			    representNumMachineTeams > maxNumMachineTeams) {
				maxNumMachineTeams = representNumMachineTeams;
				retMT = mt;
			}
		}

		return std::pair<Reference<TCMachineTeamInfo>, int>(retMT, maxNumMachineTeams);
	}

	// Find the server team whose members are on the most number of server teams
	std::pair<Reference<TCTeamInfo>, int> getServerTeamWithMostProcessTeams() {
		Reference<TCTeamInfo> retST;
		int maxNumProcessTeams = 0;
		int targetTeamNumPerServer = (SERVER_KNOBS->DESIRED_TEAMS_PER_SERVER * (configuration.storageTeamSize + 1)) / 2;

		for (auto& t : teams) {
			// The minimum number of teams of a server in a team is the representative team number for the team t
			int representNumProcessTeams = std::numeric_limits<int>::max();
			for (auto& server : t->getServers()) {
				representNumProcessTeams = std::min<int>(representNumProcessTeams, server->teams.size());
			}
			// We only remove the team whose representNumProcessTeams is larger than the targetTeamNumPerServer number
			// otherwise, teamBuilder will build the to-be-removed team again
			if (representNumProcessTeams > targetTeamNumPerServer && representNumProcessTeams > maxNumProcessTeams) {
				maxNumProcessTeams = representNumProcessTeams;
				retST = t;
			}
		}

		return std::pair<Reference<TCTeamInfo>, int>(retST, maxNumProcessTeams);
	}

	int getHealthyMachineTeamCount() {
		int healthyTeamCount = 0;
		for (auto mt = machineTeams.begin(); mt != machineTeams.end(); ++mt) {
			ASSERT((*mt)->machines.size() == configuration.storageTeamSize);

			if (isMachineTeamHealthy(*mt)) {
				++healthyTeamCount;
			}
		}

		return healthyTeamCount;
	}

	// Each machine is expected to have targetMachineTeamNumPerMachine
	// Return true if there exists a machine that does not have enough teams.
	bool notEnoughMachineTeamsForAMachine() {
		// If we want to remove the machine team with most machine teams, we use the same logic as
		// notEnoughTeamsForAServer
		int targetMachineTeamNumPerMachine =
		    SERVER_KNOBS->TR_FLAG_REMOVE_MT_WITH_MOST_TEAMS
		        ? (SERVER_KNOBS->DESIRED_TEAMS_PER_SERVER * (configuration.storageTeamSize + 1)) / 2
		        : SERVER_KNOBS->DESIRED_TEAMS_PER_SERVER;
		for (auto& m : machine_info) {
			// If SERVER_KNOBS->TR_FLAG_REMOVE_MT_WITH_MOST_TEAMS is false,
			// The desired machine team number is not the same with the desired server team number
			// in notEnoughTeamsForAServer() below, because the machineTeamRemover() does not
			// remove a machine team with the most number of machine teams.
			if (m.second->machineTeams.size() < targetMachineTeamNumPerMachine) {
				return true;
			}
		}

		return false;
	}

	// Each server is expected to have targetTeamNumPerServer teams.
	// Return true if there exists a server that does not have enough teams.
	bool notEnoughTeamsForAServer() {
		// We build more teams than we finally want so that we can use serverTeamRemover() actor to remove the teams
		// whose member belong to too many teams. This allows us to get a more balanced number of teams per server.
		// We want to ensure every server has targetTeamNumPerServer teams.
		// The numTeamsPerServerFactor is calculated as
		// (SERVER_KNOBS->DESIRED_TEAMS_PER_SERVER + ideal_num_of_teams_per_server) / 2
		// ideal_num_of_teams_per_server is (#teams * storageTeamSize) / #servers, which is
		// (#servers * DESIRED_TEAMS_PER_SERVER * storageTeamSize) / #servers.
		int targetTeamNumPerServer = (SERVER_KNOBS->DESIRED_TEAMS_PER_SERVER * (configuration.storageTeamSize + 1)) / 2;
		ASSERT(targetTeamNumPerServer > 0);
		for (auto& s : server_info) {
			if (s.second->teams.size() < targetTeamNumPerServer) {
				return true;
			}
		}

		return false;
	}

	// Create server teams based on machine teams
	// Before the number of machine teams reaches the threshold, build a machine team for each server team
	// When it reaches the threshold, first try to build a server team with existing machine teams; if failed,
	// build an extra machine team and record the event in trace
	int addTeamsBestOf(int teamsToBuild, int desiredTeams, int maxTeams) {
		ASSERT(teamsToBuild >= 0);
		ASSERT_WE_THINK(machine_info.size() > 0 || server_info.size() == 0);
		ASSERT_WE_THINK(SERVER_KNOBS->DESIRED_TEAMS_PER_SERVER >= 1 && configuration.storageTeamSize >= 1);

		int addedMachineTeams = 0;
		int addedTeams = 0;

		// Exclude machine teams who have members in the wrong configuration.
		// When we change configuration, we may have machine teams with storageTeamSize in the old configuration.
		int healthyMachineTeamCount = getHealthyMachineTeamCount();
		int totalMachineTeamCount = machineTeams.size();
		int totalHealthyMachineCount = calculateHealthyMachineCount();

		int desiredMachineTeams = SERVER_KNOBS->DESIRED_TEAMS_PER_SERVER * totalHealthyMachineCount;
		int maxMachineTeams = SERVER_KNOBS->MAX_TEAMS_PER_SERVER * totalHealthyMachineCount;
		// machineTeamsToBuild mimics how the teamsToBuild is calculated in buildTeams()
		int machineTeamsToBuild = std::max(
		    0, std::min(desiredMachineTeams - healthyMachineTeamCount, maxMachineTeams - totalMachineTeamCount));

		TraceEvent("BuildMachineTeams")
		    .detail("TotalHealthyMachine", totalHealthyMachineCount)
		    .detail("HealthyMachineTeamCount", healthyMachineTeamCount)
		    .detail("DesiredMachineTeams", desiredMachineTeams)
		    .detail("MaxMachineTeams", maxMachineTeams)
		    .detail("MachineTeamsToBuild", machineTeamsToBuild);
		// Pre-build all machine teams until we have the desired number of machine teams
		if (machineTeamsToBuild > 0 || notEnoughMachineTeamsForAMachine()) {
			addedMachineTeams = addBestMachineTeams(machineTeamsToBuild);
		}

		while (addedTeams < teamsToBuild || notEnoughTeamsForAServer()) {
			// Step 1: Create 1 best machine team
			std::vector<UID> bestServerTeam;
			int bestScore = std::numeric_limits<int>::max();
			int maxAttempts = SERVER_KNOBS->BEST_OF_AMT; // BEST_OF_AMT = 4
			for (int i = 0; i < maxAttempts && i < 100; ++i) {
				// Step 2: Choose 1 least used server and then choose 1 least used machine team from the server
				Reference<TCServerInfo> chosenServer = findOneLeastUsedServer();
				// Note: To avoid creating correlation of picked machine teams, we simply choose a random machine team
				// instead of choosing the least used machine team.
				// The correlation happens, for example, when we add two new machines, we may always choose the machine
				// team with these two new machines because they are typically less used.
				Reference<TCMachineTeamInfo> chosenMachineTeam = findOneRandomMachineTeam(chosenServer);

				if (!chosenMachineTeam.isValid()) {
					// We may face the situation that temporarily we have no healthy machine.
					TraceEvent(SevWarn, "MachineTeamNotFound")
					    .detail("Primary", primary)
					    .detail("MachineTeams", machineTeams.size());
					continue; // try randomly to find another least used server
				}

				// From here, chosenMachineTeam must have a healthy server team
				// Step 3: Randomly pick 1 server from each machine in the chosen machine team to form a server team
				vector<UID> serverTeam;
				int chosenServerCount = 0;
				for (auto& machine : chosenMachineTeam->machines) {
					UID serverID;
					if (machine == chosenServer->machine) {
						serverID = chosenServer->id;
						++chosenServerCount;
					} else {
						std::vector<Reference<TCServerInfo>> healthyProcesses;
						for (auto it : machine->serversOnMachine) {
							if (!server_status.get(it->id).isUnhealthy()) {
								healthyProcesses.push_back(it);
							}
						}
						serverID = deterministicRandom()->randomChoice(healthyProcesses)->id;
					}
					serverTeam.push_back(serverID);
				}

				ASSERT(chosenServerCount == 1); // chosenServer should be used exactly once
				ASSERT(serverTeam.size() == configuration.storageTeamSize);

				std::sort(serverTeam.begin(), serverTeam.end());
				if (teamExists(serverTeam)) {
					maxAttempts += 1;
					continue;
				}

				// Pick the server team with smallest score in all attempts
				// If we use different metric here, DD may oscillate infinitely in creating and removing teams.
				// SOMEDAY: Improve the code efficiency by using reservoir algorithm
				int score = 0;
				for (auto& server : serverTeam) {
					score += server_info[server]->teams.size();
				}
				TraceEvent("BuildServerTeams")
				    .detail("Score", score)
				    .detail("BestScore", bestScore)
				    .detail("TeamSize", serverTeam.size())
				    .detail("StorageTeamSize", configuration.storageTeamSize);
				if (score < bestScore) {
					bestScore = score;
					bestServerTeam = serverTeam;
				}
			}

			if (bestServerTeam.size() != configuration.storageTeamSize) {
				// Not find any team and will unlikely find a team
				break;
			}

			// Step 4: Add the server team
			addTeam(bestServerTeam.begin(), bestServerTeam.end(), false);
			addedTeams++;
		}

		healthyMachineTeamCount = getHealthyMachineTeamCount();

		std::pair<uint64_t, uint64_t> minMaxTeamsOnServer = calculateMinMaxServerTeamsOnServer();
		std::pair<uint64_t, uint64_t> minMaxMachineTeamsOnMachine = calculateMinMaxMachineTeamsOnMachine();

		TraceEvent("TeamCollectionInfo", distributorId)
		    .detail("Primary", primary)
		    .detail("AddedTeams", addedTeams)
		    .detail("TeamsToBuild", teamsToBuild)
		    .detail("CurrentTeams", teams.size())
		    .detail("DesiredTeams", desiredTeams)
		    .detail("MaxTeams", maxTeams)
		    .detail("StorageTeamSize", configuration.storageTeamSize)
		    .detail("CurrentMachineTeams", machineTeams.size())
		    .detail("CurrentHealthyMachineTeams", healthyMachineTeamCount)
		    .detail("DesiredMachineTeams", desiredMachineTeams)
		    .detail("MaxMachineTeams", maxMachineTeams)
		    .detail("TotalHealthyMachines", totalHealthyMachineCount)
		    .detail("MinTeamsOnServer", minMaxTeamsOnServer.first)
		    .detail("MaxTeamsOnServer", minMaxTeamsOnServer.second)
		    .detail("MinMachineTeamsOnMachine", minMaxMachineTeamsOnMachine.first)
		    .detail("MaxMachineTeamsOnMachine", minMaxMachineTeamsOnMachine.second)
		    .detail("DoBuildTeams", doBuildTeams)
		    .trackLatest("TeamCollectionInfo");

		return addedTeams;
	}

	// Check if the number of server (and machine teams) is larger than the maximum allowed number
	void traceTeamCollectionInfo() {
		int totalHealthyServerCount = calculateHealthyServerCount();
		int desiredServerTeams = SERVER_KNOBS->DESIRED_TEAMS_PER_SERVER * totalHealthyServerCount;
		int maxServerTeams = SERVER_KNOBS->MAX_TEAMS_PER_SERVER * totalHealthyServerCount;

		int totalHealthyMachineCount = calculateHealthyMachineCount();
		int desiredMachineTeams = SERVER_KNOBS->DESIRED_TEAMS_PER_SERVER * totalHealthyMachineCount;
		int maxMachineTeams = SERVER_KNOBS->MAX_TEAMS_PER_SERVER * totalHealthyMachineCount;
		int healthyMachineTeamCount = getHealthyMachineTeamCount();

		std::pair<uint64_t, uint64_t> minMaxTeamsOnServer = calculateMinMaxServerTeamsOnServer();
		std::pair<uint64_t, uint64_t> minMaxMachineTeamsOnMachine = calculateMinMaxMachineTeamsOnMachine();

		TraceEvent("TeamCollectionInfo", distributorId)
		    .detail("Primary", primary)
		    .detail("AddedTeams", 0)
		    .detail("TeamsToBuild", 0)
		    .detail("CurrentTeams", teams.size())
		    .detail("DesiredTeams", desiredServerTeams)
		    .detail("MaxTeams", maxServerTeams)
		    .detail("StorageTeamSize", configuration.storageTeamSize)
		    .detail("CurrentMachineTeams", machineTeams.size())
		    .detail("CurrentHealthyMachineTeams", healthyMachineTeamCount)
		    .detail("DesiredMachineTeams", desiredMachineTeams)
		    .detail("MaxMachineTeams", maxMachineTeams)
		    .detail("TotalHealthyMachines", totalHealthyMachineCount)
		    .detail("MinTeamsOnServer", minMaxTeamsOnServer.first)
		    .detail("MaxTeamsOnServer", minMaxTeamsOnServer.second)
		    .detail("MinMachineTeamsOnMachine", minMaxMachineTeamsOnMachine.first)
		    .detail("MaxMachineTeamsOnMachine", minMaxMachineTeamsOnMachine.second)
		    .detail("DoBuildTeams", doBuildTeams)
		    .trackLatest("TeamCollectionInfo");

		// Advance time so that we will not have multiple TeamCollectionInfo at the same time, otherwise
		// simulation test will randomly pick one TeamCollectionInfo trace, which could be the one before build teams
		// wait(delay(0.01));

		// Debug purpose
		// if (healthyMachineTeamCount > desiredMachineTeams || machineTeams.size() > maxMachineTeams) {
		// 	// When the number of machine teams is over the limit, print out the current team info.
		// 	traceAllInfo(true);
		// }
	}

	// Use the current set of known processes (from server_info) to compute an optimized set of storage server teams.
	// The following are guarantees of the process:
	//   - Each newly-built team will meet the replication policy
	//   - All newly-built teams will have exactly teamSize machines
	//
	// buildTeams() only ever adds teams to the list of teams. Teams are only removed from the list when all data has been removed.
	//
	// buildTeams will not count teams larger than teamSize against the desired teams.
	ACTOR static Future<Void> buildTeams( DDTeamCollection* self ) {
		state int desiredTeams;
		int serverCount = 0;
		int uniqueMachines = 0;
		std::set<Optional<Standalone<StringRef>>> machines;

		for (auto i = self->server_info.begin(); i != self->server_info.end(); ++i) {
			if (!self->server_status.get(i->first).isUnhealthy()) {
				++serverCount;
				LocalityData& serverLocation = i->second->lastKnownInterface.locality;
				machines.insert( serverLocation.zoneId() );
			}
		}
		uniqueMachines = machines.size();
		TraceEvent("BuildTeams")
			.detail("ServerCount", self->server_info.size())
			.detail("UniqueMachines", uniqueMachines)
			.detail("Primary", self->primary)
			.detail("StorageTeamSize", self->configuration.storageTeamSize);

		// If there are too few machines to even build teams or there are too few represented datacenters, build no new teams
		if( uniqueMachines >= self->configuration.storageTeamSize ) {
			desiredTeams = SERVER_KNOBS->DESIRED_TEAMS_PER_SERVER * serverCount;
			int maxTeams = SERVER_KNOBS->MAX_TEAMS_PER_SERVER * serverCount;

			// Exclude teams who have members in the wrong configuration, since we don't want these teams
			int teamCount = 0;
			int totalTeamCount = 0;
			for (int i = 0; i < self->teams.size(); ++i) {
				if (!self->teams[i]->isWrongConfiguration()) {
					if( self->teams[i]->isHealthy() ) {
						teamCount++;
					}
					totalTeamCount++;
				}
			}

			// teamsToBuild is calculated such that we will not build too many teams in the situation
			// when all (or most of) teams become unhealthy temporarily and then healthy again
			state int teamsToBuild = std::max(0, std::min(desiredTeams - teamCount, maxTeams - totalTeamCount));

			TraceEvent("BuildTeamsBegin", self->distributorId)
			    .detail("TeamsToBuild", teamsToBuild)
			    .detail("DesiredTeams", desiredTeams)
			    .detail("MaxTeams", maxTeams)
			    .detail("BadTeams", self->badTeams.size())
			    .detail("UniqueMachines", uniqueMachines)
			    .detail("TeamSize", self->configuration.storageTeamSize)
			    .detail("Servers", serverCount)
			    .detail("CurrentTrackedTeams", self->teams.size())
			    .detail("HealthyTeamCount", teamCount)
			    .detail("TotalTeamCount", totalTeamCount)
			    .detail("MachineTeamCount", self->machineTeams.size())
			    .detail("MachineCount", self->machine_info.size())
			    .detail("DesiredTeamsPerServer", SERVER_KNOBS->DESIRED_TEAMS_PER_SERVER);

			if (teamsToBuild > 0 || self->notEnoughTeamsForAServer()) {
				state vector<std::vector<UID>> builtTeams;

				// addTeamsBestOf() will not add more teams than needed.
				// If the team number is more than the desired, the extra teams are added in the code path when
				// a team is added as an initial team
				int addedTeams = self->addTeamsBestOf(teamsToBuild, desiredTeams, maxTeams);

				if (addedTeams <= 0 && self->teams.size() == 0) {
					TraceEvent(SevWarn, "NoTeamAfterBuildTeam")
						.detail("TeamNum", self->teams.size())
						.detail("Debug", "Check information below");
					// Debug: set true for traceAllInfo() to print out more information
					self->traceAllInfo();
				}
			} else {
				int totalHealthyMachineCount = self->calculateHealthyMachineCount();

				int desiredMachineTeams = SERVER_KNOBS->DESIRED_TEAMS_PER_SERVER * totalHealthyMachineCount;
				int maxMachineTeams = SERVER_KNOBS->MAX_TEAMS_PER_SERVER * totalHealthyMachineCount;
				int healthyMachineTeamCount = self->getHealthyMachineTeamCount();

				std::pair<uint64_t, uint64_t> minMaxTeamsOnServer = self->calculateMinMaxServerTeamsOnServer();
				std::pair<uint64_t, uint64_t> minMaxMachineTeamsOnMachine = self->calculateMinMaxMachineTeamsOnMachine();

				TraceEvent("TeamCollectionInfo", self->distributorId)
				    .detail("Primary", self->primary)
				    .detail("AddedTeams", 0)
				    .detail("TeamsToBuild", teamsToBuild)
				    .detail("CurrentTeams", self->teams.size())
				    .detail("DesiredTeams", desiredTeams)
				    .detail("MaxTeams", maxTeams)
				    .detail("StorageTeamSize", self->configuration.storageTeamSize)
				    .detail("CurrentMachineTeams", self->machineTeams.size())
				    .detail("CurrentHealthyMachineTeams", healthyMachineTeamCount)
				    .detail("DesiredMachineTeams", desiredMachineTeams)
				    .detail("MaxMachineTeams", maxMachineTeams)
				    .detail("TotalHealthyMachines", totalHealthyMachineCount)
				    .detail("MinTeamsOnServer", minMaxTeamsOnServer.first)
				    .detail("MaxTeamsOnServer", minMaxTeamsOnServer.second)
				    .detail("MinMachineTeamsOnMachine", minMaxMachineTeamsOnMachine.first)
				    .detail("MaxMachineTeamsOnMachine", minMaxMachineTeamsOnMachine.second)
				    .detail("DoBuildTeams", self->doBuildTeams)
				    .trackLatest("TeamCollectionInfo");
			}
		}

		self->evaluateTeamQuality();

		//Building teams can cause servers to become undesired, which can make teams unhealthy.
		//Let all of these changes get worked out before responding to the get team request
		wait( delay(0, TaskPriority::DataDistributionLaunch) );

		return Void();
	}

	void noHealthyTeams() {
		std::set<UID> desiredServerSet;
		std::string desc;
		for (auto i = server_info.begin(); i != server_info.end(); ++i) {
			ASSERT(i->first == i->second->id);
			if (!server_status.get(i->first).isFailed) {
				desiredServerSet.insert(i->first);
				desc += i->first.shortString() + " (" + i->second->lastKnownInterface.toString() + "), ";
			}
		}

		TraceEvent(SevWarn, "NoHealthyTeams", distributorId)
			.detail("CurrentTeamCount", teams.size())
			.detail("ServerCount", server_info.size())
			.detail("NonFailedServerCount", desiredServerSet.size());
	}

	bool shouldHandleServer(const StorageServerInterface &newServer) {
		return (includedDCs.empty() ||
		        std::find(includedDCs.begin(), includedDCs.end(), newServer.locality.dcId()) != includedDCs.end() ||
		        (otherTrackedDCs.present() && std::find(otherTrackedDCs.get().begin(), otherTrackedDCs.get().end(),
		                                                newServer.locality.dcId()) == otherTrackedDCs.get().end()));
	}

	void addServer( StorageServerInterface newServer, ProcessClass processClass, Promise<Void> errorOut, Version addedVersion ) {
		if (!shouldHandleServer(newServer)) {
			return;
		}
		allServers.push_back( newServer.id() );

		TraceEvent("AddedStorageServer", distributorId).detail("ServerID", newServer.id()).detail("ProcessClass", processClass.toString()).detail("WaitFailureToken", newServer.waitFailure.getEndpoint().token).detail("Address", newServer.waitFailure.getEndpoint().getPrimaryAddress());
		auto &r = server_info[newServer.id()] = Reference<TCServerInfo>( new TCServerInfo( newServer, processClass, includedDCs.empty() || std::find(includedDCs.begin(), includedDCs.end(), newServer.locality.dcId()) != includedDCs.end(), storageServerSet ) );

		// Establish the relation between server and machine
		checkAndCreateMachine(r);

		r->tracker = storageServerTracker( this, cx, r.getPtr(), errorOut, addedVersion );
		doBuildTeams = true; // Adding a new server triggers to build new teams
		restartTeamBuilder.trigger();
	}

	bool removeTeam( Reference<TCTeamInfo> team ) {
		TraceEvent("RemovedTeam", distributorId).detail("Team", team->getDesc());
		bool found = false;
		for(int t=0; t<teams.size(); t++) {
			if( teams[t] == team ) {
				teams[t--] = teams.back();
				teams.pop_back();
				found = true;
				break;
			}
		}

		for(const auto& server : team->getServers()) {
			for(int t = 0; t<server->teams.size(); t++) {
				if( server->teams[t] == team ) {
					ASSERT(found);
					server->teams[t--] = server->teams.back();
					server->teams.pop_back();
					break; // The teams on a server should never duplicate
				}
			}
		}

		// Remove the team from its machine team
		bool foundInMachineTeam = false;
		for (int t = 0; t < team->machineTeam->serverTeams.size(); ++t) {
			if (team->machineTeam->serverTeams[t] == team) {
				team->machineTeam->serverTeams[t--] = team->machineTeam->serverTeams.back();
				team->machineTeam->serverTeams.pop_back();
				foundInMachineTeam = true;
				break; // The same team is added to the serverTeams only once
			}
		}

		ASSERT_WE_THINK(foundInMachineTeam);
		team->tracker.cancel();
		if (g_network->isSimulated()) {
			// Update server team information for consistency check in simulation
			traceTeamCollectionInfo();
		}
		return found;
	}

	// Check if the server belongs to a machine; if not, create the machine.
	// Establish the two-direction link between server and machine
	Reference<TCMachineInfo> checkAndCreateMachine(Reference<TCServerInfo> server) {
		ASSERT(server.isValid() && server_info.find(server->id) != server_info.end());
		auto& locality = server->lastKnownInterface.locality;
		Standalone<StringRef> machine_id = locality.zoneId().get(); // locality to machine_id with std::string type

		Reference<TCMachineInfo> machineInfo;
		if (machine_info.find(machine_id) == machine_info.end()) {
			// uid is the first storage server process on the machine
			TEST(true);
			// For each machine, store the first server's localityEntry into machineInfo for later use.
			LocalityEntry localityEntry = machineLocalityMap.add(locality, &server->id);
			machineInfo = Reference<TCMachineInfo>(new TCMachineInfo(server, localityEntry));
			machine_info.insert(std::make_pair(machine_id, machineInfo));
		} else {
			machineInfo = machine_info.find(machine_id)->second;
			machineInfo->serversOnMachine.push_back(server);
		}
		server->machine = machineInfo;

		return machineInfo;
	}

	// Check if the serverTeam belongs to a machine team; If not, create the machine team
	// Note: This function may make the machine team number larger than the desired machine team number
	Reference<TCMachineTeamInfo> checkAndCreateMachineTeam(Reference<TCTeamInfo> serverTeam) {
		std::vector<Standalone<StringRef>> machineIDs;
		for (auto& server : serverTeam->getServers()) {
			Reference<TCMachineInfo> machine = server->machine;
			machineIDs.push_back(machine->machineID);
		}

		std::sort(machineIDs.begin(), machineIDs.end());
		Reference<TCMachineTeamInfo> machineTeam = findMachineTeam(machineIDs);
		if (!machineTeam.isValid()) { // Create the machine team if it does not exist
			machineTeam = addMachineTeam(machineIDs.begin(), machineIDs.end());
		}

		machineTeam->serverTeams.push_back(serverTeam);

		return machineTeam;
	}

	// Remove the removedMachineInfo machine and any related machine team
	void removeMachine(DDTeamCollection* self, Reference<TCMachineInfo> removedMachineInfo) {
		// Find machines that share teams with the removed machine
		std::set<Standalone<StringRef>> machinesWithAjoiningTeams;
		for (auto& machineTeam : removedMachineInfo->machineTeams) {
			machinesWithAjoiningTeams.insert(machineTeam->machineIDs.begin(), machineTeam->machineIDs.end());
		}
		machinesWithAjoiningTeams.erase(removedMachineInfo->machineID);
		// For each machine in a machine team with the removed machine,
		// erase shared machine teams from the list of teams.
		for (auto it = machinesWithAjoiningTeams.begin(); it != machinesWithAjoiningTeams.end(); ++it) {
			auto& machineTeams = machine_info[*it]->machineTeams;
			for (int t = 0; t < machineTeams.size(); t++) {
				auto& machineTeam = machineTeams[t];
				if (std::count(machineTeam->machineIDs.begin(), machineTeam->machineIDs.end(),
				               removedMachineInfo->machineID)) {
					machineTeams[t--] = machineTeams.back();
					machineTeams.pop_back();
				}
			}
		}
		removedMachineInfo->machineTeams.clear();

		// Remove global machine team that includes removedMachineInfo
		for (int t = 0; t < machineTeams.size(); t++) {
			auto& machineTeam = machineTeams[t];
			if (std::count(machineTeam->machineIDs.begin(), machineTeam->machineIDs.end(),
			               removedMachineInfo->machineID)) {
				removeMachineTeam(machineTeam);
				// removeMachineTeam will swap the last team in machineTeams vector into [t];
				// t-- to avoid skipping the element
				t--;
			}
		}

		// Remove removedMachineInfo from machine's global info
		machine_info.erase(removedMachineInfo->machineID);
		TraceEvent("MachineLocalityMapUpdate").detail("MachineUIDRemoved", removedMachineInfo->machineID.toString());

		// We do not update macineLocalityMap when a machine is removed because we will do so when we use it in
		// addBestMachineTeams()
		// rebuildMachineLocalityMap();
	}

	// Invariant: Remove a machine team only when the server teams on it has been removed
	// We never actively remove a machine team.
	// A machine team is removed when a machine is removed,
	// which is caused by the event when all servers on the machine is removed.
	// NOTE: When this function is called in the loop of iterating machineTeams, make sure NOT increase the index
	// in the next iteration of the loop. Otherwise, you may miss checking some elements in machineTeams
	bool removeMachineTeam(Reference<TCMachineTeamInfo> targetMT) {
		bool foundMachineTeam = false;
		for (int i = 0; i < machineTeams.size(); i++) {
			Reference<TCMachineTeamInfo> mt = machineTeams[i];
			if (mt->machineIDs == targetMT->machineIDs) {
				machineTeams[i--] = machineTeams.back();
				machineTeams.pop_back();
				foundMachineTeam = true;
				break;
			}
		}
		// Remove machine team on each machine
		for (auto& machine : targetMT->machines) {
			for (int i = 0; i < machine->machineTeams.size(); ++i) {
				if (machine->machineTeams[i]->machineIDs == targetMT->machineIDs) {
					machine->machineTeams[i--] = machine->machineTeams.back();
					machine->machineTeams.pop_back();
					break; // The machineTeams on a machine should never duplicate
				}
			}
		}

		return foundMachineTeam;
	}

	void removeServer(DDTeamCollection* self, UID removedServer) {
		TraceEvent("RemovedStorageServer", distributorId).detail("ServerID", removedServer);

		// ASSERT( !shardsAffectedByTeamFailure->getServersForTeam( t ) for all t in teams that contain removedServer )
		Reference<TCServerInfo> removedServerInfo = server_info[removedServer];

		// Step: Remove server team that relate to removedServer
		// Find all servers with which the removedServer shares teams
		std::set<UID> serversWithAjoiningTeams;
		auto& sharedTeams = removedServerInfo->teams;
		for (int i = 0; i < sharedTeams.size(); ++i) {
			auto& teamIds = sharedTeams[i]->getServerIDs();
			serversWithAjoiningTeams.insert( teamIds.begin(), teamIds.end() );
		}
		serversWithAjoiningTeams.erase( removedServer );

		// For each server in a team with the removedServer, erase shared teams from the list of teams in that other server
		for( auto it = serversWithAjoiningTeams.begin(); it != serversWithAjoiningTeams.end(); ++it ) {
			auto& serverTeams = server_info[*it]->teams;
			for (int t = 0; t < serverTeams.size(); t++) {
				auto& serverIds = serverTeams[t]->getServerIDs();
				if ( std::count( serverIds.begin(), serverIds.end(), removedServer ) ) {
					serverTeams[t--] = serverTeams.back();
					serverTeams.pop_back();
				}
			}
		}

		// Step: Remove all teams that contain removedServer
		// SOMEDAY: can we avoid walking through all teams, since we have an index of teams in which removedServer participated
		int removedCount = 0;
		for (int t = 0; t < teams.size(); t++) {
			if ( std::count( teams[t]->getServerIDs().begin(), teams[t]->getServerIDs().end(), removedServer ) ) {
				TraceEvent("TeamRemoved")
				    .detail("Primary", primary)
				    .detail("TeamServerIDs", teams[t]->getServerIDsStr());
				// removeTeam also needs to remove the team from the machine team info.
				removeTeam(teams[t]);
				t--;
				removedCount++;
			}
		}

		if (removedCount == 0) {
			TraceEvent(SevInfo, "NoTeamsRemovedWhenServerRemoved")
			    .detail("Primary", primary)
			    .detail("Debug", "ThisShouldRarelyHappen_CheckInfoBelow");
			traceAllInfo();
		}

		// Step: Remove machine info related to removedServer
		// Remove the server from its machine
		Reference<TCMachineInfo> removedMachineInfo = removedServerInfo->machine;
		for (int i = 0; i < removedMachineInfo->serversOnMachine.size(); ++i) {
			if (removedMachineInfo->serversOnMachine[i] == removedServerInfo) {
				// Safe even when removedServerInfo is the last one
				removedMachineInfo->serversOnMachine[i--] = removedMachineInfo->serversOnMachine.back();
				removedMachineInfo->serversOnMachine.pop_back();
				break;
			}
		}
		// Remove machine if no server on it
		// Note: Remove machine (and machine team) after server teams have been removed, because
		// we remove a machine team only when the server teams on it have been removed
		if (removedMachineInfo->serversOnMachine.size() == 0) {
			removeMachine(self, removedMachineInfo);
		}

		// If the machine uses removedServer's locality and the machine still has servers, the the machine's
		// representative server will be updated when it is used in addBestMachineTeams()
		// Note that since we do not rebuildMachineLocalityMap() here, the machineLocalityMap can be stale.
		// This is ok as long as we do not arbitrarily validate if machine team satisfies replication policy.

		// Step: Remove removedServer from server's global data
		for (int s = 0; s < allServers.size(); s++) {
			if (allServers[s] == removedServer) {
				allServers[s--] = allServers.back();
				allServers.pop_back();
			}
		}
		server_info.erase( removedServer );

		if(server_status.get(removedServer).initialized && server_status.get(removedServer).isUnhealthy()) {
			unhealthyServers--;
		}
		server_status.clear( removedServer );

		//FIXME: add remove support to localitySet so we do not have to recreate it
		resetLocalitySet();

		doBuildTeams = true;
		restartTeamBuilder.trigger();

		TraceEvent("DataDistributionTeamCollectionUpdate", distributorId)
		    .detail("Teams", teams.size())
		    .detail("BadTeams", badTeams.size())
		    .detail("Servers", allServers.size())
		    .detail("Machines", machine_info.size())
		    .detail("MachineTeams", machineTeams.size())
		    .detail("DesiredTeamsPerServer", SERVER_KNOBS->DESIRED_TEAMS_PER_SERVER);
	}
};

ACTOR Future<Void> waitUntilHealthy(DDTeamCollection* self, double extraDelay = 0) {
	state int waitCount = 0;
	loop {
		while(self->zeroHealthyTeams->get() || self->processingUnhealthy->get()) {
			// processingUnhealthy: true when there exists data movement
			TraceEvent("WaitUntilHealthyStalled", self->distributorId).detail("Primary", self->primary).detail("ZeroHealthy", self->zeroHealthyTeams->get()).detail("ProcessingUnhealthy", self->processingUnhealthy->get());
			wait(self->zeroHealthyTeams->onChange() || self->processingUnhealthy->onChange());
			waitCount = 0;
		}
		wait(delay(SERVER_KNOBS->DD_STALL_CHECK_DELAY, TaskPriority::Low)); //After the team trackers wait on the initial failure reaction delay, they yield. We want to make sure every tracker has had the opportunity to send their relocations to the queue.
		if(!self->zeroHealthyTeams->get() && !self->processingUnhealthy->get()) {
			if (extraDelay <= 0.01 || waitCount >= 1) {
				// Return healthy if we do not need extraDelay or when DD are healthy in at least two consecutive check
				return Void();
			} else {
				wait(delay(extraDelay, TaskPriority::Low));
				waitCount++;
			}
		}
	}
}

ACTOR Future<Void> removeBadTeams(DDTeamCollection* self) {
	wait(self->initialFailureReactionDelay);
	wait(waitUntilHealthy(self));
	wait(self->addSubsetComplete.getFuture());
	TraceEvent("DDRemovingBadTeams", self->distributorId).detail("Primary", self->primary);
	for(auto it : self->badTeams) {
		it->tracker.cancel();
	}
	self->badTeams.clear();
	return Void();
}

ACTOR Future<Void> machineTeamRemover(DDTeamCollection* self) {
	state int numMachineTeamRemoved = 0;
	loop {
		// In case the machineTeamRemover cause problems in production, we can disable it
		if (SERVER_KNOBS->TR_FLAG_DISABLE_MACHINE_TEAM_REMOVER) {
			return Void(); // Directly return Void()
		}

		// To avoid removing machine teams too fast, which is unlikely happen though
		wait( delay(SERVER_KNOBS->TR_REMOVE_MACHINE_TEAM_DELAY) );

		wait(waitUntilHealthy(self));
		// Wait for the badTeamRemover() to avoid the potential race between adding the bad team (add the team tracker)
		// and remove bad team (cancel the team tracker).
		wait(self->badTeamRemover);

		state int healthyMachineCount = self->calculateHealthyMachineCount();
		// Check if all machines are healthy, if not, we wait for 1 second and loop back.
		// Eventually, all machines will become healthy.
		if (healthyMachineCount != self->machine_info.size()) {
			continue;
		}

		// From this point, all machine teams and server teams should be healthy, because we wait above
		// until processingUnhealthy is done, and all machines are healthy

		// Sanity check all machine teams are healthy
		//		int currentHealthyMTCount = self->getHealthyMachineTeamCount();
		//		if (currentHealthyMTCount != self->machineTeams.size()) {
		//			TraceEvent(SevError, "InvalidAssumption")
		//			    .detail("HealthyMachineCount", healthyMachineCount)
		//			    .detail("Machines", self->machine_info.size())
		//			    .detail("CurrentHealthyMTCount", currentHealthyMTCount)
		//			    .detail("MachineTeams", self->machineTeams.size());
		//			self->traceAllInfo(true);
		//		}

		// In most cases, all machine teams should be healthy teams at this point.
		int desiredMachineTeams = SERVER_KNOBS->DESIRED_TEAMS_PER_SERVER * healthyMachineCount;
		int totalMTCount = self->machineTeams.size();
		// Pick the machine team to remove. After release-6.2 version,
		// we remove the machine team with most machine teams, the same logic as serverTeamRemover
		std::pair<Reference<TCMachineTeamInfo>, int> foundMTInfo = SERVER_KNOBS->TR_FLAG_REMOVE_MT_WITH_MOST_TEAMS
		                                                               ? self->getMachineTeamWithMostMachineTeams()
		                                                               : self->getMachineTeamWithLeastProcessTeams();

		if (totalMTCount > desiredMachineTeams && foundMTInfo.first.isValid()) {
			Reference<TCMachineTeamInfo> mt = foundMTInfo.first;
			int minNumProcessTeams = foundMTInfo.second;
			ASSERT(mt.isValid());

			// Pick one process team, and mark it as a bad team
			// Remove the machine by removing its process team one by one
			Reference<TCTeamInfo> team;
			int teamIndex = 0;
			for (teamIndex = 0; teamIndex < mt->serverTeams.size(); ++teamIndex) {
				team = mt->serverTeams[teamIndex];
				ASSERT(team->machineTeam->machineIDs == mt->machineIDs); // Sanity check

				// Check if a server will have 0 team after the team is removed
				for (auto& s : team->getServers()) {
					if (s->teams.size() == 0) {
						TraceEvent(SevError, "TeamRemoverTooAggressive")
						    .detail("Server", s->id)
						    .detail("Team", team->getServerIDsStr());
						self->traceAllInfo(true);
					}
				}

				// The team will be marked as a bad team
				bool foundTeam = self->removeTeam(team);
				ASSERT(foundTeam == true);
				// removeTeam() has side effect of swapping the last element to the current pos
				// in the serverTeams vector in the machine team.
				--teamIndex;
				self->addTeam(team->getServers(), true, true);
				TEST(true);
			}

			self->doBuildTeams = true;

			if (self->badTeamRemover.isReady()) {
				self->badTeamRemover = removeBadTeams(self);
				self->addActor.send(self->badTeamRemover);
			}

			TraceEvent("MachineTeamRemover", self->distributorId)
			    .detail("MachineTeamToRemove", mt->getMachineIDsStr())
			    .detail("NumProcessTeamsOnTheMachineTeam", minNumProcessTeams)
			    .detail("CurrentMachineTeams", self->machineTeams.size())
			    .detail("DesiredMachineTeams", desiredMachineTeams);

			// Remove the machine team
			bool foundRemovedMachineTeam = self->removeMachineTeam(mt);
			// When we remove the last server team on a machine team in removeTeam(), we also remove the machine team
			// This is needed for removeTeam() functoin.
			// So here the removeMachineTeam() should not find the machine team
			ASSERT(foundRemovedMachineTeam);
			numMachineTeamRemoved++;
		} else {
			if (numMachineTeamRemoved > 0) {
				// Only trace the information when we remove a machine team
				TraceEvent("TeamRemoverDone")
				    .detail("HealthyMachines", healthyMachineCount)
				    // .detail("CurrentHealthyMachineTeams", currentHealthyMTCount)
				    .detail("CurrentMachineTeams", self->machineTeams.size())
				    .detail("DesiredMachineTeams", desiredMachineTeams)
				    .detail("NumMachineTeamsRemoved", numMachineTeamRemoved);
				self->traceTeamCollectionInfo();
				numMachineTeamRemoved = 0; //Reset the counter to avoid keep printing the message
			}
		}
	}
}

// Remove the server team whose members have the most number of process teams
// until the total number of server teams is no larger than the desired number
ACTOR Future<Void> serverTeamRemover(DDTeamCollection* self) {
	state int numServerTeamRemoved = 0;
	loop {
		// In case the serverTeamRemover cause problems in production, we can disable it
		if (SERVER_KNOBS->TR_FLAG_DISABLE_SERVER_TEAM_REMOVER) {
			return Void(); // Directly return Void()
		}

		double removeServerTeamDelay = SERVER_KNOBS->TR_REMOVE_SERVER_TEAM_DELAY;
		if (g_network->isSimulated()) {
			// Speed up the team remover in simulation; otherwise,
			// it may time out because we need to remove hundreds of teams
			removeServerTeamDelay = removeServerTeamDelay / 100;
		}
		// To avoid removing server teams too fast, which is unlikely happen though
		wait(delay(removeServerTeamDelay));

		wait(waitUntilHealthy(self, SERVER_KNOBS->TR_REMOVE_SERVER_TEAM_EXTRA_DELAY));
		// Wait for the badTeamRemover() to avoid the potential race between
		// adding the bad team (add the team tracker) and remove bad team (cancel the team tracker).
		wait(self->badTeamRemover);

		// From this point, all server teams should be healthy, because we wait above
		// until processingUnhealthy is done, and all machines are healthy
		int desiredServerTeams = SERVER_KNOBS->DESIRED_TEAMS_PER_SERVER * self->server_info.size();
		int totalSTCount = self->teams.size();
		// Pick the server team whose members are on the most number of server teams, and mark it undesired
		std::pair<Reference<TCTeamInfo>, int> foundSTInfo = self->getServerTeamWithMostProcessTeams();

		if (totalSTCount > desiredServerTeams && foundSTInfo.first.isValid()) {
			ASSERT(foundSTInfo.first.isValid());
			Reference<TCTeamInfo> st = foundSTInfo.first;
			int maxNumProcessTeams = foundSTInfo.second;
			ASSERT(st.isValid());
			// The team will be marked as a bad team
			bool foundTeam = self->removeTeam(st);
			ASSERT(foundTeam == true);
			self->addTeam(st->getServers(), true, true);
			TEST(true);

			self->doBuildTeams = true;

			if (self->badTeamRemover.isReady()) {
				self->badTeamRemover = removeBadTeams(self);
				self->addActor.send(self->badTeamRemover);
			}

			TraceEvent("ServerTeamRemover", self->distributorId)
			    .detail("ServerTeamToRemove", st->getServerIDsStr())
			    .detail("NumProcessTeamsOnTheServerTeam", maxNumProcessTeams)
			    .detail("CurrentServerTeamNumber", self->teams.size())
			    .detail("DesiredTeam", desiredServerTeams);

			numServerTeamRemoved++;
		} else {
			if (numServerTeamRemoved > 0) {
				// Only trace the information when we remove a machine team
				TraceEvent("ServerTeamRemoverDone", self->distributorId)
				    .detail("CurrentServerTeamNumber", self->teams.size())
				    .detail("DesiredServerTeam", desiredServerTeams)
				    .detail("NumServerTeamRemoved", numServerTeamRemoved);
				self->traceTeamCollectionInfo();
				numServerTeamRemoved = 0; //Reset the counter to avoid keep printing the message
			}
		}
	}
}

// Track a team and issue RelocateShards when the level of degradation changes
// A badTeam can be unhealthy or just a redundantTeam removed by machineTeamRemover() or serverTeamRemover()
ACTOR Future<Void> teamTracker(DDTeamCollection* self, Reference<TCTeamInfo> team, bool badTeam, bool redundantTeam) {
	state int lastServersLeft = team->size();
	state bool lastAnyUndesired = false;
	state bool logTeamEvents = g_network->isSimulated() || !badTeam;
	state bool lastReady = false;
	state bool lastHealthy;
	state bool lastOptimal;
	state bool lastWrongConfiguration = team->isWrongConfiguration();

	state bool lastZeroHealthy = self->zeroHealthyTeams->get();
	state bool firstCheck = true;

	if(logTeamEvents) {
		TraceEvent("TeamTrackerStarting", self->distributorId).detail("Reason", "Initial wait complete (sc)").detail("Team", team->getDesc());
	}
	self->priority_teams[team->getPriority()]++;

	try {
		loop {
			if(logTeamEvents) {
				TraceEvent("TeamHealthChangeDetected", self->distributorId)
					.detail("Team", team->getDesc())
					.detail("Primary", self->primary)
					.detail("IsReady", self->initialFailureReactionDelay.isReady());
				self->traceTeamCollectionInfo();
			}
			// Check if the number of degraded machines has changed
			state vector<Future<Void>> change;
			bool anyUndesired = false;
			bool anyWrongConfiguration = false;
			int serversLeft = 0;

			for (const UID& uid : team->getServerIDs()) {
				change.push_back( self->server_status.onChange( uid ) );
				auto& status = self->server_status.get(uid);
				if (!status.isFailed) {
					serversLeft++;
				}
				if (status.isUndesired) {
					anyUndesired = true;
				}
				if (status.isWrongConfiguration) {
					anyWrongConfiguration = true;
				}
			}

			if( !self->initialFailureReactionDelay.isReady() ) {
				change.push_back( self->initialFailureReactionDelay );
			}
			change.push_back( self->zeroHealthyTeams->onChange() );

			bool healthy = !badTeam && !anyUndesired && serversLeft == self->configuration.storageTeamSize;
			team->setHealthy( healthy );	// Unhealthy teams won't be chosen by bestTeam
			bool optimal = team->isOptimal() && healthy;
			bool recheck = !healthy && (lastReady != self->initialFailureReactionDelay.isReady() || (lastZeroHealthy && !self->zeroHealthyTeams->get()));

			lastReady = self->initialFailureReactionDelay.isReady();
			lastZeroHealthy = self->zeroHealthyTeams->get();

			if (firstCheck) {
				firstCheck = false;
				if (healthy) {
					self->healthyTeamCount++;
					self->zeroHealthyTeams->set(false);
				}
				lastHealthy = healthy;

				if (optimal) {
					self->optimalTeamCount++;
					self->zeroOptimalTeams.set(false);
				}
				lastOptimal = optimal;
			}

			if (serversLeft != lastServersLeft || anyUndesired != lastAnyUndesired ||
			    anyWrongConfiguration != lastWrongConfiguration || recheck) { // NOTE: do not check wrongSize
				if(logTeamEvents) {
					TraceEvent("TeamHealthChanged", self->distributorId)
						.detail("Team", team->getDesc()).detail("ServersLeft", serversLeft)
						.detail("LastServersLeft", lastServersLeft).detail("ContainsUndesiredServer", anyUndesired)
						.detail("HealthyTeamsCount", self->healthyTeamCount).detail("IsWrongConfiguration", anyWrongConfiguration);
				}

				team->setWrongConfiguration( anyWrongConfiguration );

				if( optimal != lastOptimal ) {
					lastOptimal = optimal;
					self->optimalTeamCount += optimal ? 1 : -1;

					ASSERT( self->optimalTeamCount >= 0 );
					self->zeroOptimalTeams.set(self->optimalTeamCount == 0);
				}

				if( lastHealthy != healthy ) {
					lastHealthy = healthy;
					// Update healthy team count when the team healthy changes
					self->healthyTeamCount += healthy ? 1 : -1;

					ASSERT( self->healthyTeamCount >= 0 );
					self->zeroHealthyTeams->set(self->healthyTeamCount == 0);

					if( self->healthyTeamCount == 0 ) {
						TraceEvent(SevWarn, "ZeroTeamsHealthySignalling", self->distributorId)
							.detail("SignallingTeam", team->getDesc())
							.detail("Primary", self->primary);
					}

					if(logTeamEvents) {
						TraceEvent("TeamHealthDifference", self->distributorId)
							.detail("Team", team->getDesc())
							.detail("LastOptimal", lastOptimal)
							.detail("LastHealthy", lastHealthy)
							.detail("Optimal", optimal)
							.detail("OptimalTeamCount", self->optimalTeamCount);
					}
				}

				lastServersLeft = serversLeft;
				lastAnyUndesired = anyUndesired;
				lastWrongConfiguration = anyWrongConfiguration;

				state int lastPriority = team->getPriority();
				if( serversLeft < self->configuration.storageTeamSize ) {
					if( serversLeft == 0 )
						team->setPriority( PRIORITY_TEAM_0_LEFT );
					else if( serversLeft == 1 )
						team->setPriority( PRIORITY_TEAM_1_LEFT );
					else if( serversLeft == 2 )
						team->setPriority( PRIORITY_TEAM_2_LEFT );
					else
						team->setPriority( PRIORITY_TEAM_UNHEALTHY );
				}
				else if ( badTeam || anyWrongConfiguration ) {
					if ( redundantTeam ) {
						team->setPriority( PRIORITY_TEAM_REDUNDANT );
					} else {
						team->setPriority( PRIORITY_TEAM_UNHEALTHY );
					}
				}
				else if( anyUndesired )
					team->setPriority( PRIORITY_TEAM_CONTAINS_UNDESIRED_SERVER );
				else
					team->setPriority( PRIORITY_TEAM_HEALTHY );

				if(lastPriority != team->getPriority()) {
					self->priority_teams[lastPriority]--;
					self->priority_teams[team->getPriority()]++;
				}

				if(logTeamEvents) {
					TraceEvent("TeamPriorityChange", self->distributorId).detail("Priority", team->getPriority())
					.detail("Info", team->getDesc()).detail("ZeroHealthyTeams", self->zeroHealthyTeams->get());
				}

				lastZeroHealthy = self->zeroHealthyTeams->get(); //set this again in case it changed from this teams health changing
				if( self->initialFailureReactionDelay.isReady() && !self->zeroHealthyTeams->get() ) {
					vector<KeyRange> shards = self->shardsAffectedByTeamFailure->getShardsFor( ShardsAffectedByTeamFailure::Team(team->getServerIDs(), self->primary) );

					for(int i=0; i<shards.size(); i++) {
						int maxPriority = team->getPriority();
						if(maxPriority < PRIORITY_TEAM_0_LEFT) {
							auto teams = self->shardsAffectedByTeamFailure->getTeamsFor( shards[i] );
							for( int j=0; j < teams.first.size()+teams.second.size(); j++) {
								// t is the team in primary DC or the remote DC
								auto& t = j < teams.first.size() ? teams.first[j] : teams.second[j-teams.first.size()];
								if( !t.servers.size() ) {
									maxPriority = PRIORITY_TEAM_0_LEFT;
									break;
								}

								auto tc = self->teamCollections[t.primary ? 0 : 1];
								ASSERT(tc->primary == t.primary);
								if( tc->server_info.count( t.servers[0] ) ) {
									auto& info = tc->server_info[t.servers[0]];

									bool found = false;
									for( int k = 0; k < info->teams.size(); k++ ) {
										if( info->teams[k]->getServerIDs() == t.servers ) {
											maxPriority = std::max( maxPriority, info->teams[k]->getPriority() );
											found = true;
											break;
										}
									}

									//If we cannot find the team, it could be a bad team so assume unhealthy priority
									if(!found) {
										// If the input team (in function parameters) is a redundant team, found will be
										// false We want to differentiate the redundant_team from unhealthy_team in
										// terms of relocate priority
										maxPriority =
										    std::max<int>(maxPriority, redundantTeam ? PRIORITY_TEAM_REDUNDANT
										                                             : PRIORITY_TEAM_UNHEALTHY);
									}
								} else {
									TEST(true); // A removed server is still associated with a team in SABTF
								}
							}
						}

						RelocateShard rs;
						rs.keys = shards[i];
						rs.priority = maxPriority;

						self->output.send(rs);
						if(deterministicRandom()->random01() < 0.01) {
							TraceEvent("SendRelocateToDDQx100", self->distributorId)
								.detail("Team", team->getDesc())
								.detail("KeyBegin", rs.keys.begin)
								.detail("KeyEnd", rs.keys.end)
								.detail("Priority", rs.priority)
								.detail("TeamFailedMachines", team->size() - serversLeft)
								.detail("TeamOKMachines", serversLeft);
						}
					}
				} else {
					if(logTeamEvents) {
						TraceEvent("TeamHealthNotReady", self->distributorId).detail("HealthyTeamCount", self->healthyTeamCount);
					}
				}
			}

			// Wait for any of the machines to change status
			wait( quorum( change, 1 ) );
			wait( yield() );
		}
	} catch(Error& e) {
		if(logTeamEvents) {
			TraceEvent("TeamTrackerStopping", self->distributorId).detail("Team", team->getDesc());
		}
		self->priority_teams[team->getPriority()]--;
		if (team->isHealthy()) {
			self->healthyTeamCount--;
			ASSERT( self->healthyTeamCount >= 0 );

			if( self->healthyTeamCount == 0 ) {
				TraceEvent(SevWarn, "ZeroTeamsHealthySignalling", self->distributorId).detail("SignallingTeam", team->getDesc());
				self->zeroHealthyTeams->set(true);
			}
		}
		if (lastOptimal) {
			self->optimalTeamCount--;
			ASSERT( self->optimalTeamCount >= 0 );
			self->zeroOptimalTeams.set(self->optimalTeamCount == 0);
		}
		throw;
	}
}

ACTOR Future<Void> trackExcludedServers( DDTeamCollection* self ) {
	loop {
		// Fetch the list of excluded servers
		state Transaction tr(self->cx);
		state Optional<Value> lastChangeID;
		loop {
			try {
				state Future<Standalone<RangeResultRef>> fresults = tr.getRange( excludedServersKeys, CLIENT_KNOBS->TOO_MANY );
				state Future<Optional<Value>> fchid = tr.get( excludedServersVersionKey );
				wait( success(fresults) && success(fchid) );

				Standalone<RangeResultRef> results = fresults.get();
				lastChangeID = fchid.get();
				ASSERT( !results.more && results.size() < CLIENT_KNOBS->TOO_MANY );

				std::set<AddressExclusion> excluded;
				for(auto r = results.begin(); r != results.end(); ++r) {
					AddressExclusion addr = decodeExcludedServersKey(r->key);
					if (addr.isValid())
						excluded.insert( addr );
				}

				TraceEvent("DDExcludedServersChanged", self->distributorId).detail("Rows", results.size()).detail("Exclusions", excluded.size());

				// Reset and reassign self->excludedServers based on excluded, but we only
				// want to trigger entries that are different
				auto old = self->excludedServers.getKeys();
				for(auto& o : old)
					if (!excluded.count(o))
						self->excludedServers.set(o, false);
				for(auto& n : excluded)
					self->excludedServers.set(n, true);
				self->restartRecruiting.trigger();
				break;
			} catch (Error& e) {
				wait( tr.onError(e) );
			}
		}

		// Wait for a change in the list of excluded servers
		loop {
			try {
				Optional<Value> nchid = wait( tr.get( excludedServersVersionKey ) );
				if (nchid != lastChangeID)
					break;

				wait( delay( SERVER_KNOBS->SERVER_LIST_DELAY, TaskPriority::DataDistribution ) );  // FIXME: make this tr.watch( excludedServersVersionKey ) instead
				tr = Transaction(self->cx);
			} catch (Error& e) {
				wait( tr.onError(e) );
			}
		}
	}
}

ACTOR Future<vector<std::pair<StorageServerInterface, ProcessClass>>> getServerListAndProcessClasses( Transaction *tr ) {
	state Future<vector<ProcessData>> workers = getWorkers(tr);
	state Future<Standalone<RangeResultRef>> serverList = tr->getRange( serverListKeys, CLIENT_KNOBS->TOO_MANY );
	wait( success(workers) && success(serverList) );
	ASSERT( !serverList.get().more && serverList.get().size() < CLIENT_KNOBS->TOO_MANY );

	std::map<Optional<Standalone<StringRef>>, ProcessData> id_data;
	for( int i = 0; i < workers.get().size(); i++ )
		id_data[workers.get()[i].locality.processId()] = workers.get()[i];

	vector<std::pair<StorageServerInterface, ProcessClass>> results;
	for( int i = 0; i < serverList.get().size(); i++ ) {
		auto ssi = decodeServerListValue( serverList.get()[i].value );
		results.push_back( std::make_pair(ssi, id_data[ssi.locality.processId()].processClass) );
	}

	return results;
}

ACTOR Future<Void> waitServerListChange( DDTeamCollection* self, FutureStream<Void> serverRemoved ) {
	state Future<Void> checkSignal = delay(SERVER_KNOBS->SERVER_LIST_DELAY);
	state Future<vector<std::pair<StorageServerInterface, ProcessClass>>> serverListAndProcessClasses = Never();
	state bool isFetchingResults = false;
	state Transaction tr(self->cx);
	loop {
		try {
			choose {
				when( wait( checkSignal ) ) {
					checkSignal = Never();
					isFetchingResults = true;
					serverListAndProcessClasses = getServerListAndProcessClasses(&tr);
				}
				when( vector<std::pair<StorageServerInterface, ProcessClass>> results = wait( serverListAndProcessClasses ) ) {
					serverListAndProcessClasses = Never();
					isFetchingResults = false;

					for( int i = 0; i < results.size(); i++ ) {
						UID serverId = results[i].first.id();
						StorageServerInterface const& ssi = results[i].first;
						ProcessClass const& processClass = results[i].second;
						if (!self->shouldHandleServer(ssi)) {
							continue;
						}
						else if( self->server_info.count( serverId ) ) {
							auto& serverInfo = self->server_info[ serverId ];
							if (ssi.getValue.getEndpoint() != serverInfo->lastKnownInterface.getValue.getEndpoint() || processClass != serverInfo->lastKnownClass.classType()) {
								Promise<std::pair<StorageServerInterface, ProcessClass>> currentInterfaceChanged = serverInfo->interfaceChanged;
								serverInfo->interfaceChanged = Promise<std::pair<StorageServerInterface, ProcessClass>>();
								serverInfo->onInterfaceChanged = Future<std::pair<StorageServerInterface, ProcessClass>>( serverInfo->interfaceChanged.getFuture() );
								currentInterfaceChanged.send( std::make_pair(ssi,processClass) );
							}
						} else if( !self->recruitingIds.count(ssi.id()) ) {
							self->addServer( ssi, processClass, self->serverTrackerErrorOut, tr.getReadVersion().get() );
							self->doBuildTeams = true;
						}
					}

					tr = Transaction(self->cx);
					checkSignal = delay(SERVER_KNOBS->SERVER_LIST_DELAY);
				}
				when( waitNext( serverRemoved ) ) {
					if( isFetchingResults ) {
						tr = Transaction(self->cx);
						serverListAndProcessClasses = getServerListAndProcessClasses(&tr);
					}
				}
			}
		} catch(Error& e) {
			wait( tr.onError(e) );
			serverListAndProcessClasses = Never();
			isFetchingResults = false;
			checkSignal = Void();
		}
	}
}

ACTOR Future<Void> waitHealthyZoneChange( DDTeamCollection* self ) {
	state ReadYourWritesTransaction tr(self->cx);
	loop {
		try {
			tr.setOption(FDBTransactionOptions::READ_SYSTEM_KEYS);
			tr.setOption(FDBTransactionOptions::LOCK_AWARE);
			Optional<Value> val = wait(tr.get(healthyZoneKey));
			state Future<Void> healthyZoneTimeout = Never();
			if(val.present()) {
				auto p = decodeHealthyZoneValue(val.get());
				if(p.second > tr.getReadVersion().get()) {
					double timeoutSeconds = (p.second - tr.getReadVersion().get())/(double)SERVER_KNOBS->VERSIONS_PER_SECOND;
					healthyZoneTimeout = delay(timeoutSeconds);
					if(self->healthyZone.get() != p.first) {
						TraceEvent("MaintenanceZoneStart", self->distributorId).detail("ZoneID", printable(p.first)).detail("EndVersion", p.second).detail("Duration", timeoutSeconds);
						self->healthyZone.set(p.first);
					}
				} else if(self->healthyZone.get().present()) {
					TraceEvent("MaintenanceZoneEnd", self->distributorId);
					self->healthyZone.set(Optional<Key>());
				}
			} else if(self->healthyZone.get().present()) {
				TraceEvent("MaintenanceZoneEnd", self->distributorId);
				self->healthyZone.set(Optional<Key>());
			}
			
			state Future<Void> watchFuture = tr.watch(healthyZoneKey);
			wait(tr.commit());
			wait(watchFuture || healthyZoneTimeout);
			tr.reset();
		} catch(Error& e) {
			wait( tr.onError(e) );
		}
	}
}

ACTOR Future<Void> serverMetricsPolling( TCServerInfo *server) {
	state double lastUpdate = now();
	loop {
		wait( updateServerMetrics( server ) );
		wait( delayUntil( lastUpdate + SERVER_KNOBS->STORAGE_METRICS_POLLING_DELAY + SERVER_KNOBS->STORAGE_METRICS_RANDOM_DELAY * deterministicRandom()->random01(), TaskPriority::DataDistributionLaunch ) );
		lastUpdate = now();
	}
}

//Returns the KeyValueStoreType of server if it is different from self->storeType
ACTOR Future<KeyValueStoreType> keyValueStoreTypeTracker(DDTeamCollection* self, TCServerInfo *server) {
	state KeyValueStoreType type = wait(brokenPromiseToNever(server->lastKnownInterface.getKeyValueStoreType.getReplyWithTaskID<KeyValueStoreType>(TaskPriority::DataDistribution)));
	if(type == self->configuration.storageServerStoreType && (self->includedDCs.empty() || std::find(self->includedDCs.begin(), self->includedDCs.end(), server->lastKnownInterface.locality.dcId()) != self->includedDCs.end()) )
		wait(Future<Void>(Never()));

	return type;
}

ACTOR Future<Void> waitForAllDataRemoved( Database cx, UID serverID, Version addedVersion, DDTeamCollection* teams ) {
	state Transaction tr(cx);
	loop {
		try {
			tr.setOption(FDBTransactionOptions::PRIORITY_SYSTEM_IMMEDIATE);
			Version ver = wait( tr.getReadVersion() );

			//we cannot remove a server immediately after adding it, because a perfectly timed master recovery could cause us to not store the mutations sent to the short lived storage server.
			if(ver > addedVersion + SERVER_KNOBS->MAX_READ_TRANSACTION_LIFE_VERSIONS) {
				bool canRemove = wait( canRemoveStorageServer( &tr, serverID ) );
				if (canRemove && teams->shardsAffectedByTeamFailure->getNumberOfShards(serverID) == 0) {
					return Void();
				}
			}

			// Wait for any change to the serverKeys for this server
			wait( delay(SERVER_KNOBS->ALL_DATA_REMOVED_DELAY, TaskPriority::DataDistribution) );
			tr.reset();
		} catch (Error& e) {
			wait( tr.onError(e) );
		}
	}
}

ACTOR Future<Void> storageServerFailureTracker(
	DDTeamCollection* self,
	TCServerInfo *server,
	Database cx,
	ServerStatus *status,
	Version addedVersion )
{
	state StorageServerInterface interf = server->lastKnownInterface;
	loop {
		state bool inHealthyZone = self->healthyZone.get().present() && interf.locality.zoneId() == self->healthyZone.get();
		if(inHealthyZone) {
			status->isFailed = false;
		}

		if( self->server_status.get(interf.id()).initialized ) {
			bool unhealthy = self->server_status.get(interf.id()).isUnhealthy();
			if(unhealthy && !status->isUnhealthy()) {
				self->unhealthyServers--;
			}
			if(!unhealthy && status->isUnhealthy()) {
				self->unhealthyServers++;
			}
		} else if(status->isUnhealthy()) {
			self->unhealthyServers++;
		}

		self->server_status.set( interf.id(), *status );
		if( status->isFailed )
			self->restartRecruiting.trigger();

		Future<Void> healthChanged = Never();
		if(status->isFailed) {
			ASSERT(!inHealthyZone);
			healthChanged = IFailureMonitor::failureMonitor().onStateEqual( interf.waitFailure.getEndpoint(), FailureStatus(false));
		} else if(!inHealthyZone) {
			healthChanged = waitFailureClientStrict(interf.waitFailure, SERVER_KNOBS->DATA_DISTRIBUTION_FAILURE_REACTION_TIME, TaskPriority::DataDistribution);
		}
		choose {
			when ( wait(healthChanged) ) {
				status->isFailed = !status->isFailed;
				if(!status->isFailed && !server->teams.size()) {
					self->doBuildTeams = true;
				}
				if(status->isFailed && self->healthyZone.get().present() && self->clearHealthyZoneFuture.isReady()) {
					self->clearHealthyZoneFuture = clearHealthyZone(self->cx);
					TraceEvent("MaintenanceZoneCleared", self->distributorId);
					self->healthyZone.set(Optional<Key>());
				}

				TraceEvent("StatusMapChange", self->distributorId).detail("ServerID", interf.id()).detail("Status", status->toString())
					.detail("Available", IFailureMonitor::failureMonitor().getState(interf.waitFailure.getEndpoint()).isAvailable());
			}
			when ( wait( status->isUnhealthy() ? waitForAllDataRemoved(cx, interf.id(), addedVersion, self) : Never() ) ) { break; }
			when ( wait( self->healthyZone.onChange() ) ) {}
		}
	}

	return Void();
}

// Check the status of a storage server.
// Apply all requirements to the server and mark it as excluded if it fails to satisfies these requirements
ACTOR Future<Void> storageServerTracker(
	DDTeamCollection* self,
	Database cx,
	TCServerInfo *server, //This actor is owned by this TCServerInfo
	Promise<Void> errorOut,
	Version addedVersion)
{
	state Future<Void> failureTracker;
	state ServerStatus status( false, false, server->lastKnownInterface.locality );
	state bool lastIsUnhealthy = false;
	state Future<Void> metricsTracker = serverMetricsPolling( server );
	state Future<std::pair<StorageServerInterface, ProcessClass>> interfaceChanged = server->onInterfaceChanged;

	state Future<KeyValueStoreType> storeTracker = keyValueStoreTypeTracker( self, server );
	state bool hasWrongStoreTypeOrDC = false;

	try {
		loop {
			status.isUndesired = false;
			status.isWrongConfiguration = false;

			// If there is any other server on this exact NetworkAddress, this server is undesired and will eventually be eliminated
			state std::vector<Future<Void>> otherChanges;
			std::vector<Promise<Void>> wakeUpTrackers;
			for(const auto& i : self->server_info) {
				if (i.second.getPtr() != server && i.second->lastKnownInterface.address() == server->lastKnownInterface.address()) {
					auto& statusInfo = self->server_status.get( i.first );
					TraceEvent("SameAddress", self->distributorId)
						.detail("Failed", statusInfo.isFailed)
						.detail("Undesired", statusInfo.isUndesired)
						.detail("Server", server->id).detail("OtherServer", i.second->id)
						.detail("Address", server->lastKnownInterface.address())
						.detail("NumShards", self->shardsAffectedByTeamFailure->getNumberOfShards(server->id))
						.detail("OtherNumShards", self->shardsAffectedByTeamFailure->getNumberOfShards(i.second->id))
						.detail("OtherHealthy", !self->server_status.get( i.second->id ).isUnhealthy());
					// wait for the server's ip to be changed
					otherChanges.push_back(self->server_status.onChange(i.second->id));
					if(!self->server_status.get( i.second->id ).isUnhealthy()) {
						if(self->shardsAffectedByTeamFailure->getNumberOfShards(i.second->id) >= self->shardsAffectedByTeamFailure->getNumberOfShards(server->id))
						{
							TraceEvent(SevWarn, "UndesiredStorageServer", self->distributorId)
								.detail("Server", server->id)
								.detail("Address", server->lastKnownInterface.address())
								.detail("OtherServer", i.second->id)
								.detail("NumShards", self->shardsAffectedByTeamFailure->getNumberOfShards(server->id))
								.detail("OtherNumShards", self->shardsAffectedByTeamFailure->getNumberOfShards(i.second->id));

							status.isUndesired = true;
						}
						else
							wakeUpTrackers.push_back(i.second->wakeUpTracker);
					}
				}
			}

			for(auto& p : wakeUpTrackers) {
				if( !p.isSet() )
					p.send(Void());
			}

			if( server->lastKnownClass.machineClassFitness( ProcessClass::Storage ) > ProcessClass::UnsetFit ) {
				// We saw a corner case in in 3 data_hall configuration
				// when optimalTeamCount = 1, healthyTeamCount = 0.
				if (self->optimalTeamCount > 0 && self->healthyTeamCount > 0) {
					TraceEvent(SevWarn, "UndesiredStorageServer", self->distributorId)
					    .detail("Server", server->id)
					    .detail("OptimalTeamCount", self->optimalTeamCount)
					    .detail("Fitness", server->lastKnownClass.machineClassFitness(ProcessClass::Storage));
					status.isUndesired = true;
				}
				otherChanges.push_back( self->zeroOptimalTeams.onChange() );
			}

			//If this storage server has the wrong key-value store type, then mark it undesired so it will be replaced with a server having the correct type
			if(hasWrongStoreTypeOrDC) {
				TraceEvent(SevWarn, "UndesiredStorageServer", self->distributorId).detail("Server", server->id).detail("StoreType", "?");
				status.isUndesired = true;
				status.isWrongConfiguration = true;
			}

			// If the storage server is in the excluded servers list, it is undesired
			NetworkAddress a = server->lastKnownInterface.address();
			AddressExclusion addr( a.ip, a.port );
			AddressExclusion ipaddr( a.ip );
			if (self->excludedServers.get( addr ) || self->excludedServers.get( ipaddr )) {
				TraceEvent(SevWarn, "UndesiredStorageServer", self->distributorId).detail("Server", server->id)
					.detail("Excluded", self->excludedServers.get( addr ) ? addr.toString() : ipaddr.toString());
				status.isUndesired = true;
				status.isWrongConfiguration = true;
			}
			otherChanges.push_back( self->excludedServers.onChange( addr ) );
			otherChanges.push_back( self->excludedServers.onChange( ipaddr ) );

			failureTracker = storageServerFailureTracker( self, server, cx, &status, addedVersion );

			//We need to recruit new storage servers if the key value store type has changed
			if(hasWrongStoreTypeOrDC)
				self->restartRecruiting.trigger();

			if (lastIsUnhealthy && !status.isUnhealthy() &&
			    server->teams.size() < SERVER_KNOBS->DESIRED_TEAMS_PER_SERVER) {
				self->doBuildTeams = true;
				self->restartTeamBuilder.trigger(); // This does not trigger building teams if there exist healthy teams
			}
			lastIsUnhealthy = status.isUnhealthy();

			state bool recordTeamCollectionInfo = false;
			choose {
				when( wait( failureTracker ) ) {
					// The server is failed AND all data has been removed from it, so permanently remove it.
					TraceEvent("StatusMapChange", self->distributorId).detail("ServerID", server->id).detail("Status", "Removing");

					if(server->updated.canBeSet()) {
						server->updated.send(Void());
					}

					// Remove server from FF/serverList
					wait( removeStorageServer( cx, server->id, self->lock ) );

					TraceEvent("StatusMapChange", self->distributorId).detail("ServerID", server->id).detail("Status", "Removed");
					// Sets removeSignal (alerting dataDistributionTeamCollection to remove the storage server from its own data structures)
					server->removed.send( Void() );
					self->removedServers.send( server->id );
					return Void();
				}
				when( std::pair<StorageServerInterface, ProcessClass> newInterface = wait( interfaceChanged ) ) {
					bool restartRecruiting =  newInterface.first.waitFailure.getEndpoint().getPrimaryAddress() != server->lastKnownInterface.waitFailure.getEndpoint().getPrimaryAddress();
					bool localityChanged = server->lastKnownInterface.locality != newInterface.first.locality;
					bool machineLocalityChanged = server->lastKnownInterface.locality.zoneId().get() !=
					                              newInterface.first.locality.zoneId().get();
					TraceEvent("StorageServerInterfaceChanged", self->distributorId)
					    .detail("ServerID", server->id)
					    .detail("NewWaitFailureToken", newInterface.first.waitFailure.getEndpoint().token)
					    .detail("OldWaitFailureToken", server->lastKnownInterface.waitFailure.getEndpoint().token)
					    .detail("LocalityChanged", localityChanged)
					    .detail("MachineLocalityChanged", machineLocalityChanged);

					server->lastKnownInterface = newInterface.first;
					server->lastKnownClass = newInterface.second;
					if (localityChanged) {
						TEST(true); // Server locality changed

						// The locality change of a server will affect machine teams related to the server if
						// the server's machine locality is changed
						if (machineLocalityChanged) {
							// First handle the impact on the machine of the server on the old locality
							Reference<TCMachineInfo> machine = server->machine;
							ASSERT(machine->serversOnMachine.size() >= 1);
							if (machine->serversOnMachine.size() == 1) {
								// When server is the last server on the machine,
								// remove the machine and the related machine team
								self->removeMachine(self, machine);
								server->machine = Reference<TCMachineInfo>();
							} else {
								// we remove the server from the machine, and
								// update locality entry for the machine and the global machineLocalityMap
								int serverIndex = -1;
								for (int i = 0; i < machine->serversOnMachine.size(); ++i) {
									if (machine->serversOnMachine[i].getPtr() == server) {
										// NOTE: now the machine's locality is wrong. Need update it whenever uses it.
										serverIndex = i;
										machine->serversOnMachine[i] = machine->serversOnMachine.back();
										machine->serversOnMachine.pop_back();
										break; // Invariant: server only appear on the machine once
									}
								}
								ASSERT(serverIndex != -1);
								// NOTE: we do not update the machine's locality map even when
								// its representative server is changed.
							}

							// Second handle the impact on the destination machine where the server's new locality is;
							// If the destination machine is new, create one; otherwise, add server to an existing one
							// Update server's machine reference to the destination machine
							Reference<TCMachineInfo> destMachine =
							    self->checkAndCreateMachine(self->server_info[server->id]);
							ASSERT(destMachine.isValid());
						}

						// Ensure the server's server team belong to a machine team, and
						// Get the newBadTeams due to the locality change
						vector<Reference<TCTeamInfo>> newBadTeams;
						for (auto& serverTeam : server->teams) {
							if (!self->satisfiesPolicy(serverTeam->getServers())) {
								newBadTeams.push_back(serverTeam);
								continue;
							}
							if (machineLocalityChanged) {
								Reference<TCMachineTeamInfo> machineTeam = self->checkAndCreateMachineTeam(serverTeam);
								ASSERT(machineTeam.isValid());
								serverTeam->machineTeam = machineTeam;
							}
						}

						server->inDesiredDC =
						    (self->includedDCs.empty() ||
						     std::find(self->includedDCs.begin(), self->includedDCs.end(),
						               server->lastKnownInterface.locality.dcId()) != self->includedDCs.end());
						self->resetLocalitySet();

						bool addedNewBadTeam = false;
						for(auto it : newBadTeams) {
							if( self->removeTeam(it) ) {
								self->addTeam(it->getServers(), true);
								addedNewBadTeam = true;
							}
						}
						if(addedNewBadTeam && self->badTeamRemover.isReady()) {
							TEST(true); // Server locality change created bad teams
							self->doBuildTeams = true;
							self->badTeamRemover = removeBadTeams(self);
							self->addActor.send(self->badTeamRemover);
							// The team number changes, so we need to update the team number info
							// self->traceTeamCollectionInfo();
							recordTeamCollectionInfo = true;
						}
						// The locality change of the server will invalid the server's old teams,
						// so we need to rebuild teams for the server
						self->doBuildTeams = true;
					}

					interfaceChanged = server->onInterfaceChanged;
					// We rely on the old failureTracker being actorCancelled since the old actor now has a pointer to an invalid location
					status = ServerStatus( status.isFailed, status.isUndesired, server->lastKnownInterface.locality );

					// self->traceTeamCollectionInfo();
					recordTeamCollectionInfo = true;
					//Restart the storeTracker for the new interface
					storeTracker = keyValueStoreTypeTracker(self, server);
					hasWrongStoreTypeOrDC = false;
					self->restartTeamBuilder.trigger();

					if(restartRecruiting)
						self->restartRecruiting.trigger();
				}
				when( wait( otherChanges.empty() ? Never() : quorum( otherChanges, 1 ) ) ) {
					TraceEvent("SameAddressChangedStatus", self->distributorId).detail("ServerID", server->id);
				}
				when( KeyValueStoreType type = wait( storeTracker ) ) {
					TraceEvent("KeyValueStoreTypeChanged", self->distributorId)
						.detail("ServerID", server->id)
						.detail("StoreType", type.toString())
						.detail("DesiredType", self->configuration.storageServerStoreType.toString());
					TEST(true); //KeyValueStore type changed

					storeTracker = Never();
					hasWrongStoreTypeOrDC = true;
				}
				when( wait( server->wakeUpTracker.getFuture() ) ) {
					server->wakeUpTracker = Promise<Void>();
				}
			}

			if (recordTeamCollectionInfo) {
				self->traceTeamCollectionInfo();
			}
		}
	} catch( Error &e ) {
		if (e.code() != error_code_actor_cancelled && errorOut.canBeSet())
			errorOut.sendError(e);
		throw;
	}
}

//Monitor whether or not storage servers are being recruited.  If so, then a database cannot be considered quiet
ACTOR Future<Void> monitorStorageServerRecruitment(DDTeamCollection* self) {
	state bool recruiting = false;
	TraceEvent("StorageServerRecruitment", self->distributorId)
	    .detail("State", "Idle")
	    .trackLatest(("StorageServerRecruitment_" + self->distributorId.toString()).c_str());
	loop {
		if( !recruiting ) {
			while(self->recruitingStream.get() == 0) {
				wait( self->recruitingStream.onChange() );
			}
			TraceEvent("StorageServerRecruitment", self->distributorId)
				.detail("State", "Recruiting")
				.trackLatest(("StorageServerRecruitment_" + self->distributorId.toString()).c_str());
			recruiting = true;
		} else {
			loop {
				choose {
					when( wait( self->recruitingStream.onChange() ) ) {}
					when( wait( self->recruitingStream.get() == 0 ? delay(SERVER_KNOBS->RECRUITMENT_IDLE_DELAY, TaskPriority::DataDistribution) : Future<Void>(Never()) ) ) { break; }
				}
			}
			TraceEvent("StorageServerRecruitment", self->distributorId)
				.detail("State", "Idle")
				.trackLatest(("StorageServerRecruitment_" + self->distributorId.toString()).c_str());
			recruiting = false;
		}
	}
}

ACTOR Future<Void> initializeStorage( DDTeamCollection* self, RecruitStorageReply candidateWorker ) {
	// SOMEDAY: Cluster controller waits for availability, retry quickly if a server's Locality changes
	self->recruitingStream.set(self->recruitingStream.get()+1);

	state UID interfaceId = deterministicRandom()->randomUniqueID();
	InitializeStorageRequest isr;
	isr.storeType = self->configuration.storageServerStoreType;
	isr.seedTag = invalidTag;
	isr.reqId = deterministicRandom()->randomUniqueID();
	isr.interfaceId = interfaceId;

	TraceEvent("DDRecruiting").detail("State", "Sending request to worker").detail("WorkerID", candidateWorker.worker.id())
		.detail("WorkerLocality", candidateWorker.worker.locality.toString()).detail("Interf", interfaceId).detail("Addr", candidateWorker.worker.address());

	self->recruitingIds.insert(interfaceId);
	self->recruitingLocalities.insert(candidateWorker.worker.address());
	state ErrorOr<InitializeStorageReply> newServer = wait( candidateWorker.worker.storage.tryGetReply( isr, TaskPriority::DataDistribution ) );
	if(newServer.isError()) {
		TraceEvent(SevWarn, "DDRecruitmentError").error(newServer.getError());
		if( !newServer.isError( error_code_recruitment_failed ) && !newServer.isError( error_code_request_maybe_delivered ) )
			throw newServer.getError();
		wait( delay(SERVER_KNOBS->STORAGE_RECRUITMENT_DELAY, TaskPriority::DataDistribution) );
	}
	self->recruitingIds.erase(interfaceId);
	self->recruitingLocalities.erase(candidateWorker.worker.address());

	self->recruitingStream.set(self->recruitingStream.get()-1);

	TraceEvent("DDRecruiting").detail("State", "Finished request").detail("WorkerID", candidateWorker.worker.id())
		.detail("WorkerLocality", candidateWorker.worker.locality.toString()).detail("Interf", interfaceId).detail("Addr", candidateWorker.worker.address());

	if( newServer.present() ) {
		if( !self->server_info.count( newServer.get().interf.id() ) )
			self->addServer( newServer.get().interf, candidateWorker.processClass, self->serverTrackerErrorOut, newServer.get().addedVersion );
		else
			TraceEvent(SevWarn, "DDRecruitmentError").detail("Reason", "Server ID already recruited");

		self->doBuildTeams = true;
	}

	self->restartRecruiting.trigger();

	return Void();
}

ACTOR Future<Void> storageRecruiter( DDTeamCollection* self, Reference<AsyncVar<struct ServerDBInfo>> db ) {
	state Future<RecruitStorageReply> fCandidateWorker;
	state RecruitStorageRequest lastRequest;
	loop {
		try {
			RecruitStorageRequest rsr;
			std::set<AddressExclusion> exclusions;
			for(auto s = self->server_info.begin(); s != self->server_info.end(); ++s) {
				auto serverStatus = self->server_status.get( s->second->lastKnownInterface.id() );
				if( serverStatus.excludeOnRecruit() ) {
					TraceEvent(SevDebug, "DDRecruitExcl1").detail("Excluding", s->second->lastKnownInterface.address());
					auto addr = s->second->lastKnownInterface.address();
					exclusions.insert( AddressExclusion( addr.ip, addr.port ) );
				}
			}
			for(auto addr : self->recruitingLocalities) {
				exclusions.insert( AddressExclusion(addr.ip, addr.port));
			}

			auto excl = self->excludedServers.getKeys();
			for(auto& s : excl)
				if (self->excludedServers.get(s)) {
					TraceEvent(SevDebug, "DDRecruitExcl2").detail("Excluding", s.toString());
					exclusions.insert( s );
				}
			rsr.criticalRecruitment = self->healthyTeamCount == 0;
			for(auto it : exclusions) {
				rsr.excludeAddresses.push_back(it);
			}

			rsr.includeDCs = self->includedDCs;

			TraceEvent(rsr.criticalRecruitment ? SevWarn : SevInfo, "DDRecruiting").detail("State", "Sending request to CC")
			.detail("Exclusions", rsr.excludeAddresses.size()).detail("Critical", rsr.criticalRecruitment);

			if( rsr.criticalRecruitment ) {
				TraceEvent(SevWarn, "DDRecruitingEmergency", self->distributorId);
			}

			if(!fCandidateWorker.isValid() || fCandidateWorker.isReady() || rsr.excludeAddresses != lastRequest.excludeAddresses || rsr.criticalRecruitment != lastRequest.criticalRecruitment) {
				lastRequest = rsr;
				fCandidateWorker = brokenPromiseToNever( db->get().clusterInterface.recruitStorage.getReply( rsr, TaskPriority::DataDistribution ) );
			}

			choose {
				when( RecruitStorageReply candidateWorker = wait( fCandidateWorker ) ) {
					self->addActor.send(initializeStorage(self, candidateWorker));
				}
				when( wait( db->onChange() ) ) { // SOMEDAY: only if clusterInterface changes?
					fCandidateWorker = Future<RecruitStorageReply>();
				}
				when( wait( self->restartRecruiting.onTrigger() ) ) {}
			}
			wait( delay(FLOW_KNOBS->PREVENT_FAST_SPIN_DELAY) );
		} catch( Error &e ) {
			if(e.code() != error_code_timed_out) {
				throw;
			}
			TEST(true); //Storage recruitment timed out
		}
	}
}

ACTOR Future<Void> updateReplicasKey(DDTeamCollection* self, Optional<Key> dcId) {
	std::vector<Future<Void>> serverUpdates;

	for(auto& it : self->server_info) {
		serverUpdates.push_back(it.second->updated.getFuture());
	}

	wait(self->initialFailureReactionDelay && waitForAll(serverUpdates));
	wait(waitUntilHealthy(self));
	TraceEvent("DDUpdatingReplicas", self->distributorId).detail("DcId", dcId).detail("Replicas", self->configuration.storageTeamSize);
	state Transaction tr(self->cx);
	loop {
		try {
			Optional<Value> val = wait( tr.get(datacenterReplicasKeyFor(dcId)) );
			state int oldReplicas = val.present() ? decodeDatacenterReplicasValue(val.get()) : 0;
			if(oldReplicas == self->configuration.storageTeamSize) {
				TraceEvent("DDUpdatedAlready", self->distributorId).detail("DcId", dcId).detail("Replicas", self->configuration.storageTeamSize);
				return Void();
			}
			if(oldReplicas < self->configuration.storageTeamSize) {
				tr.set(rebootWhenDurableKey, StringRef());
			}
			tr.set(datacenterReplicasKeyFor(dcId), datacenterReplicasValue(self->configuration.storageTeamSize));
			wait( tr.commit() );
			TraceEvent("DDUpdatedReplicas", self->distributorId).detail("DcId", dcId).detail("Replicas", self->configuration.storageTeamSize).detail("OldReplicas", oldReplicas);
			return Void();
		} catch( Error &e ) {
			wait( tr.onError(e) );
		}
	}
}

ACTOR Future<Void> serverGetTeamRequests(TeamCollectionInterface tci, DDTeamCollection* self) {
	loop {
		GetTeamRequest req = waitNext(tci.getTeam.getFuture());
		self->addActor.send( self->getTeam( self, req ) );
	}
}

ACTOR Future<Void> remoteRecovered( Reference<AsyncVar<struct ServerDBInfo>> db ) {
	TraceEvent("DDTrackerStarting");
	while ( db->get().recoveryState < RecoveryState::ALL_LOGS_RECRUITED ) {
		TraceEvent("DDTrackerStarting").detail("RecoveryState", (int)db->get().recoveryState);
		wait( db->onChange() );
	}
	return Void();
}

ACTOR Future<Void> monitorHealthyTeams( DDTeamCollection* self ) {
	loop choose {
		when ( wait(self->zeroHealthyTeams->get() ? delay(SERVER_KNOBS->DD_ZERO_HEALTHY_TEAM_DELAY) : Never()) ) {
			self->doBuildTeams = true;
			wait( DDTeamCollection::checkBuildTeams(self) );
		}
		when ( wait(self->zeroHealthyTeams->onChange()) ) {}
	}
}

// Keep track of servers and teams -- serves requests for getRandomTeam
ACTOR Future<Void> dataDistributionTeamCollection(
	Reference<DDTeamCollection> teamCollection,
	Reference<InitialDataDistribution> initData,
	TeamCollectionInterface tci,
	Reference<AsyncVar<struct ServerDBInfo>> db)
{
	state DDTeamCollection* self = teamCollection.getPtr();
	state Future<Void> loggingTrigger = Void();
	state PromiseStream<Void> serverRemoved;
	state Future<Void> error = actorCollection( self->addActor.getFuture() );

	try {
		wait( DDTeamCollection::init( self, initData ) );
		initData = Reference<InitialDataDistribution>();
		self->addActor.send(serverGetTeamRequests(tci, self));

		TraceEvent("DDTeamCollectionBegin", self->distributorId).detail("Primary", self->primary);
		wait( self->readyToStart || error );
		TraceEvent("DDTeamCollectionReadyToStart", self->distributorId).detail("Primary", self->primary);

		if(self->badTeamRemover.isReady()) {
			self->badTeamRemover = removeBadTeams(self);
			self->addActor.send(self->badTeamRemover);
		}

		if (self->redundantMachineTeamRemover.isReady()) {
			self->redundantMachineTeamRemover = machineTeamRemover(self);
			self->addActor.send(self->redundantMachineTeamRemover);
		}
		if (self->redundantServerTeamRemover.isReady()) {
			self->redundantServerTeamRemover = serverTeamRemover(self);
			self->addActor.send(self->redundantServerTeamRemover);
		}
		self->traceTeamCollectionInfo();

		if(self->includedDCs.size()) {
			//start this actor before any potential recruitments can happen
			self->addActor.send(updateReplicasKey(self, self->includedDCs[0]));
		}

		self->addActor.send(storageRecruiter( self, db ));
		self->addActor.send(monitorStorageServerRecruitment( self ));
		self->addActor.send(waitServerListChange( self, serverRemoved.getFuture() ));
		self->addActor.send(trackExcludedServers( self ));
		self->addActor.send(monitorHealthyTeams( self ));
		self->addActor.send(waitHealthyZoneChange( self ));

		// SOMEDAY: Monitor FF/serverList for (new) servers that aren't in allServers and add or remove them

		loop choose {
			when( UID removedServer = waitNext( self->removedServers.getFuture() ) ) {
				TEST(true);  // Storage server removed from database
				self->removeServer(self, removedServer);
				serverRemoved.send( Void() );

				self->restartRecruiting.trigger();
			}
			when( wait( self->zeroHealthyTeams->onChange() ) ) {
				if(self->zeroHealthyTeams->get()) {
					self->restartRecruiting.trigger();
					self->noHealthyTeams();
				}
			}
			when( wait( loggingTrigger ) ) {
				int highestPriority = 0;
				for(auto it : self->priority_teams) {
					if(it.second > 0) {
						highestPriority = std::max(highestPriority, it.first);
					}
				}

				TraceEvent("TotalDataInFlight", self->distributorId)
				    .detail("Primary", self->primary)
				    .detail("TotalBytes", self->getDebugTotalDataInFlight())
				    .detail("UnhealthyServers", self->unhealthyServers)
				    .detail("ServerCount", self->server_info.size())
				    .detail("StorageTeamSize", self->configuration.storageTeamSize)
				    .detail("HighestPriority", highestPriority)
				    .trackLatest(self->primary ? "TotalDataInFlight" : "TotalDataInFlightRemote");
				loggingTrigger = delay( SERVER_KNOBS->DATA_DISTRIBUTION_LOGGING_INTERVAL );
			}
			when( wait( self->serverTrackerErrorOut.getFuture() ) ) {} // Propagate errors from storageServerTracker
			when( wait( error ) ) {}
		}
	} catch (Error& e) {
		if (e.code() != error_code_movekeys_conflict)
			TraceEvent(SevError, "DataDistributionTeamCollectionError", self->distributorId).error(e);
		throw e;
	}
}

ACTOR Future<Void> waitForDataDistributionEnabled( Database cx ) {
	state Transaction tr(cx);
	loop {
		wait(delay(SERVER_KNOBS->DD_ENABLED_CHECK_DELAY, TaskPriority::DataDistribution));

		try {
			Optional<Value> mode = wait( tr.get( dataDistributionModeKey ) );
			if (!mode.present()) return Void();
			if (mode.present()) {
				BinaryReader rd( mode.get(), Unversioned() );
				int m;
				rd >> m;
				if (m) return Void();
			}

			tr.reset();
		} catch (Error& e) {
			wait( tr.onError(e) );
		}
	}
}

ACTOR Future<bool> isDataDistributionEnabled( Database cx ) {
	state Transaction tr(cx);
	loop {
		try {
			Optional<Value> mode = wait( tr.get( dataDistributionModeKey ) );
			if (!mode.present()) return true;
			if (mode.present()) {
				BinaryReader rd( mode.get(), Unversioned() );
				int m;
				rd >> m;
				if (m) return true;
			}
			// SOMEDAY: Write a wrapper in MoveKeys.actor.h
			Optional<Value> readVal = wait( tr.get( moveKeysLockOwnerKey ) );
			UID currentOwner = readVal.present() ? BinaryReader::fromStringRef<UID>(readVal.get(), Unversioned()) : UID();
			if( currentOwner != dataDistributionModeLock )
				return true;
			return false;
		} catch (Error& e) {
			wait( tr.onError(e) );
		}
	}
}

//Ensures that the serverKeys key space is properly coalesced
//This method is only used for testing and is not implemented in a manner that is safe for large databases
ACTOR Future<Void> debugCheckCoalescing(Database cx) {
	state Transaction tr(cx);
	loop {
		try {
			state Standalone<RangeResultRef> serverList = wait(tr.getRange(serverListKeys, CLIENT_KNOBS->TOO_MANY));
			ASSERT( !serverList.more && serverList.size() < CLIENT_KNOBS->TOO_MANY);

			state int i;
			for(i = 0; i < serverList.size(); i++) {
				state UID id = decodeServerListValue(serverList[i].value).id();
				Standalone<RangeResultRef> ranges = wait(krmGetRanges(&tr, serverKeysPrefixFor(id), allKeys));
				ASSERT(ranges.end()[-1].key == allKeys.end);

				for(int j = 0; j < ranges.size() - 2; j++)
					if(ranges[j].value == ranges[j + 1].value)
						TraceEvent(SevError, "UncoalescedValues", id).detail("Key1", ranges[j].key).detail("Key2", ranges[j + 1].key).detail("Value", ranges[j].value);
			}

			TraceEvent("DoneCheckingCoalescing");
			return Void();
		}
		catch(Error &e){
			wait( tr.onError(e) );
		}
	}
}

static std::set<int> const& normalDDQueueErrors() {
	static std::set<int> s;
	if (s.empty()) {
		s.insert( error_code_movekeys_conflict );
		s.insert( error_code_broken_promise );
	}
	return s;
}

ACTOR Future<Void> pollMoveKeysLock( Database cx, MoveKeysLock lock ) {
	loop {
		wait(delay(SERVER_KNOBS->MOVEKEYS_LOCK_POLLING_DELAY));
		state Transaction tr(cx);
		loop {
			try {
				wait( checkMoveKeysLockReadOnly(&tr, lock) );
				break;
			} catch( Error &e ) {
				wait( tr.onError(e) );
			}
		}
	}
}

struct DataDistributorData : NonCopyable, ReferenceCounted<DataDistributorData> {
	Reference<AsyncVar<struct ServerDBInfo>> dbInfo;
	UID ddId;
	PromiseStream<Future<Void>> addActor;

	DataDistributorData(Reference<AsyncVar<ServerDBInfo>> const& db, UID id) : dbInfo(db), ddId(id) {}
};

ACTOR Future<Void> monitorBatchLimitedTime(Reference<AsyncVar<ServerDBInfo>> db, double* lastLimited) {
	loop {
		wait( delay(SERVER_KNOBS->METRIC_UPDATE_RATE) );

		state Reference<ProxyInfo> proxies(new ProxyInfo(db->get().client.proxies, db->get().myLocality));

		choose {
			when (wait(db->onChange())) {}
			when (GetHealthMetricsReply reply = wait(proxies->size() ?
					loadBalance(proxies, &MasterProxyInterface::getHealthMetrics, GetHealthMetricsRequest(false))
					: Never())) {
				if (reply.healthMetrics.batchLimited) {
					*lastLimited = now();
				}
			}
		}
	}
}

ACTOR Future<Void> dataDistribution(Reference<DataDistributorData> self)
{
	state double lastLimited = 0;
	self->addActor.send( monitorBatchLimitedTime(self->dbInfo, &lastLimited) );

	state Database cx = openDBOnServer(self->dbInfo, TaskPriority::DataDistributionLaunch, true, true);
	cx->locationCacheSize = SERVER_KNOBS->DD_LOCATION_CACHE_SIZE;

	//cx->setOption( FDBDatabaseOptions::LOCATION_CACHE_SIZE, StringRef((uint8_t*) &SERVER_KNOBS->DD_LOCATION_CACHE_SIZE, 8) );
	//ASSERT( cx->locationCacheSize == SERVER_KNOBS->DD_LOCATION_CACHE_SIZE );

	//wait(debugCheckCoalescing(cx));
	state std::vector<Optional<Key>> primaryDcId;
	state std::vector<Optional<Key>> remoteDcIds;
	state DatabaseConfiguration configuration;
	state Reference<InitialDataDistribution> initData;
	state MoveKeysLock lock;
	loop {
		try {
			loop {
				TraceEvent("DDInitTakingMoveKeysLock", self->ddId);
				MoveKeysLock lock_ = wait( takeMoveKeysLock( cx, self->ddId ) );
				lock = lock_;
				TraceEvent("DDInitTookMoveKeysLock", self->ddId);

				DatabaseConfiguration configuration_ = wait( getDatabaseConfiguration(cx) );
				configuration = configuration_;
				primaryDcId.clear();
				remoteDcIds.clear();
				const std::vector<RegionInfo>& regions = configuration.regions;
				if ( configuration.regions.size() > 0 ) {
					primaryDcId.push_back( regions[0].dcId );
				}
				if ( configuration.regions.size() > 1 ) {
					remoteDcIds.push_back( regions[1].dcId );
				}

				TraceEvent("DDInitGotConfiguration", self->ddId).detail("Conf", configuration.toString());

				state Transaction tr(cx);
				loop {
					try {
						tr.setOption( FDBTransactionOptions::ACCESS_SYSTEM_KEYS );
						tr.setOption( FDBTransactionOptions::PRIORITY_SYSTEM_IMMEDIATE );

						Standalone<RangeResultRef> replicaKeys = wait(tr.getRange(datacenterReplicasKeys, CLIENT_KNOBS->TOO_MANY));

						for(auto& kv : replicaKeys) {
							auto dcId = decodeDatacenterReplicasKey(kv.key);
							auto replicas = decodeDatacenterReplicasValue(kv.value);
							if((primaryDcId.size() && primaryDcId[0] == dcId) || (remoteDcIds.size() && remoteDcIds[0] == dcId && configuration.usableRegions > 1)) {
								if(replicas > configuration.storageTeamSize) {
									tr.set(kv.key, datacenterReplicasValue(configuration.storageTeamSize));
								}
							} else {
								tr.clear(kv.key);
							}
						}

						wait(tr.commit());
						break;
					}
					catch(Error &e) {
						wait(tr.onError(e));
					}
				}

				TraceEvent("DDInitUpdatedReplicaKeys", self->ddId);
				Reference<InitialDataDistribution> initData_ = wait( getInitialDataDistribution(cx, self->ddId, lock, configuration.usableRegions > 1 ? remoteDcIds : std::vector<Optional<Key>>() ) );
				initData = initData_;
				if(initData->shards.size() > 1) {
					TraceEvent("DDInitGotInitialDD", self->ddId)
					    .detail("B", initData->shards.end()[-2].key)
					    .detail("E", initData->shards.end()[-1].key)
					    .detail("Src", describe(initData->shards.end()[-2].primarySrc))
					    .detail("Dest", describe(initData->shards.end()[-2].primaryDest))
					    .trackLatest("InitialDD");
				} else {
					TraceEvent("DDInitGotInitialDD", self->ddId).detail("B","").detail("E", "").detail("Src", "[no items]").detail("Dest", "[no items]").trackLatest("InitialDD");
				}

				if (initData->mode) break; // mode may be set true by system operator using fdbcli
				TraceEvent("DataDistributionDisabled", self->ddId);

				TraceEvent("MovingData", self->ddId)
					.detail( "InFlight", 0 )
					.detail( "InQueue", 0 )
					.detail( "AverageShardSize", -1 )
					.detail( "LowPriorityRelocations", 0 )
					.detail( "HighPriorityRelocations", 0 )
					.detail( "HighestPriority", 0 )
					.trackLatest( "MovingData" );

				TraceEvent("TotalDataInFlight", self->ddId).detail("Primary", true).detail("TotalBytes", 0).detail("UnhealthyServers", 0).detail("HighestPriority", 0).trackLatest("TotalDataInFlight");
				TraceEvent("TotalDataInFlight", self->ddId).detail("Primary", false).detail("TotalBytes", 0).detail("UnhealthyServers", 0).detail("HighestPriority", configuration.usableRegions > 1 ? 0 : -1).trackLatest("TotalDataInFlightRemote");

				wait( waitForDataDistributionEnabled(cx) );
				TraceEvent("DataDistributionEnabled");
			}

			// When/If this assertion fails, Evan owes Ben a pat on the back for his foresight
			ASSERT(configuration.storageTeamSize > 0);

			state PromiseStream<RelocateShard> output;
			state PromiseStream<RelocateShard> input;
			state PromiseStream<Promise<int64_t>> getAverageShardBytes;
			state PromiseStream<GetMetricsRequest> getShardMetrics;
			state Reference<AsyncVar<bool>> processingUnhealthy( new AsyncVar<bool>(false) );
			state Promise<Void> readyToStart;
			state Reference<ShardsAffectedByTeamFailure> shardsAffectedByTeamFailure( new ShardsAffectedByTeamFailure );

			state int shard = 0;
			for (; shard < initData->shards.size() - 1; shard++) {
				KeyRangeRef keys = KeyRangeRef(initData->shards[shard].key, initData->shards[shard+1].key);
				shardsAffectedByTeamFailure->defineShard(keys);
				std::vector<ShardsAffectedByTeamFailure::Team> teams;
				teams.push_back(ShardsAffectedByTeamFailure::Team(initData->shards[shard].primarySrc, true));
				if (configuration.usableRegions > 1) {
					teams.push_back(ShardsAffectedByTeamFailure::Team(initData->shards[shard].remoteSrc, false));
				}
				if(g_network->isSimulated()) {
					TraceEvent("DDInitShard").detail("Keys", keys).detail("PrimarySrc", describe(initData->shards[shard].primarySrc)).detail("RemoteSrc", describe(initData->shards[shard].remoteSrc))
					.detail("PrimaryDest", describe(initData->shards[shard].primaryDest)).detail("RemoteDest", describe(initData->shards[shard].remoteDest));
				}

				shardsAffectedByTeamFailure->moveShard(keys, teams);
				if (initData->shards[shard].hasDest) {
					// This shard is already in flight.  Ideally we should use dest in sABTF and generate a dataDistributionRelocator directly in
					// DataDistributionQueue to track it, but it's easier to just (with low priority) schedule it for movement.
					bool unhealthy = initData->shards[shard].primarySrc.size() != configuration.storageTeamSize;
					if (!unhealthy && configuration.usableRegions > 1) {
						unhealthy = initData->shards[shard].remoteSrc.size() != configuration.storageTeamSize;
					}
					output.send( RelocateShard( keys, unhealthy ? PRIORITY_TEAM_UNHEALTHY : PRIORITY_RECOVER_MOVE ) );
				}
				wait( yield(TaskPriority::DataDistribution) );
			}

			vector<TeamCollectionInterface> tcis;

			Reference<AsyncVar<bool>> anyZeroHealthyTeams;
			vector<Reference<AsyncVar<bool>>> zeroHealthyTeams;
			tcis.push_back(TeamCollectionInterface());
			zeroHealthyTeams.push_back(Reference<AsyncVar<bool>>( new AsyncVar<bool>(true) ));
			int storageTeamSize = configuration.storageTeamSize;

			vector<Future<Void>> actors;
			if (configuration.usableRegions > 1) {
				tcis.push_back(TeamCollectionInterface());
				storageTeamSize = 2*configuration.storageTeamSize;

				zeroHealthyTeams.push_back( Reference<AsyncVar<bool>>( new AsyncVar<bool>(true) ) );
				anyZeroHealthyTeams = Reference<AsyncVar<bool>>( new AsyncVar<bool>(true) );
				actors.push_back( anyTrue(zeroHealthyTeams, anyZeroHealthyTeams) );
			} else {
				anyZeroHealthyTeams = zeroHealthyTeams[0];
			}

			actors.push_back( pollMoveKeysLock(cx, lock) );
			actors.push_back( reportErrorsExcept( dataDistributionTracker( initData, cx, output, shardsAffectedByTeamFailure, getShardMetrics, getAverageShardBytes.getFuture(), readyToStart, anyZeroHealthyTeams, self->ddId ), "DDTracker", self->ddId, &normalDDQueueErrors() ) );
			actors.push_back( reportErrorsExcept( dataDistributionQueue( cx, output, input.getFuture(), getShardMetrics, processingUnhealthy, tcis, shardsAffectedByTeamFailure, lock, getAverageShardBytes, self->ddId, storageTeamSize, &lastLimited ), "DDQueue", self->ddId, &normalDDQueueErrors() ) );

			vector<DDTeamCollection*> teamCollectionsPtrs;
			Reference<DDTeamCollection> primaryTeamCollection( new DDTeamCollection(cx, self->ddId, lock, output, shardsAffectedByTeamFailure, configuration, primaryDcId, configuration.usableRegions > 1 ? remoteDcIds : std::vector<Optional<Key>>(), readyToStart.getFuture(), zeroHealthyTeams[0], true, processingUnhealthy) );
			teamCollectionsPtrs.push_back(primaryTeamCollection.getPtr());
			if (configuration.usableRegions > 1) {
				Reference<DDTeamCollection> remoteTeamCollection( new DDTeamCollection(cx, self->ddId, lock, output, shardsAffectedByTeamFailure, configuration, remoteDcIds, Optional<std::vector<Optional<Key>>>(), readyToStart.getFuture() && remoteRecovered(self->dbInfo), zeroHealthyTeams[1], false, processingUnhealthy) );
				teamCollectionsPtrs.push_back(remoteTeamCollection.getPtr());
				remoteTeamCollection->teamCollections = teamCollectionsPtrs;
				actors.push_back( reportErrorsExcept( dataDistributionTeamCollection( remoteTeamCollection, initData, tcis[1], self->dbInfo ), "DDTeamCollectionSecondary", self->ddId, &normalDDQueueErrors() ) );
			}
			primaryTeamCollection->teamCollections = teamCollectionsPtrs;
			actors.push_back( reportErrorsExcept( dataDistributionTeamCollection( primaryTeamCollection, initData, tcis[0], self->dbInfo ), "DDTeamCollectionPrimary", self->ddId, &normalDDQueueErrors() ) );
			actors.push_back(yieldPromiseStream(output.getFuture(), input));

			wait( waitForAll( actors ) );
			return Void();
		}
		catch( Error &e ) {
			state Error err = e;
			if( e.code() != error_code_movekeys_conflict )
				throw err;
			bool ddEnabled = wait( isDataDistributionEnabled(cx) );
			TraceEvent("DataDistributionMoveKeysConflict").detail("DataDistributionEnabled", ddEnabled);
			if( ddEnabled )
				throw err;
		}
	}
}

static std::set<int> const& normalDataDistributorErrors() {
	static std::set<int> s;
	if (s.empty()) {
		s.insert( error_code_worker_removed );
		s.insert( error_code_broken_promise );
		s.insert( error_code_actor_cancelled );
		s.insert( error_code_please_reboot );
		s.insert( error_code_movekeys_conflict );
	}
	return s;
}

ACTOR Future<Void> dataDistributor(DataDistributorInterface di, Reference<AsyncVar<struct ServerDBInfo>> db ) {
	state Reference<DataDistributorData> self( new DataDistributorData(db, di.id()) );
	state Future<Void> collection = actorCollection( self->addActor.getFuture() );

	try {
		TraceEvent("DataDistributorRunning", di.id());
		self->addActor.send( waitFailureServer(di.waitFailure.getFuture()) );
		state Future<Void> distributor = reportErrorsExcept( dataDistribution(self), "DataDistribution", di.id(), &normalDataDistributorErrors() );

		loop choose {
			when ( wait(distributor || collection) ) {
				ASSERT(false);
				throw internal_error();
			}
			when ( HaltDataDistributorRequest req = waitNext(di.haltDataDistributor.getFuture()) ) {
				req.reply.send(Void());
				TraceEvent("DataDistributorHalted", di.id()).detail("ReqID", req.requesterID);
				break;
			}
		}
	}
	catch ( Error &err ) {
		if ( normalDataDistributorErrors().count(err.code()) == 0 ) {
			TraceEvent("DataDistributorError", di.id()).error(err, true);
			throw err;
		}
		TraceEvent("DataDistributorDied", di.id()).error(err, true);
	}

	return Void();
}

DDTeamCollection* testTeamCollection(int teamSize, Reference<IReplicationPolicy> policy, int processCount) {
	Database database = DatabaseContext::create(
		Reference<AsyncVar<ClientDBInfo>>(new AsyncVar<ClientDBInfo>()),
		Never(),
		LocalityData(),
		false
	);

	DatabaseConfiguration conf;
	conf.storageTeamSize = teamSize;
	conf.storagePolicy = policy;

	DDTeamCollection* collection = new DDTeamCollection(
		database,
		UID(0, 0),
		MoveKeysLock(),
		PromiseStream<RelocateShard>(),
		Reference<ShardsAffectedByTeamFailure>(new ShardsAffectedByTeamFailure()),
		conf,
		{},
		{},
		Future<Void>(Void()),
		Reference<AsyncVar<bool>>( new AsyncVar<bool>(true) ),
		true,
		Reference<AsyncVar<bool>>( new AsyncVar<bool>(false) )
	);

	for (int id = 1; id <= processCount; ++id) {
		UID uid(id, 0);
		StorageServerInterface interface;
		interface.uniqueID = uid;
	 	interface.locality.set(LiteralStringRef("machineid"), Standalone<StringRef>(std::to_string(id)));
		interface.locality.set(LiteralStringRef("zoneid"), Standalone<StringRef>(std::to_string(id % 5)));
		interface.locality.set(LiteralStringRef("data_hall"), Standalone<StringRef>(std::to_string(id % 3)));
		collection->server_info[uid] = Reference<TCServerInfo>(new TCServerInfo(interface, ProcessClass(), true, collection->storageServerSet));
		collection->server_status.set(uid, ServerStatus(false, false, interface.locality));
		collection->checkAndCreateMachine(collection->server_info[uid]);
	}

	return collection;
}

DDTeamCollection* testMachineTeamCollection(int teamSize, Reference<IReplicationPolicy> policy, int processCount) {
	Database database = DatabaseContext::create(Reference<AsyncVar<ClientDBInfo>>(new AsyncVar<ClientDBInfo>()),
	                                            Never(), LocalityData(), false);

	DatabaseConfiguration conf;
	conf.storageTeamSize = teamSize;
	conf.storagePolicy = policy;

	DDTeamCollection* collection =
	    new DDTeamCollection(database, UID(0, 0), MoveKeysLock(), PromiseStream<RelocateShard>(),
	                         Reference<ShardsAffectedByTeamFailure>(new ShardsAffectedByTeamFailure()), conf, {}, {},
	                         Future<Void>(Void()),
	                         Reference<AsyncVar<bool>>(new AsyncVar<bool>(true)), true,
	                         Reference<AsyncVar<bool>>(new AsyncVar<bool>(false)));

	for (int id = 1; id <= processCount; id++) {
		UID uid(id, 0);
		StorageServerInterface interface;
		interface.uniqueID = uid;
		int process_id = id;
		int dc_id = process_id / 1000;
		int data_hall_id = process_id / 100;
		int zone_id = process_id / 10;
		int machine_id = process_id / 5;

		printf("testMachineTeamCollection: process_id:%d zone_id:%d machine_id:%d ip_addr:%s\n", process_id, zone_id,
		       machine_id, interface.address().toString().c_str());
		interface.locality.set(LiteralStringRef("processid"), Standalone<StringRef>(std::to_string(process_id)));
		interface.locality.set(LiteralStringRef("machineid"), Standalone<StringRef>(std::to_string(machine_id)));
		interface.locality.set(LiteralStringRef("zoneid"), Standalone<StringRef>(std::to_string(zone_id)));
		interface.locality.set(LiteralStringRef("data_hall"), Standalone<StringRef>(std::to_string(data_hall_id)));
		interface.locality.set(LiteralStringRef("dcid"), Standalone<StringRef>(std::to_string(dc_id)));
		collection->server_info[uid] =
		    Reference<TCServerInfo>(new TCServerInfo(interface, ProcessClass(), true, collection->storageServerSet));

		collection->server_status.set(uid, ServerStatus(false, false, interface.locality));
	}

	int totalServerIndex = collection->constructMachinesFromServers();
	printf("testMachineTeamCollection: construct machines for %d servers\n", totalServerIndex);

	return collection;
}

TEST_CASE("DataDistribution/AddTeamsBestOf/UseMachineID") {
	wait(Future<Void>(Void()));

	int teamSize = 3; // replication size
	int processSize = 60;
	int desiredTeams = SERVER_KNOBS->DESIRED_TEAMS_PER_SERVER * processSize;
	int maxTeams = SERVER_KNOBS->MAX_TEAMS_PER_SERVER * processSize;

	Reference<IReplicationPolicy> policy = Reference<IReplicationPolicy>(new PolicyAcross(teamSize, "zoneid", Reference<IReplicationPolicy>(new PolicyOne())));
	state DDTeamCollection* collection = testMachineTeamCollection(teamSize, policy, processSize);

	collection->addTeamsBestOf(30, desiredTeams, maxTeams);

	ASSERT(collection->sanityCheckTeams() == true);

	delete (collection);

	return Void();
}

TEST_CASE("DataDistribution/AddTeamsBestOf/NotUseMachineID") {
	wait(Future<Void>(Void()));

	int teamSize = 3; // replication size
	int processSize = 60;
	int desiredTeams = SERVER_KNOBS->DESIRED_TEAMS_PER_SERVER * processSize;
	int maxTeams = SERVER_KNOBS->MAX_TEAMS_PER_SERVER * processSize;

	Reference<IReplicationPolicy> policy = Reference<IReplicationPolicy>(new PolicyAcross(teamSize, "zoneid", Reference<IReplicationPolicy>(new PolicyOne())));
	state DDTeamCollection* collection = testMachineTeamCollection(teamSize, policy, processSize);

	if (collection == NULL) {
		fprintf(stderr, "collection is null\n");
		return Void();
	}

	collection->addBestMachineTeams(30); // Create machine teams to help debug
	collection->addTeamsBestOf(30, desiredTeams, maxTeams);
	collection->sanityCheckTeams(); // Server team may happen to be on the same machine team, although unlikely

	if (collection) delete (collection);

	return Void();
}

TEST_CASE("DataDistribution/AddAllTeams/isExhaustive") {
	Reference<IReplicationPolicy> policy = Reference<IReplicationPolicy>(new PolicyAcross(3, "zoneid", Reference<IReplicationPolicy>(new PolicyOne())));
	state int processSize = 10;
	state int desiredTeams = SERVER_KNOBS->DESIRED_TEAMS_PER_SERVER * processSize;
	state int maxTeams = SERVER_KNOBS->MAX_TEAMS_PER_SERVER * processSize;
	state DDTeamCollection* collection = testTeamCollection(3, policy, processSize);

	int result = collection->addTeamsBestOf(200, desiredTeams, maxTeams);

	delete(collection);

	// The maximum number of available server teams without considering machine locality is 120
	// The maximum number of available server teams with machine locality constraint is 120 - 40, because
	// the 40 (5*4*2) server teams whose servers come from the same machine are invalid.
	ASSERT(result == 80);

	return Void();
}

TEST_CASE("/DataDistribution/AddAllTeams/withLimit") {
	Reference<IReplicationPolicy> policy = Reference<IReplicationPolicy>(new PolicyAcross(3, "zoneid", Reference<IReplicationPolicy>(new PolicyOne())));
	state int processSize = 10;
	state int desiredTeams = SERVER_KNOBS->DESIRED_TEAMS_PER_SERVER * processSize;
	state int maxTeams = SERVER_KNOBS->MAX_TEAMS_PER_SERVER * processSize;

	state DDTeamCollection* collection = testTeamCollection(3, policy, processSize);

	int result = collection->addTeamsBestOf(10, desiredTeams, maxTeams);

	delete(collection);

	ASSERT(result >= 10);

	return Void();
}

TEST_CASE("/DataDistribution/AddTeamsBestOf/SkippingBusyServers") {
	wait(Future<Void>(Void()));
	Reference<IReplicationPolicy> policy = Reference<IReplicationPolicy>(new PolicyAcross(3, "zoneid", Reference<IReplicationPolicy>(new PolicyOne())));
	state int processSize = 10;
	state int desiredTeams = SERVER_KNOBS->DESIRED_TEAMS_PER_SERVER * processSize;
	state int maxTeams = SERVER_KNOBS->MAX_TEAMS_PER_SERVER * processSize;
	state int teamSize = 3;
	//state int targetTeamsPerServer = SERVER_KNOBS->DESIRED_TEAMS_PER_SERVER * (teamSize + 1) / 2;
	state DDTeamCollection* collection = testTeamCollection(teamSize, policy, processSize);

	collection->addTeam(std::set<UID>({ UID(1, 0), UID(2, 0), UID(3, 0) }), true);
	collection->addTeam(std::set<UID>({ UID(1, 0), UID(3, 0), UID(4, 0) }), true);

	state int result = collection->addTeamsBestOf(8, desiredTeams, maxTeams);

	ASSERT(result >= 8);

	for(auto process = collection->server_info.begin(); process != collection->server_info.end(); process++) {
		auto teamCount = process->second->teams.size();
		ASSERT(teamCount >= 1);
<<<<<<< HEAD
		//ASSERT(teamCount <= targetTeamsPerServer);
=======
		// ASSERT(teamCount <= 5);
>>>>>>> c70e762f
	}

	delete(collection);

	return Void();
}

// Due to the randomness in choosing the machine team and the server team from the machine team, it is possible that
// we may not find the remaining several (e.g., 1 or 2) available teams.
// It is hard to conclude what is the minimum number of  teams the addTeamsBestOf() should create in this situation.
TEST_CASE("/DataDistribution/AddTeamsBestOf/NotEnoughServers") {
	wait(Future<Void>(Void()));

	Reference<IReplicationPolicy> policy = Reference<IReplicationPolicy>(new PolicyAcross(3, "zoneid", Reference<IReplicationPolicy>(new PolicyOne())));
	state int processSize = 5;
	state int desiredTeams = SERVER_KNOBS->DESIRED_TEAMS_PER_SERVER * processSize;
	state int maxTeams = SERVER_KNOBS->MAX_TEAMS_PER_SERVER * processSize;
	state int teamSize = 3;
	state int targetTeamsPerServer = SERVER_KNOBS->DESIRED_TEAMS_PER_SERVER * (teamSize + 1) / 2;
	state DDTeamCollection* collection = testTeamCollection(teamSize, policy, processSize);

	collection->addTeam(std::set<UID>({ UID(1, 0), UID(2, 0), UID(3, 0) }), true);
	collection->addTeam(std::set<UID>({ UID(1, 0), UID(3, 0), UID(4, 0) }), true);

	collection->addBestMachineTeams(10);
	int result = collection->addTeamsBestOf(10, desiredTeams, maxTeams);

	if (collection->machineTeams.size() != 10 || result != 8) {
		collection->traceAllInfo(true); // Debug message
	}

	// NOTE: Due to the pure randomness in selecting a machine for a machine team,
	// we cannot guarantee that all machine teams are created.
	// When we chnage the selectReplicas function to achieve such guarantee, we can enable the following ASSERT
	ASSERT(collection->machineTeams.size() == 10); // Should create all machine teams

	// We need to guarantee a server always have at least a team so that the server can participate in data distribution
	for (auto process = collection->server_info.begin(); process != collection->server_info.end(); process++) {
		auto teamCount = process->second->teams.size();
		ASSERT(teamCount >= 1);
	}

	delete(collection);

	// If we find all available teams, result will be 8 because we prebuild 2 teams
	ASSERT(result == 8);

	return Void();
}<|MERGE_RESOLUTION|>--- conflicted
+++ resolved
@@ -4216,11 +4216,7 @@
 	for(auto process = collection->server_info.begin(); process != collection->server_info.end(); process++) {
 		auto teamCount = process->second->teams.size();
 		ASSERT(teamCount >= 1);
-<<<<<<< HEAD
 		//ASSERT(teamCount <= targetTeamsPerServer);
-=======
-		// ASSERT(teamCount <= 5);
->>>>>>> c70e762f
 	}
 
 	delete(collection);
