/*
 * ApplyMetadataMutation.cpp
 *
 * This source file is part of the FoundationDB open source project
 *
 * Copyright 2013-2019 Apple Inc. and the FoundationDB project authors
 *
 * Licensed under the Apache License, Version 2.0 (the "License");
 * you may not use this file except in compliance with the License.
 * You may obtain a copy of the License at
 *
 *     http://www.apache.org/licenses/LICENSE-2.0
 *
 * Unless required by applicable law or agreed to in writing, software
 * distributed under the License is distributed on an "AS IS" BASIS,
 * WITHOUT WARRANTIES OR CONDITIONS OF ANY KIND, either express or implied.
 * See the License for the specific language governing permissions and
 * limitations under the License.
 */

#include <iostream>
#include <utility>

#include "fdbclient/BackupAgent.actor.h"
#include "fdbclient/FDBTypes.h"
#include "fdbclient/KeyBackedTypes.h" // for key backed map codecs for tss mapping
#include "fdbclient/MutationList.h"
#include "fdbclient/Notified.h"
#include "fdbclient/SystemData.h"
#include "fdbserver/ApplyMetadataMutation.h"
#include "fdbserver/IKeyValueStore.h"
#include "fdbserver/Knobs.h"
#include "fdbserver/LogProtocolMessage.h"
#include "fdbserver/LogSystem.h"
#include "flow/Arena.h"
#include "flow/Error.h"
#include "flow/Trace.h"

Reference<StorageInfo> getStorageInfo(UID id,
                                      std::map<UID, Reference<StorageInfo>>* storageCache,
                                      IKeyValueStore* txnStateStore) {
	Reference<StorageInfo> storageInfo;
	auto cacheItr = storageCache->find(id);
	if (cacheItr == storageCache->end()) {
		storageInfo = makeReference<StorageInfo>();
		storageInfo->tag = decodeServerTagValue(txnStateStore->readValue(serverTagKeyFor(id)).get().get());
		storageInfo->interf = decodeServerListValue(txnStateStore->readValue(serverListKeyFor(id)).get().get());
		(*storageCache)[id] = storageInfo;
	} else {
		storageInfo = cacheItr->second;
	}
	return storageInfo;
}
namespace {

inline bool isSystemKey(KeyRef key) {
	return key.size() && key[0] == systemKeys.begin[0];
}

// It is incredibly important that any modifications to txnStateStore are done in such a way that the same operations
// will be done on all commit proxies at the same time. Otherwise, the data stored in txnStateStore will become
// corrupted.
class ApplyMetadataMutationsImpl {

public:
	ApplyMetadataMutationsImpl(const SpanID& spanContext_,
	                           const UID& dbgid_,
	                           Arena& arena_,
	                           const VectorRef<MutationRef>& mutations_,
	                           IKeyValueStore* txnStateStore_,
	                           Reference<TLogGroupCollection> tLogGroupCollection_,
	                           std::map<Tag, UID>* tagToServer_,
	                           std::unordered_map<UID, std::set<ptxn::StorageTeamID>>* ssToStorageTeam_)
	  : spanContext(spanContext_), dbgid(dbgid_), arena(arena_), mutations(mutations_), txnStateStore(txnStateStore_),
	    confChange(dummyConfChange), tLogGroupCollection(tLogGroupCollection_), tagToServer(tagToServer_),
	    ssToStorageTeam(ssToStorageTeam_) {}

	ApplyMetadataMutationsImpl(const SpanID& spanContext_,
	                           Arena& arena_,
	                           const VectorRef<MutationRef>& mutations_,
	                           ProxyCommitData& proxyCommitData_,
	                           Reference<ILogSystem> logSystem_,
	                           LogPushData* toCommit_,
	                           bool& confChange_,
	                           Version popVersion_,
	                           bool initialCommit_)
	  : spanContext(spanContext_), dbgid(proxyCommitData_.dbgid), arena(arena_), mutations(mutations_),
	    txnStateStore(proxyCommitData_.txnStateStore), toCommit(toCommit_), confChange(confChange_),
	    logSystem(logSystem_), popVersion(popVersion_), vecBackupKeys(&proxyCommitData_.vecBackupKeys),
	    keyInfo(&proxyCommitData_.keyInfo), cacheInfo(&proxyCommitData_.cacheInfo),
	    uid_applyMutationsData(proxyCommitData_.firstProxy ? &proxyCommitData_.uid_applyMutationsData : nullptr),
	    commit(proxyCommitData_.commit), cx(proxyCommitData_.cx), commitVersion(&proxyCommitData_.committedVersion),
	    storageCache(&proxyCommitData_.storageCache), tag_popped(&proxyCommitData_.tag_popped),
	    tssMapping(&proxyCommitData_.tssMapping), tLogGroupCollection(proxyCommitData_.tLogGroupCollection),
	    initialCommit(initialCommit_), tagToServer(&proxyCommitData_.tagToServer),
	    ssToStorageTeam(&proxyCommitData_.ssToStorageTeam), changedTeams(&proxyCommitData_.changedTeams) {

<<<<<<< HEAD
		for (const auto [ss, team] : proxyCommitData_.ssToStorageTeam) {
			TraceEvent(SevDebug, "SSTeam", dbgid).detail("SS", ss).detail("Team", describe(team));
			allTeams.insert(team.begin(), team.end());
=======
		for (const auto& [ss, team] : proxyCommitData_.ssToStorageTeam) {
			TraceEvent(SevDebug, "SSTeam", dbgid).detail("SS", ss).detail("Team", team);
			allTeams.insert(team);
>>>>>>> 96ae86eb
		}
	}

	ApplyMetadataMutationsImpl(const SpanID& spanContext_,
	                           ResolverData& resolverData_,
	                           const VectorRef<MutationRef>& mutations_)
	  : spanContext(spanContext_), dbgid(resolverData_.dbgid), arena(resolverData_.arena), mutations(mutations_),
	    txnStateStore(resolverData_.txnStateStore), toCommit(resolverData_.toCommit),
	    confChange(*resolverData_.confChanges), logSystem(resolverData_.logSystem),
	    popVersion(resolverData_.popVersion), keyInfo(resolverData_.keyInfo), storageCache(resolverData_.storageCache),
	    tLogGroupCollection(resolverData_.tLogGroupCollection), initialCommit(resolverData_.initialCommit),
	    forResolver(true), tagToServer(&resolverData_.tagToServer), ssToStorageTeam(resolverData_.ssToStorageTeam),
	    changedTeams(&resolverData_.changedTeams) {}

private:
	// The following variables are incoming parameters

	const SpanID& spanContext;

	const UID& dbgid;

	Arena& arena;

	const VectorRef<MutationRef>& mutations;

	// Transaction KV store
	IKeyValueStore* txnStateStore;

	// non-null if these mutations were part of a new commit handled by this commit proxy
	LogPushData* toCommit = nullptr;

	// Flag indicates if the configuration has changed.
	bool& confChange;

	Reference<ILogSystem> logSystem = Reference<ILogSystem>();
	Version popVersion = 0;
	KeyRangeMap<std::set<Key>>* vecBackupKeys = nullptr;
	KeyRangeMap<ServerCacheInfo>* keyInfo = nullptr;
	KeyRangeMap<bool>* cacheInfo = nullptr;
	std::map<Key, ApplyMutationsData>* uid_applyMutationsData = nullptr;
	RequestStream<CommitTransactionRequest> commit = RequestStream<CommitTransactionRequest>();
	Database cx = Database();
	NotifiedVersion* commitVersion = nullptr;
	std::map<UID, Reference<StorageInfo>>* storageCache = nullptr;
	std::map<Tag, Version>* tag_popped = nullptr;
	std::unordered_map<UID, StorageServerInterface>* tssMapping = nullptr;

	Reference<TLogGroupCollection> tLogGroupCollection;

	// true if the mutations were already written to the txnStateStore as part of recovery
	bool initialCommit = false;

	// true if called from Resolver
	bool forResolver = false;

private:
	// The following variables are used internally

	std::map<KeyRef, MutationRef> cachedRangeInfo;

	// Testing Storage Server removal (clearing serverTagKey) needs to read tss server list value to determine it is a
	// tss + find partner's tag to send the private mutation. Since the removeStorageServer transaction clears both the
	// storage list and server tag, we have to enforce ordering, proccessing the server tag first, and postpone the
	// server list clear until the end;
	std::vector<KeyRangeRef> tssServerListToRemove;

	// Similar to tssServerListToRemove, the TSS mapping change key needs to read the server list at the end of the
	// commit
	std::vector<std::pair<UID, UID>> tssMappingToAdd;

	std::map<Tag, UID>* tagToServer = nullptr;
	std::unordered_map<UID, std::set<ptxn::StorageTeamID>>* ssToStorageTeam = nullptr;
	std::unordered_map<UID, std::vector<std::pair<ptxn::StorageTeamID, bool>>>* changedTeams = nullptr;

	// All SSes' own teams, populated from ssToStorageTeam mapping.
	std::set<ptxn::StorageTeamID> allTeams;

private:
	bool dummyConfChange = false;

private:
	Optional<ptxn::StorageTeamID> tagToTeam(Tag tag) {
		auto ss_it = tagToServer->find(tag);
		if (ss_it == tagToServer->end()) {
			ASSERT(false);
			return Optional<ptxn::StorageTeamID>();
		}

		auto team_it = ssToStorageTeam->find(ss_it->second);
		ASSERT(team_it != ssToStorageTeam->end());
		ASSERT(team_it->second.count(team_it->first));
		return team_it->first; // Private teams have same id as the SSID.
	}

	void checkSetKeyServersPrefix(MutationRef m) {
		if (!m.param1.startsWith(keyServersPrefix)) {
			return;
		}

		if (!initialCommit)
			txnStateStore->set(KeyValueRef(m.param1, m.param2));

		if (!keyInfo) {
			return;
		}
		KeyRef k = m.param1.removePrefix(keyServersPrefix);
		if (k == allKeys.end) {
			return;
		}

		KeyRef end = keyInfo->rangeContaining(k).end();
		KeyRangeRef insertRange(k, end);
		std::vector<UID> src, dest;
		// txnStateStore is always an in-memory KVS, and must always be recovered before
		// applyMetadataMutations is called, so a wait here should never be needed.
		Future<RangeResult> fResult = txnStateStore->readRange(serverTagKeys);
		std::vector<ptxn::StorageTeamID> srcDstTeams = decodeKeyServersValue(fResult.get(), m.param2, src, dest);

		ASSERT(storageCache);
		ServerCacheInfo info;
		info.tags.reserve(src.size() + dest.size());
		info.src_info.reserve(src.size());
		info.dest_info.reserve(dest.size());

		for (const auto& id : src) {
			auto storageInfo = getStorageInfo(id, storageCache, txnStateStore);
			ASSERT(!storageInfo->interf.isTss());
			ASSERT(storageInfo->tag != invalidTag);
			info.tags.push_back(storageInfo->tag);
			info.src_info.push_back(storageInfo);

			if (SERVER_KNOBS->ENABLE_PARTITIONED_TRANSACTIONS) {
				// Add storage teams of storage servers
				info.storageTeams.insert(srcDstTeams[0]);
			}
		}
		for (const auto& id : dest) {
			auto storageInfo = getStorageInfo(id, storageCache, txnStateStore);
			ASSERT(!storageInfo->interf.isTss());
			ASSERT(storageInfo->tag != invalidTag);
			info.tags.push_back(storageInfo->tag);
			info.dest_info.push_back(storageInfo);

			if (SERVER_KNOBS->ENABLE_PARTITIONED_TRANSACTIONS) {
				// Add storage teams of storage servers
				info.storageTeams.insert(srcDstTeams[1]);
			}
		}
		uniquify(info.tags);
		//TraceEvent("ProxyApply", dbgid).detail("Range", insertRange.toString()).detail("CacheInfo", info.toString());
		keyInfo->insert(insertRange, info);
		if (toCommit && SERVER_KNOBS->ENABLE_PARTITIONED_TRANSACTIONS) {
			toCommit->setShardChanged();
		}
	}

	void checkSetServerKeysPrefix(MutationRef m) {
		if (!m.param1.startsWith(serverKeysPrefix)) {
			return;
		}
		if (toCommit) {
			Tag tag = decodeServerTagValue(
			    txnStateStore->readValue(serverTagKeyFor(serverKeysDecodeServer(m.param1))).get().get());
			MutationRef privatized = m;
			privatized.param1 = m.param1.withPrefix(systemKeys.begin, arena);
			TraceEvent(SevDebug, "SendingPrivateMutation", dbgid)
			    .detail("Original", m)
			    .detail("Privatized", privatized)
			    .detail("Server", serverKeysDecodeServer(m.param1))
			    .detail("TagKey", serverTagKeyFor(serverKeysDecodeServer(m.param1)))
			    .detail("Tag", tag.toString());

			if (SERVER_KNOBS->ENABLE_PARTITIONED_TRANSACTIONS) {
				toCommit->writeToStorageTeams(tLogGroupCollection, { tagToTeam(tag).get() }, privatized);
			} else {
				toCommit->addTag(tag);
				toCommit->writeTypedMessage(privatized);
			}
		}
	}

	void checkSetTLogGroupPrefix(MutationRef m) {
		if (!m.param1.startsWith(tLogGroupPrefix)) {
			return;
		}
		// Create a private mutation for storage servers
		// This is done to make the storage servers aware of changed tLogGroup
		ASSERT_WE_THINK(tLogGroupCollection.isValid());
		auto groupId = decodeTLogGroupKey(m.param1);
		auto servers = TLogGroup::fromValue(
		    groupId, m.param2, std::unordered_map<UID, TLogWorkerDataRef>({ /* TODO: add recruits */ }));
		tLogGroupCollection->addTLogGroup(dbgid, servers);

		if (!initialCommit) {
			txnStateStore->set(KeyValueRef(m.param1, m.param2));
		}
	}

	void checkSetStorageTeamIDKeyPrefix(MutationRef m) {
		if (!m.param1.startsWith(storageTeamIdKeyPrefix) || !SERVER_KNOBS->ENABLE_PARTITIONED_TRANSACTIONS) {
			return;
		}
		ASSERT_WE_THINK(tLogGroupCollection.isValid());

		auto teamid = decodeStorageTeamIdKey(m.param1);
		auto team = decodeStorageTeams(m.param2);
		TraceEvent("AddSSTeam", dbgid).detail("SS", describe(team)).detail("Team", teamid);
		for (auto& ss : team) {
			(*ssToStorageTeam)[ss].emplace(teamid);
		}

		if (tLogGroupCollection->tryAddStorageTeam(teamid, team)) {
			auto group = tLogGroupCollection->assignStorageTeam(teamid);
			// TODO: This may be unnessary, as ApplyMetadataMutation case for this key-range
			//     should do the assignment.
			txnStateStore->set(
			    KeyValueRef(storageTeamIdToTLogGroupKey(teamid), BinaryWriter::toValue(group->id(), Unversioned())));
		}

		// Storage Team ID to Storage Server List
		if (!initialCommit) {
			// TODO: read m.param1 from txnStateStore and decodes existing teams.
			// Then add the new team into the list.
			// txnStateStore->set(KeyValueRef(m.param1, m.param2));
		}
	}

	void checkSetStorageTeamIDToTLogGroupPrefix(MutationRef m) {
		if (!m.param1.startsWith(storageTeamIdToTLogGroupPrefix)) {
			return;
		}
		ASSERT_WE_THINK(tLogGroupCollection.isValid());
		auto teamid = decodeStorageTeamIdToTLogGroupKey(m.param1);
		auto group = BinaryReader::fromStringRef<UID>(m.param2, Unversioned());
		tLogGroupCollection->assignStorageTeam(teamid, group);

		if (SERVER_KNOBS->ENABLE_PARTITIONED_TRANSACTIONS) {
			(*changedTeams)[group].push_back(std::make_pair(teamid, true));
			// TODO (Vishesh) Check if team already exists. Create entry for deleting it from old group.
		}

		// Storage Team ID to TLogGroup
		// TODO: Update proxy state
		if (!initialCommit) {
			txnStateStore->set(KeyValueRef(m.param1, m.param2));
		}
	}

	void checkSetServerTagsPrefix(MutationRef m) {
		if (!m.param1.startsWith(serverTagPrefix)) {
			return;
		}
		UID id = decodeServerTagKey(m.param1);
		Tag tag = decodeServerTagValue(m.param2);
		tagToServer->emplace(tag, id);

		if (toCommit) {
			MutationRef privatized = m;
			privatized.param1 = m.param1.withPrefix(systemKeys.begin, arena);
			TraceEvent("ServerTag", dbgid).detail("Server", id).detail("Tag", tag.toString());

			if (SERVER_KNOBS->ENABLE_PARTITIONED_TRANSACTIONS) {
				auto team = tagToTeam(tag).get();
				TraceEvent("SendingPrivatized_ServerTag", dbgid).detail("Server", id).detail("Tag", tag.toString()).detail("Team", team);
				toCommit->writeToStorageTeams(tLogGroupCollection, { team }, LogProtocolMessage());
				toCommit->writeToStorageTeams(tLogGroupCollection, { team }, privatized);
			} else {
				TraceEvent(SevDebug, "SendingPrivatized_ServerTag", dbgid).detail("M", "LogProtocolMessage");
				toCommit->addTag(tag);
				toCommit->writeTypedMessage(LogProtocolMessage(), true);
				TraceEvent(SevDebug, "SendingPrivatized_ServerTag", dbgid).detail("M", privatized);
				toCommit->addTag(tag);
				toCommit->writeTypedMessage(privatized);
			}
		}

		if (!initialCommit) {
			txnStateStore->set(KeyValueRef(m.param1, m.param2));
			if (storageCache) {
				auto cacheItr = storageCache->find(id);
				if (cacheItr == storageCache->end()) {
					Reference<StorageInfo> storageInfo = makeReference<StorageInfo>();
					storageInfo->tag = tag;
					Optional<Key> interfKey = txnStateStore->readValue(serverListKeyFor(id)).get();
					if (interfKey.present()) {
						storageInfo->interf = decodeServerListValue(interfKey.get());
					}
					(*storageCache)[id] = storageInfo;
				} else {
					cacheItr->second->tag = tag;
					// These tag vectors will be repopulated by the proxy when it detects their sizes are 0.
					for (auto& it : keyInfo->ranges()) {
						it.value().tags.clear();
					}
				}
			}
		}
	}

	void checkSetStorageCachePrefix(MutationRef m) {
		if (!m.param1.startsWith(storageCachePrefix))
			return;
		// On commit proxies cacheInfo is never nullptr; while Resolver always has nullptr for cacheInfo.
		if (cacheInfo || forResolver) {
			KeyRef k = m.param1.removePrefix(storageCachePrefix);

			// Create a private mutation for storage servers
			// This is done to make the storage servers aware of the cached key-ranges
			if (toCommit) {
				MutationRef privatized = m;
				privatized.param1 = m.param1.withPrefix(systemKeys.begin, arena);
				//TraceEvent(SevDebug, "SendingPrivateMutation", dbgid).detail("Original", m).detail("Privatized", privatized);
				cachedRangeInfo[k] = privatized;
			}
			if (cacheInfo && k != allKeys.end) {
				KeyRef end = cacheInfo->rangeContaining(k).end();
				std::vector<uint16_t> serverIndices;
				decodeStorageCacheValue(m.param2, serverIndices);
				cacheInfo->insert(KeyRangeRef(k, end), serverIndices.size() > 0);
			}
		}
		if (!initialCommit)
			txnStateStore->set(KeyValueRef(m.param1, m.param2));
	}

	void checkSetCacheKeysPrefix(MutationRef m) {
		if (!m.param1.startsWith(cacheKeysPrefix) || toCommit == nullptr) {
			return;
		}

		// Create a private mutation for cache servers
		// This is done to make the cache servers aware of the cached key-ranges
		MutationRef privatized = m;
		privatized.param1 = m.param1.withPrefix(systemKeys.begin, arena);

		if (SERVER_KNOBS->ENABLE_PARTITIONED_TRANSACTIONS) {
			// TODO (Vishesh): Cache tags need team of its own.
			toCommit->writeToStorageTeams(tLogGroupCollection, { tagToTeam(cacheTag).get() }, privatized);
		} else {
			TraceEvent(SevDebug, "SendingPrivatized_CacheTag", dbgid).detail("M", privatized);
			toCommit->addTag(cacheTag);
			toCommit->writeTypedMessage(privatized);
		}
	}

	void checkSetConfigKeys(MutationRef m) {
		if (!m.param1.startsWith(configKeysPrefix) && m.param1 != coordinatorsKey) {
			return;
		}
		if (Optional<StringRef>(m.param2) !=
		    txnStateStore->readValue(m.param1)
		        .get()
		        .castTo<StringRef>()) { // FIXME: Make this check more specific, here or by reading
			                            // configuration whenever there is a change
			if ((!m.param1.startsWith(excludedServersPrefix) && m.param1 != excludedServersVersionKey) &&
			    (!m.param1.startsWith(failedServersPrefix) && m.param1 != failedServersVersionKey) &&
			    (!m.param1.startsWith(excludedLocalityPrefix) && m.param1 != excludedLocalityVersionKey) &&
			    (!m.param1.startsWith(failedLocalityPrefix) && m.param1 != failedLocalityVersionKey)) {
				auto t = txnStateStore->readValue(m.param1).get();
				TraceEvent("MutationRequiresRestart", dbgid)
				    .detail("M", m)
				    .detail("PrevValue", t.orDefault("(none)"_sr))
				    .detail("ToCommit", toCommit != nullptr);
				confChange = true;
			}
		}
		if (!initialCommit)
			txnStateStore->set(KeyValueRef(m.param1, m.param2));
	}

	void checkSetChangeFeedPrefix(MutationRef m) {
		if (!m.param1.startsWith(changeFeedPrefix)) {
			return;
		}
		if (toCommit && keyInfo) {
			KeyRange r = std::get<0>(decodeChangeFeedValue(m.param2));
			MutationRef privatized = m;
			privatized.param1 = m.param1.withPrefix(systemKeys.begin, arena);
			auto ranges = keyInfo->intersectingRanges(r);
			auto firstRange = ranges.begin();
			++firstRange;
			if (firstRange == ranges.end()) {
				ranges.begin().value().populateTags();
				toCommit->addTags(ranges.begin().value().tags);
			} else {
				std::set<Tag> allSources;
				for (auto r : ranges) {
					r.value().populateTags();
					allSources.insert(r.value().tags.begin(), r.value().tags.end());
				}
				toCommit->addTags(allSources);
			}
			toCommit->writeTypedMessage(privatized);
		}
	}

	void checkSetServerListPrefix(MutationRef m) {
		if (!m.param1.startsWith(serverListPrefix)) {
			return;
		}
		if (!initialCommit) {
			txnStateStore->set(KeyValueRef(m.param1, m.param2));
			if (storageCache) {
				UID id = decodeServerListKey(m.param1);
				StorageServerInterface interf = decodeServerListValue(m.param2);

				auto cacheItr = storageCache->find(id);
				if (cacheItr == storageCache->end()) {
					Reference<StorageInfo> storageInfo = makeReference<StorageInfo>();
					storageInfo->interf = interf;
					Optional<Key> tagKey = txnStateStore->readValue(serverTagKeyFor(id)).get();
					if (tagKey.present()) {
						storageInfo->tag = decodeServerTagValue(tagKey.get());
					}
					(*storageCache)[id] = storageInfo;
				} else {
					cacheItr->second->interf = interf;
				}
			}
		}
	}

	void checkSetTSSMappingKeys(MutationRef m) {
		if (!m.param1.startsWith(tssMappingKeys.begin)) {
			return;
		}
		// Normally uses key backed map, so have to use same unpacking code here.
		UID ssId = Codec<UID>::unpack(Tuple::unpack(m.param1.removePrefix(tssMappingKeys.begin)));
		UID tssId = Codec<UID>::unpack(Tuple::unpack(m.param2));
		if (!initialCommit) {
			txnStateStore->set(KeyValueRef(m.param1, m.param2));
		}
		if (tssMapping) {
			tssMappingToAdd.push_back(std::pair(ssId, tssId));
		}

		if (toCommit) {
			// send private mutation to SS that it now has a TSS pair
			MutationRef privatized = m;
			privatized.param1 = m.param1.withPrefix(systemKeys.begin, arena);

			Optional<Value> tagV = txnStateStore->readValue(serverTagKeyFor(ssId)).get();
			if (tagV.present()) {
				auto tag = decodeServerTagValue(tagV.get());
				if (SERVER_KNOBS->ENABLE_PARTITIONED_TRANSACTIONS) {
					toCommit->writeToStorageTeams(tLogGroupCollection, { tagToTeam(tag).get() }, privatized);
				} else {
					TraceEvent(SevDebug, "SendingPrivatized_TSSID", dbgid).detail("M", privatized);
					toCommit->addTag(tag);
					toCommit->writeTypedMessage(privatized);
				}
			}
		}
	}

	void checkSetTSSQuarantineKeys(MutationRef m) {
		if (!m.param1.startsWith(tssQuarantineKeys.begin) || initialCommit) {
			return;
		}
		txnStateStore->set(KeyValueRef(m.param1, m.param2));

		if (!toCommit) {
			return;
		}
		UID tssId = decodeTssQuarantineKey(m.param1);
		Optional<Value> ssiV = txnStateStore->readValue(serverListKeyFor(tssId)).get();
		if (!ssiV.present()) {
			return;
		}
		StorageServerInterface ssi = decodeServerListValue(ssiV.get());
		if (!ssi.isTss()) {
			return;
		}
		Optional<Value> tagV = txnStateStore->readValue(serverTagKeyFor(ssi.tssPairID.get())).get();
		if (tagV.present()) {
			MutationRef privatized = m;
			auto tag = decodeServerTagValue(tagV.get());
			privatized.param1 = m.param1.withPrefix(systemKeys.begin, arena);
			if (SERVER_KNOBS->ENABLE_PARTITIONED_TRANSACTIONS) {
				toCommit->writeToStorageTeams(tLogGroupCollection, { tagToTeam(tag).get() }, privatized);
			} else {
				TraceEvent(SevDebug, "SendingPrivatized_TSSQuarantine", dbgid).detail("M", privatized);
				toCommit->addTag(tag);
				toCommit->writeTypedMessage(privatized);
			}
		}
	}

	void checkSetApplyMutationsEndRange(MutationRef m) {
		if (!m.param1.startsWith(applyMutationsEndRange.begin)) {
			return;
		}

		if (!initialCommit)
			txnStateStore->set(KeyValueRef(m.param1, m.param2));

		if (uid_applyMutationsData == nullptr) {
			return;
		}

		Key uid = m.param1.removePrefix(applyMutationsEndRange.begin);
		auto& p = (*uid_applyMutationsData)[uid];
		p.endVersion = BinaryReader::fromStringRef<Version>(m.param2, Unversioned());
		if (p.keyVersion == Reference<KeyRangeMap<Version>>())
			p.keyVersion = makeReference<KeyRangeMap<Version>>();
		if (p.worker.isValid() && !p.worker.isReady()) {
			return;
		}
		auto addPrefixValue = txnStateStore->readValue(uid.withPrefix(applyMutationsAddPrefixRange.begin)).get();
		auto removePrefixValue = txnStateStore->readValue(uid.withPrefix(applyMutationsRemovePrefixRange.begin)).get();
		auto beginValue = txnStateStore->readValue(uid.withPrefix(applyMutationsBeginRange.begin)).get();
		p.worker = applyMutations(
		    cx,
		    uid,
		    addPrefixValue.present() ? addPrefixValue.get() : Key(),
		    removePrefixValue.present() ? removePrefixValue.get() : Key(),
		    beginValue.present() ? BinaryReader::fromStringRef<Version>(beginValue.get(), Unversioned()) : 0,
		    &p.endVersion,
		    commit,
		    commitVersion,
		    p.keyVersion);
	}

	void checkSetApplyMutationsKeyVersionMapRange(MutationRef m) {
		if (!m.param1.startsWith(applyMutationsKeyVersionMapRange.begin)) {
			return;
		}
		if (!initialCommit)
			txnStateStore->set(KeyValueRef(m.param1, m.param2));

		if (uid_applyMutationsData == nullptr) {
			return;
		}
		if (m.param1.size() >= applyMutationsKeyVersionMapRange.begin.size() + sizeof(UID)) {
			Key uid = m.param1.substr(applyMutationsKeyVersionMapRange.begin.size(), sizeof(UID));
			Key k = m.param1.substr(applyMutationsKeyVersionMapRange.begin.size() + sizeof(UID));
			auto& p = (*uid_applyMutationsData)[uid];
			if (p.keyVersion == Reference<KeyRangeMap<Version>>())
				p.keyVersion = makeReference<KeyRangeMap<Version>>();
			p.keyVersion->rawInsert(k, BinaryReader::fromStringRef<Version>(m.param2, Unversioned()));
		}
	}

	void checkSetLogRangesRange(MutationRef m) {
		if (!m.param1.startsWith(logRangesRange.begin)) {
			return;
		}
		if (!initialCommit)
			txnStateStore->set(KeyValueRef(m.param1, m.param2));
		if (!vecBackupKeys) {
			return;
		}
		Key logDestination;
		KeyRef logRangeBegin = logRangesDecodeKey(m.param1, nullptr);
		Key logRangeEnd = logRangesDecodeValue(m.param2, &logDestination);

		// Insert the logDestination into each range of vecBackupKeys overlapping the decoded range
		for (auto& logRange : vecBackupKeys->modify(KeyRangeRef(logRangeBegin, logRangeEnd))) {
			logRange->value().insert(logDestination);
		}
		for (auto& logRange : vecBackupKeys->modify(singleKeyRange(metadataVersionKey))) {
			logRange->value().insert(logDestination);
		}

		TraceEvent("LogRangeAdd")
		    .detail("LogRanges", vecBackupKeys->size())
		    .detail("MutationKey", m.param1)
		    .detail("LogRangeBegin", logRangeBegin)
		    .detail("LogRangeEnd", logRangeEnd);
	}

	void checkSetGlobalKeys(MutationRef m) {
		if (!m.param1.startsWith(globalKeysPrefix)) {
			return;
		}
		if (!toCommit) {
			return;
		}

		// Notifies all servers that a Master's server epoch ends
		auto allServers = txnStateStore->readRange(serverTagKeys).get();
		std::set<Tag> allTags;

		if (m.param1 == killStorageKey) {
			int8_t safeLocality = BinaryReader::fromStringRef<int8_t>(m.param2, Unversioned());
			for (auto& kv : allServers) {
				Tag t = decodeServerTagValue(kv.value);
				if (t.locality != safeLocality) {
					allTags.insert(t);
				}
			}
		} else {
			for (auto& kv : allServers) {
				allTags.insert(decodeServerTagValue(kv.value));
			}
		}
		allTags.insert(cacheTag);

		if (m.param1 == lastEpochEndKey) {
			toCommit->addTags(allTags);
			toCommit->writeTypedMessage(LogProtocolMessage(), true);
			TraceEvent(SevDebug, "SendingPrivatized_GlobalKeys", dbgid).detail("M", "LogProtocolMessage");
		}

		MutationRef privatized = m;
		privatized.param1 = m.param1.withPrefix(systemKeys.begin, arena);

		if (SERVER_KNOBS->ENABLE_PARTITIONED_TRANSACTIONS) {
			if (m.param1 == lastEpochEndKey) {
				toCommit->writeToStorageTeams(tLogGroupCollection, allTeams, LogProtocolMessage());
			}
			toCommit->writeToStorageTeams(tLogGroupCollection, allTeams, privatized);
		} else {
			TraceEvent(SevDebug, "SendingPrivatized_GlobalKeys", dbgid).detail("M", m);
			toCommit->addTags(allTags);
			toCommit->writeTypedMessage(privatized);
		}
	}

	void checkSetOtherKeys(MutationRef m) {
		if (initialCommit)
			return;
		if (m.param1 == databaseLockedKey || m.param1 == metadataVersionKey ||
		    m.param1 == mustContainSystemMutationsKey || m.param1.startsWith(applyMutationsBeginRange.begin) ||
		    m.param1.startsWith(applyMutationsAddPrefixRange.begin) ||
		    m.param1.startsWith(applyMutationsRemovePrefixRange.begin) || m.param1.startsWith(tagLocalityListPrefix) ||
		    m.param1.startsWith(serverTagHistoryPrefix) ||
		    m.param1.startsWith(testOnlyTxnStateStorePrefixRange.begin) || m.param1 == clusterIdKey) {

			txnStateStore->set(KeyValueRef(m.param1, m.param2));
		}
	}

	void checkSetMinRequiredCommitVersionKey(MutationRef m) {
		if (m.param1 != minRequiredCommitVersionKey) {
			return;
		}
		Version requested = BinaryReader::fromStringRef<Version>(m.param2, Unversioned());
		TraceEvent("MinRequiredCommitVersion", dbgid).detail("Min", requested).detail("Current", popVersion);
		if (!initialCommit)
			txnStateStore->set(KeyValueRef(m.param1, m.param2));
		confChange = true;
		TEST(true); // Recovering at a higher version.
	}

	void checkSetWriteRecoverKey(MutationRef m) {
		if (m.param1 != writeRecoveryKey) {
			return;
		}
		TraceEvent("WriteRecoveryKeySet", dbgid).log();
		if (!initialCommit)
			txnStateStore->set(KeyValueRef(m.param1, m.param2));
		TEST(true); // Snapshot created, setting writeRecoveryKey in txnStateStore
	}

	void checkClearKeyServerKeys(KeyRangeRef range) {
		if (!keyServersKeys.intersects(range)) {
			return;
		}
		KeyRangeRef r = range & keyServersKeys;
		if (keyInfo) {
			KeyRangeRef clearRange(r.begin.removePrefix(keyServersPrefix), r.end.removePrefix(keyServersPrefix));
			keyInfo->insert(clearRange,
			                clearRange.begin == StringRef()
			                    ? ServerCacheInfo()
			                    : keyInfo->rangeContainingKeyBefore(clearRange.begin).value());
			if (toCommit && SERVER_KNOBS->ENABLE_PARTITIONED_TRANSACTIONS) {
				toCommit->setShardChanged();
			}
		}

		if (!initialCommit)
			txnStateStore->clear(r);
	}

	void checkClearConfigKeys(MutationRef m, KeyRangeRef range) {
		if (!configKeys.intersects(range)) {
			return;
		}
		if (!initialCommit)
			txnStateStore->clear(range & configKeys);
		if (!excludedServersKeys.contains(range) && !failedServersKeys.contains(range) &&
		    !excludedLocalityKeys.contains(range) && !failedLocalityKeys.contains(range)) {
			TraceEvent("MutationRequiresRestart", dbgid).detail("M", m);
			confChange = true;
		}
	}

	void checkClearServerListKeys(KeyRangeRef range) {
		if (!serverListKeys.intersects(range) || initialCommit) {
			return;
		}
		KeyRangeRef rangeToClear = range & serverListKeys;
		if (rangeToClear.singleKeyRange()) {
			UID id = decodeServerListKey(rangeToClear.begin);
			Optional<Value> ssiV = txnStateStore->readValue(serverListKeyFor(id)).get();
			if (ssiV.present() && decodeServerListValue(ssiV.get()).isTss()) {
				tssServerListToRemove.push_back(rangeToClear);
			} else {
				txnStateStore->clear(rangeToClear);
			}
		} else {
			txnStateStore->clear(rangeToClear);
		}
	}

	void checkClearTagLocalityListKeys(KeyRangeRef range) {
		if (!tagLocalityListKeys.intersects(range) || initialCommit) {
			return;
		}
		txnStateStore->clear(range & tagLocalityListKeys);
	}

	void checkClearServerTagKeys(MutationRef m, KeyRangeRef range) {
		if (!serverTagKeys.intersects(range)) {
			return;
		}

		// Storage server removal always happens in a separate version from any prior writes (or any subsequent
		// reuse of the tag) so we can safely destroy the tag here without any concern about intra-batch
		// ordering
		if (logSystem && popVersion) {
			auto serverKeysCleared =
			    txnStateStore->readRange(range & serverTagKeys).get(); // read is expected to be immediately available
			for (auto& kv : serverKeysCleared) {
				Tag tag = decodeServerTagValue(kv.value);
				TraceEvent("ServerTagRemove")
				    .detail("PopVersion", popVersion)
				    .detail("Tag", tag.toString())
				    .detail("Server", decodeServerTagKey(kv.key));
				ASSERT_WE_THINK(forResolver ^ (tag_popped != nullptr));
				if (!forResolver) {
					logSystem->pop(popVersion, decodeServerTagValue(kv.value));
					(*tag_popped)[tag] = popVersion;
				}

				if (toCommit) {
					MutationRef privatized = m;
					privatized.param1 = kv.key.withPrefix(systemKeys.begin, arena);
					privatized.param2 = keyAfter(kv.key, arena).withPrefix(systemKeys.begin, arena);

					if (SERVER_KNOBS->ENABLE_PARTITIONED_TRANSACTIONS) {
						toCommit->writeToStorageTeams(tLogGroupCollection, { tagToTeam(tag).get() }, privatized);
					} else {
						TraceEvent(SevDebug, "SendingPrivatized_ClearServerTag", dbgid).detail("M", privatized);
						toCommit->addTag(tag);
						toCommit->writeTypedMessage(privatized);
					}
				}
			}

			// Might be a tss removal, which doesn't store a tag there.
			// Chained if is a little verbose, but avoids unecessary work
			if (toCommit && !initialCommit && !serverKeysCleared.size()) {
				KeyRangeRef maybeTssRange = range & serverTagKeys;
				if (maybeTssRange.singleKeyRange()) {
					UID id = decodeServerTagKey(maybeTssRange.begin);
					Optional<Value> ssiV = txnStateStore->readValue(serverListKeyFor(id)).get();

					if (ssiV.present()) {
						StorageServerInterface ssi = decodeServerListValue(ssiV.get());
						if (ssi.isTss()) {
							Optional<Value> tagV = txnStateStore->readValue(serverTagKeyFor(ssi.tssPairID.get())).get();
							if (tagV.present()) {
								auto tag = decodeServerTagValue(tagV.get());
								MutationRef privatized = m;
								privatized.param1 = maybeTssRange.begin.withPrefix(systemKeys.begin, arena);
								privatized.param2 =
								    keyAfter(maybeTssRange.begin, arena).withPrefix(systemKeys.begin, arena);

								if (SERVER_KNOBS->ENABLE_PARTITIONED_TRANSACTIONS) {
									toCommit->writeToStorageTeams(
									    tLogGroupCollection, { tagToTeam(tag).get() }, privatized);
								} else {
									TraceEvent(SevDebug, "SendingPrivatized_TSSClearServerTag", dbgid)
									    .detail("M", privatized);
									toCommit->addTag(tag);
									toCommit->writeTypedMessage(privatized);
								}
							}
						}
					}
				}
			}
		}

		if (!initialCommit) {
			KeyRangeRef clearRange = range & serverTagKeys;
			txnStateStore->clear(clearRange);
			if (storageCache && clearRange.singleKeyRange()) {
				storageCache->erase(decodeServerTagKey(clearRange.begin));
			}
		}
	}

	void checkClearServerTagHistoryKeys(KeyRangeRef range) {
		if (!serverTagHistoryKeys.intersects(range)) {
			return;
		}
		// Once a tag has been removed from history we should pop it, since we no longer have a record of the
		// tag once it has been removed from history
		if (logSystem && popVersion) {
			auto serverKeysCleared = txnStateStore->readRange(range & serverTagHistoryKeys)
			                             .get(); // read is expected to be immediately available
			for (auto& kv : serverKeysCleared) {
				Tag tag = decodeServerTagValue(kv.value);
				TraceEvent("ServerTagHistoryRemove")
				    .detail("PopVersion", popVersion)
				    .detail("Tag", tag.toString())
				    .detail("Version", decodeServerTagHistoryKey(kv.key));
				ASSERT_WE_THINK(forResolver ^ (tag_popped != nullptr));
				if (!forResolver) {
					logSystem->pop(popVersion, tag);
					(*tag_popped)[tag] = popVersion;
				}
			}
		}
		if (!initialCommit)
			txnStateStore->clear(range & serverTagHistoryKeys);
	}

	void checkClearApplyMutationsEndRange(MutationRef m, KeyRangeRef range) {
		if (!range.intersects(applyMutationsEndRange)) {
			return;
		}
		KeyRangeRef commonEndRange(range & applyMutationsEndRange);
		if (!initialCommit)
			txnStateStore->clear(commonEndRange);
		if (uid_applyMutationsData != nullptr) {
			uid_applyMutationsData->erase(
			    uid_applyMutationsData->lower_bound(m.param1.substr(applyMutationsEndRange.begin.size())),
			    m.param2 == applyMutationsEndRange.end
			        ? uid_applyMutationsData->end()
			        : uid_applyMutationsData->lower_bound(m.param2.substr(applyMutationsEndRange.begin.size())));
		}
	}

	void checkClearApplyMutationKeyVersionMapRange(MutationRef m, KeyRangeRef range) {
		if (!range.intersects(applyMutationsKeyVersionMapRange)) {
			return;
		}
		KeyRangeRef commonApplyRange(range & applyMutationsKeyVersionMapRange);
		if (!initialCommit)
			txnStateStore->clear(commonApplyRange);
		if (uid_applyMutationsData == nullptr) {
			return;
		}
		if (m.param1.size() >= applyMutationsKeyVersionMapRange.begin.size() + sizeof(UID) &&
		    m.param2.size() >= applyMutationsKeyVersionMapRange.begin.size() + sizeof(UID)) {
			Key uid = m.param1.substr(applyMutationsKeyVersionMapRange.begin.size(), sizeof(UID));
			Key uid2 = m.param2.substr(applyMutationsKeyVersionMapRange.begin.size(), sizeof(UID));

			if (uid == uid2) {
				auto& p = (*uid_applyMutationsData)[uid];
				if (p.keyVersion == Reference<KeyRangeMap<Version>>())
					p.keyVersion = makeReference<KeyRangeMap<Version>>();
				p.keyVersion->rawErase(
				    KeyRangeRef(m.param1.substr(applyMutationsKeyVersionMapRange.begin.size() + sizeof(UID)),
				                m.param2.substr(applyMutationsKeyVersionMapRange.begin.size() + sizeof(UID))));
			}
		}
	}

	void checkClearLogRangesRange(KeyRangeRef range) {
		if (!range.intersects(logRangesRange)) {
			return;
		}
		KeyRangeRef commonLogRange(range & logRangesRange);

		TraceEvent("LogRangeClear")
		    .detail("RangeBegin", range.begin)
		    .detail("RangeEnd", range.end)
		    .detail("IntersectBegin", commonLogRange.begin)
		    .detail("IntersectEnd", commonLogRange.end);

		// Remove the key range from the vector, if defined
		if (vecBackupKeys) {
			KeyRef logKeyBegin;
			Key logKeyEnd, logDestination;

			// Identify the backup keys being removed
			// read is expected to be immediately available
			auto logRangesAffected = txnStateStore->readRange(commonLogRange).get();

			TraceEvent("LogRangeClearBegin").detail("AffectedLogRanges", logRangesAffected.size());

			// Add the backup name to the backup locations that do not have it
			for (auto logRangeAffected : logRangesAffected) {
				// Parse the backup key and name
				logKeyBegin = logRangesDecodeKey(logRangeAffected.key, nullptr);

				// Decode the log destination and key value
				logKeyEnd = logRangesDecodeValue(logRangeAffected.value, &logDestination);

				TraceEvent("LogRangeErase")
				    .detail("AffectedKey", logRangeAffected.key)
				    .detail("AffectedValue", logRangeAffected.value)
				    .detail("LogKeyBegin", logKeyBegin)
				    .detail("LogKeyEnd", logKeyEnd)
				    .detail("LogDestination", logDestination);

				// Identify the locations to place the backup key
				auto logRanges = vecBackupKeys->modify(KeyRangeRef(logKeyBegin, logKeyEnd));

				// Remove the log prefix from the ranges which include it
				for (auto logRange : logRanges) {
					auto& logRangeMap = logRange->value();

					// Remove the backup name from the range
					logRangeMap.erase(logDestination);
				}

				bool foundKey = false;
				for (auto& it : vecBackupKeys->intersectingRanges(normalKeys)) {
					if (it.value().count(logDestination) > 0) {
						foundKey = true;
						break;
					}
				}
				if (!foundKey) {
					auto logRanges = vecBackupKeys->modify(singleKeyRange(metadataVersionKey));
					for (auto logRange : logRanges) {
						auto& logRangeMap = logRange->value();
						logRangeMap.erase(logDestination);
					}
				}
			}

			// Coallesce the entire range
			vecBackupKeys->coalesce(allKeys);
		}

		if (!initialCommit)
			txnStateStore->clear(commonLogRange);
	}

	void checkClearTssMappingKeys(MutationRef m, KeyRangeRef range) {
		if (!tssMappingKeys.intersects(range)) {
			return;
		}
		KeyRangeRef rangeToClear = range & tssMappingKeys;
		ASSERT(rangeToClear.singleKeyRange());

		// Normally uses key backed map, so have to use same unpacking code here.
		UID ssId = Codec<UID>::unpack(Tuple::unpack(m.param1.removePrefix(tssMappingKeys.begin)));
		if (!initialCommit) {
			txnStateStore->clear(rangeToClear);
		}

		if (tssMapping) {
			tssMapping->erase(ssId);
		}

		if (!toCommit) {
			return;
		}
		// send private mutation to SS to notify that it no longer has a tss pair
		if (Optional<Value> tagV = txnStateStore->readValue(serverTagKeyFor(ssId)).get(); tagV.present()) {
			auto tag = decodeServerTagValue(tagV.get());
			MutationRef privatized = m;
			privatized.param1 = m.param1.withPrefix(systemKeys.begin, arena);
			privatized.param2 = m.param2.withPrefix(systemKeys.begin, arena);

			if (SERVER_KNOBS->ENABLE_PARTITIONED_TRANSACTIONS) {
				toCommit->writeToStorageTeams(tLogGroupCollection, { tagToTeam(tag).get() }, privatized);
			} else {
				TraceEvent(SevDebug, "SendingPrivatized_ClearTSSMapping", dbgid).detail("M", privatized);
				toCommit->addTag(tag);
				toCommit->writeTypedMessage(privatized);
			}
		}
	}

	void checkClearTssQuarantineKeys(MutationRef m, KeyRangeRef range) {
		if (!tssQuarantineKeys.intersects(range) || initialCommit) {
			return;
		}

		KeyRangeRef rangeToClear = range & tssQuarantineKeys;
		ASSERT(rangeToClear.singleKeyRange());
		txnStateStore->clear(rangeToClear);

		if (!toCommit) {
			return;
		}
		UID tssId = decodeTssQuarantineKey(m.param1);
		if (Optional<Value> ssiV = txnStateStore->readValue(serverListKeyFor(tssId)).get(); ssiV.present()) {
			if (StorageServerInterface ssi = decodeServerListValue(ssiV.get()); ssi.isTss()) {
				if (Optional<Value> tagV = txnStateStore->readValue(serverTagKeyFor(ssi.tssPairID.get())).get();
				    tagV.present()) {

					auto tag = decodeServerTagValue(tagV.get());
					MutationRef privatized = m;
					privatized.param1 = m.param1.withPrefix(systemKeys.begin, arena);
					privatized.param2 = m.param2.withPrefix(systemKeys.begin, arena);
					if (SERVER_KNOBS->ENABLE_PARTITIONED_TRANSACTIONS) {
						toCommit->writeToStorageTeams(tLogGroupCollection, { tagToTeam(tag).get() }, privatized);
					} else {
						TraceEvent(SevDebug, "SendingPrivatized_ClearTSSQuarantine", dbgid).detail("M", privatized);
						toCommit->addTag(tag);
						toCommit->writeTypedMessage(privatized);
					}
				}
			}
		}
	}

	void checkClearMiscRangeKeys(KeyRangeRef range) {
		if (initialCommit) {
			return;
		}
		if (range.contains(coordinatorsKey)) {
			txnStateStore->clear(singleKeyRange(coordinatorsKey));
		}
		if (range.contains(databaseLockedKey)) {
			txnStateStore->clear(singleKeyRange(databaseLockedKey));
		}
		if (range.contains(metadataVersionKey)) {
			txnStateStore->clear(singleKeyRange(metadataVersionKey));
		}
		if (range.contains(mustContainSystemMutationsKey)) {
			txnStateStore->clear(singleKeyRange(mustContainSystemMutationsKey));
		}
		if (range.contains(writeRecoveryKey)) {
			txnStateStore->clear(singleKeyRange(writeRecoveryKey));
		}
		if (range.intersects(testOnlyTxnStateStorePrefixRange)) {
			txnStateStore->clear(range & testOnlyTxnStateStorePrefixRange);
		}
	}

	// If we accumulated private mutations for cached key-ranges, we also need to
	// tag them with the relevant storage servers. This is done to make the storage
	// servers aware of the cached key-ranges
	// NOTE: we are assuming non-colliding cached key-ranges

	// TODO Note that, we are currently not handling the case when cached key-ranges move out
	// to different storage servers. This would require some checking when keys in the keyServersPrefix change.
	// For the first implementation, we could just send the entire map to every storage server. Revisit!
	void tagStorageServersForCachedKeyRanges() {
		if (cachedRangeInfo.size() == 0 || !toCommit) {
			return;
		}

		std::map<KeyRef, MutationRef>::iterator itr;
		KeyRef keyBegin, keyEnd;
		std::vector<uint16_t> serverIndices;
		MutationRef mutationBegin, mutationEnd;

		for (itr = cachedRangeInfo.begin(); itr != cachedRangeInfo.end(); ++itr) {
			// first figure out the begin and end keys for the cached-range,
			// the begin and end mutations can be in any order
			decodeStorageCacheValue(itr->second.param2, serverIndices);
			// serverIndices count should be greater than zero for beginKey mutations
			if (serverIndices.size() > 0) {
				keyBegin = itr->first;
				mutationBegin = itr->second;
				++itr;
				if (itr != cachedRangeInfo.end()) {
					keyEnd = itr->first;
					mutationEnd = itr->second;
				} else {
					//TraceEvent(SevDebug, "EndKeyNotFound", dbgid).detail("KeyBegin", keyBegin.toString());
					break;
				}
			} else {
				keyEnd = itr->first;
				mutationEnd = itr->second;
				++itr;
				if (itr != cachedRangeInfo.end()) {
					keyBegin = itr->first;
					mutationBegin = itr->second;
				} else {
					//TraceEvent(SevDebug, "BeginKeyNotFound", dbgid).detail("KeyEnd", keyEnd.toString());
					break;
				}
			}

			// Now get all the storage server tags for the cached key-ranges
			std::set<Tag> allTags;
			std::set<ptxn::StorageTeamID> teams;
			auto ranges = keyInfo->intersectingRanges(KeyRangeRef(keyBegin, keyEnd));
			for (auto it : ranges) {
				auto& r = it.value();
				for (auto info : r.src_info) {
					allTags.insert(info->tag);
				}
				for (auto info : r.dest_info) {
					allTags.insert(info->tag);
				}
				teams.insert(r.storageTeams.begin(), r.storageTeams.end());
			}

			// Add the tags to both begin and end mutations
			if (SERVER_KNOBS->ENABLE_PARTITIONED_TRANSACTIONS) {
				toCommit->writeToStorageTeams(tLogGroupCollection, teams, mutationBegin);
				toCommit->writeToStorageTeams(tLogGroupCollection, teams, mutationEnd);
			} else {
				TraceEvent(SevDebug, "SendingPrivatized_CachedKeyRange", dbgid)
				    .detail("MBegin", mutationBegin)
				    .detail("MEnd", mutationEnd);
				toCommit->addTags(allTags);
				toCommit->writeTypedMessage(mutationBegin);
				toCommit->addTags(allTags);
				toCommit->writeTypedMessage(mutationEnd);
			}
		}
	}

public:
	void apply() {
		for (auto const& m : mutations) {
			if (toCommit) {
				toCommit->addTransactionInfo(spanContext);
			}

			if (m.type == MutationRef::SetValue && isSystemKey(m.param1)) {
				checkSetKeyServersPrefix(m);
				checkSetServerKeysPrefix(m);
				checkSetStorageTeamIDKeyPrefix(m);
				checkSetServerTagsPrefix(m);
				checkSetStorageCachePrefix(m);
				checkSetCacheKeysPrefix(m);
				checkSetConfigKeys(m);
				checkSetServerListPrefix(m);
				checkSetChangeFeedPrefix(m);
				checkSetTSSMappingKeys(m);
				checkSetTSSQuarantineKeys(m);
				checkSetApplyMutationsEndRange(m);
				checkSetApplyMutationsKeyVersionMapRange(m);
				checkSetLogRangesRange(m);
				checkSetGlobalKeys(m);
				checkSetWriteRecoverKey(m);
				checkSetMinRequiredCommitVersionKey(m);
				checkSetOtherKeys(m);
			} else if (m.type == MutationRef::ClearRange && isSystemKey(m.param2)) {
				KeyRangeRef range(m.param1, m.param2);

				checkClearKeyServerKeys(range);
				checkClearConfigKeys(m, range);
				checkClearServerListKeys(range);
				checkClearTagLocalityListKeys(range);
				checkClearServerTagKeys(m, range);
				checkClearServerTagHistoryKeys(range);
				checkClearApplyMutationsEndRange(m, range);
				checkClearApplyMutationKeyVersionMapRange(m, range);
				checkClearLogRangesRange(range);
				checkClearTssMappingKeys(m, range);
				checkClearTssQuarantineKeys(m, range);
				checkClearMiscRangeKeys(range);
			}
		}

		for (KeyRangeRef& range : tssServerListToRemove) {
			txnStateStore->clear(range);
		}

		for (auto& tssPair : tssMappingToAdd) {
			// read tss server list from txn state store and add it to tss mapping
			StorageServerInterface tssi =
			    decodeServerListValue(txnStateStore->readValue(serverListKeyFor(tssPair.second)).get().get());
			(*tssMapping)[tssPair.first] = tssi;
		}

		tagStorageServersForCachedKeyRanges();
	}
};

} // anonymous namespace

void ResolverData::initGroupMessageBuilders(Version commitVersion) {
	if (!SERVER_KNOBS->PROXY_USE_RESOLVER_PRIVATE_MUTATIONS)
		return;

	// Initialize all groups' serializers, because we don't know which group will have private mutations.
	// Resolver calls toCommit.getGroupMutations(writtenGroups) later to only
	// extract private mutations for the writtenGroups, not all groups.
	const auto& groups = tLogGroupCollection->groups();
	ASSERT_WE_THINK(toCommit && toCommit->pGroupMessageBuilders->empty());
	toCommit->addTLogGroups(groups, commitVersion);
}

void applyMetadataMutations(SpanID const& spanContext,
                            ProxyCommitData& proxyCommitData,
                            Arena& arena,
                            Reference<ILogSystem> logSystem,
                            const VectorRef<MutationRef>& mutations,
                            LogPushData* toCommit,
                            bool& confChange,
                            Version popVersion,
                            bool initialCommit) {

	ApplyMetadataMutationsImpl(
	    spanContext, arena, mutations, proxyCommitData, logSystem, toCommit, confChange, popVersion, initialCommit)
	    .apply();
}

void applyMetadataMutations(SpanID const& spanContext,
                            ResolverData& resolverData,
                            const VectorRef<MutationRef>& mutations) {
	ApplyMetadataMutationsImpl(spanContext, resolverData, mutations).apply();
}

void applyMetadataMutations(SpanID const& spanContext,
                            const UID& dbgid,
                            Arena& arena,
                            const VectorRef<MutationRef>& mutations,
                            IKeyValueStore* txnStateStore,
                            TLogGroupCollectionRef tLogGroupCollection) {
	std::map<Tag, UID> tagToServer;
	std::unordered_map<UID, std::set<ptxn::StorageTeamID>> ssToStorageTeam;
	ApplyMetadataMutationsImpl(
	    spanContext, dbgid, arena, mutations, txnStateStore, tLogGroupCollection, &tagToServer, &ssToStorageTeam)
	    .apply();
}<|MERGE_RESOLUTION|>--- conflicted
+++ resolved
@@ -95,15 +95,9 @@
 	    initialCommit(initialCommit_), tagToServer(&proxyCommitData_.tagToServer),
 	    ssToStorageTeam(&proxyCommitData_.ssToStorageTeam), changedTeams(&proxyCommitData_.changedTeams) {
 
-<<<<<<< HEAD
-		for (const auto [ss, team] : proxyCommitData_.ssToStorageTeam) {
-			TraceEvent(SevDebug, "SSTeam", dbgid).detail("SS", ss).detail("Team", describe(team));
-			allTeams.insert(team.begin(), team.end());
-=======
 		for (const auto& [ss, team] : proxyCommitData_.ssToStorageTeam) {
 			TraceEvent(SevDebug, "SSTeam", dbgid).detail("SS", ss).detail("Team", team);
-			allTeams.insert(team);
->>>>>>> 96ae86eb
+			allTeams.insert(team.begin(), team.end());
 		}
 	}
 
