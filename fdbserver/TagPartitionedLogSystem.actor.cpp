/*
 * TagPartitionedLogSystem.actor.cpp
 *
 * This source file is part of the FoundationDB open source project
 *
 * Copyright 2013-2018 Apple Inc. and the FoundationDB project authors
 *
 * Licensed under the Apache License, Version 2.0 (the "License");
 * you may not use this file except in compliance with the License.
 * You may obtain a copy of the License at
 *
 *     http://www.apache.org/licenses/LICENSE-2.0
 *
 * Unless required by applicable law or agreed to in writing, software
 * distributed under the License is distributed on an "AS IS" BASIS,
 * WITHOUT WARRANTIES OR CONDITIONS OF ANY KIND, either express or implied.
 * See the License for the specific language governing permissions and
 * limitations under the License.
 */

#include "flow/ActorCollection.h"
#include "fdbserver/LogSystem.h"
#include "fdbserver/ServerDBInfo.h"
#include "fdbserver/DBCoreState.h"
#include "fdbserver/WaitFailure.h"
#include "fdbclient/SystemData.h"
#include "fdbrpc/simulator.h"
#include "fdbrpc/Replication.h"
#include "fdbrpc/ReplicationUtils.h"
#include "fdbserver/RecoveryState.h"
#include "flow/actorcompiler.h"  // This must be the last #include.

ACTOR Future<Version> minVersionWhenReady(Future<Void> f, std::vector<Future<TLogCommitReply>> replies) {
	wait(f);
	Version minVersion = std::numeric_limits<Version>::max();
	for(auto& reply : replies) {
		if(reply.isReady() && !reply.isError()) {
			minVersion = std::min(minVersion, reply.get().version);
		}
	}
	return minVersion;
}

// TagPartitionedLogSystem info in old epoch
struct OldLogData {
	std::vector<Reference<LogSet>> tLogs;
	int32_t logRouterTags;
	int32_t txsTags; // The number of txsTags, which may change across generations.
	Version epochBegin, epochEnd;
	std::set<int8_t> pseudoLocalities;
	LogEpoch epoch;

	OldLogData() : epochBegin(0), epochEnd(0), logRouterTags(0), txsTags(0), epoch(0) {}

	// Constructor for T of OldTLogConf and OldTLogCoreData
	template <class T>
	explicit OldLogData(const T& conf)
	  : logRouterTags(conf.logRouterTags), txsTags(conf.txsTags), epochBegin(conf.epochBegin), epochEnd(conf.epochEnd),
	    pseudoLocalities(conf.pseudoLocalities), epoch(conf.epoch) {
		tLogs.resize(conf.tLogs.size());
		for (int j = 0; j < conf.tLogs.size(); j++) {
			Reference<LogSet> logSet(new LogSet(conf.tLogs[j]));
			tLogs[j] = logSet;
		}
	}
};

struct LogLockInfo {
	Version epochEnd;
	bool isCurrent;
	Reference<LogSet> logSet;
	std::vector<Future<TLogLockResult>> replies;

	LogLockInfo() : epochEnd(std::numeric_limits<Version>::max()), isCurrent(false) {}
};

LogSet::LogSet(const TLogSet& tLogSet) :
	tLogWriteAntiQuorum(tLogSet.tLogWriteAntiQuorum),
	tLogReplicationFactor(tLogSet.tLogReplicationFactor),
	tLogLocalities(tLogSet.tLogLocalities), tLogVersion(tLogSet.tLogVersion),
	tLogPolicy(tLogSet.tLogPolicy), isLocal(tLogSet.isLocal),
	locality(tLogSet.locality), startVersion(tLogSet.startVersion),
	satelliteTagLocations(tLogSet.satelliteTagLocations)
{
	for (const auto& log : tLogSet.tLogs) {
		logServers.emplace_back(new AsyncVar<OptionalInterface<TLogInterface>>(log));
	}
	for (const auto& log : tLogSet.logRouters) {
		logRouters.emplace_back(new AsyncVar<OptionalInterface<TLogInterface>>(log));
	}
	for (const auto& log : tLogSet.backupWorkers) {
		backupWorkers.emplace_back(new AsyncVar<OptionalInterface<BackupInterface>>(log));
	}
	filterLocalityDataForPolicy(tLogPolicy, &tLogLocalities);
	updateLocalitySet(tLogLocalities);
}

LogSet::LogSet(const CoreTLogSet& coreSet) :
	tLogWriteAntiQuorum(coreSet.tLogWriteAntiQuorum),
	tLogReplicationFactor(coreSet.tLogReplicationFactor),
	tLogLocalities(coreSet.tLogLocalities), tLogVersion(coreSet.tLogVersion),
	tLogPolicy(coreSet.tLogPolicy), isLocal(coreSet.isLocal),
	locality(coreSet.locality), startVersion(coreSet.startVersion),
	satelliteTagLocations(coreSet.satelliteTagLocations)
{
	for (const auto& log : coreSet.tLogs) {
		logServers.emplace_back(new AsyncVar<OptionalInterface<TLogInterface>>(OptionalInterface<TLogInterface>(log)));
	}
	// Do NOT recover coreSet.backupWorkers, because master will recruit new ones.
	filterLocalityDataForPolicy(tLogPolicy, &tLogLocalities);
	updateLocalitySet(tLogLocalities);
}

TLogSet::TLogSet(const LogSet& rhs) :
	tLogWriteAntiQuorum(rhs.tLogWriteAntiQuorum),
	tLogReplicationFactor(rhs.tLogReplicationFactor),
	tLogLocalities(rhs.tLogLocalities), tLogVersion(rhs.tLogVersion),
	tLogPolicy(rhs.tLogPolicy), isLocal(rhs.isLocal), locality(rhs.locality),
	startVersion(rhs.startVersion),
	satelliteTagLocations(rhs.satelliteTagLocations)
{
	for (const auto& tlog : rhs.logServers) {
		tLogs.push_back(tlog->get());
	}
	for (const auto& logRouter : rhs.logRouters) {
		logRouters.push_back(logRouter->get());
	}
	for (const auto& worker : rhs.backupWorkers) {
		backupWorkers.push_back(worker->get());
	}
}

OldTLogConf::OldTLogConf(const OldLogData& oldLogData)
  : logRouterTags(oldLogData.logRouterTags), txsTags(oldLogData.txsTags), epochBegin(oldLogData.epochBegin),
    epochEnd(oldLogData.epochEnd), pseudoLocalities(oldLogData.pseudoLocalities), epoch(oldLogData.epoch) {
	for (const Reference<LogSet>& logSet : oldLogData.tLogs) {
		tLogs.emplace_back(*logSet);
	}
}

CoreTLogSet::CoreTLogSet(const LogSet& logset) :
	tLogWriteAntiQuorum(logset.tLogWriteAntiQuorum),
	tLogReplicationFactor(logset.tLogReplicationFactor),
	tLogLocalities(logset.tLogLocalities),
	tLogPolicy(logset.tLogPolicy), isLocal(logset.isLocal),
	locality(logset.locality), startVersion(logset.startVersion),
	satelliteTagLocations(logset.satelliteTagLocations),
	tLogVersion(logset.tLogVersion)
{
	for (const auto &log : logset.logServers) {
		tLogs.push_back(log->get().id());
	}
	// Do NOT store logset.backupWorkers, because master will recruit new ones.
}

OldTLogCoreData::OldTLogCoreData(const OldLogData& oldData)
  : logRouterTags(oldData.logRouterTags), txsTags(oldData.txsTags), epochBegin(oldData.epochBegin),
    epochEnd(oldData.epochEnd), pseudoLocalities(oldData.pseudoLocalities), epoch(oldData.epoch) {
	for (const Reference<LogSet>& logSet : oldData.tLogs) {
		if (logSet->logServers.size()) {
			tLogs.emplace_back(*logSet);
		}
	}
}

struct TagPartitionedLogSystem : ILogSystem, ReferenceCounted<TagPartitionedLogSystem> {
	const UID dbgid;
	LogSystemType logSystemType;
	std::vector<Reference<LogSet>> tLogs; // LogSets in different locations: primary, remote or satellite
	int expectedLogSets;
	int logRouterTags;
	int txsTags;
	UID recruitmentID;
	int repopulateRegionAntiQuorum;
	bool stopped;
	std::set<int8_t> pseudoLocalities; // Represent special localities that will be mapped to tagLocalityLogRouter
	const LogEpoch epoch;
	LogEpoch oldestBackupEpoch;

	// new members
	std::map<Tag, Version> pseudoLocalityPopVersion;
	Future<Void> rejoins;
	Future<Void> recoveryComplete;
	Future<Void> remoteRecovery;
	Future<Void> remoteRecoveryComplete;
	std::vector<LogLockInfo> lockResults;
	AsyncVar<bool> recoveryCompleteWrittenToCoreState;
	bool remoteLogsWrittenToCoreState;
	bool hasRemoteServers;
	AsyncTrigger backupWorkerChanged;
	std::set<UID> removedBackupWorkers; // Workers that are removed before setting them.

	Optional<Version> recoverAt;
	Optional<Version> recoveredAt;
	Version knownCommittedVersion;
	Version backupStartVersion = invalidVersion; // max(tLogs[0].startVersion, previous epochEnd).
	LocalityData locality;
	std::map< std::pair<UID, Tag>, std::pair<Version, Version> > outstandingPops;  // For each currently running popFromLog actor, (log server #, tag)->popped version
	Optional<PromiseStream<Future<Void>>> addActor;
	ActorCollection popActors;
	std::vector<OldLogData> oldLogData; // each element has the log info. in one old epoch.
	AsyncTrigger logSystemConfigChanged;

<<<<<<< HEAD
	TagPartitionedLogSystem(UID dbgid, LocalityData locality, LogEpoch e,
	                        Optional<PromiseStream<Future<Void>>> addActor = Optional<PromiseStream<Future<Void>>>())
	  : dbgid(dbgid), logSystemType(LogSystemType::empty), expectedLogSets(0), logRouterTags(0), txsTags(0),
	    repopulateRegionAntiQuorum(0), epoch(e), oldestBackupEpoch(0), recoveryCompleteWrittenToCoreState(false),
	    locality(locality), remoteLogsWrittenToCoreState(false), hasRemoteServers(false), stopped(false),
	    addActor(addActor), popActors(false) {}
=======
	TagPartitionedLogSystem( UID dbgid, LocalityData locality, Optional<PromiseStream<Future<Void>>> addActor = Optional<PromiseStream<Future<Void>>>() ) : dbgid(dbgid), locality(locality),
	 addActor(addActor), popActors(false), recoveryCompleteWrittenToCoreState(false), remoteLogsWrittenToCoreState(false), logSystemType(LogSystemType::empty), logRouterTags(0),
	 txsTags(0), expectedLogSets(0), hasRemoteServers(false), stopped(false), repopulateRegionAntiQuorum(0) {}
>>>>>>> 92ddf5c6

	void stopRejoins() final { rejoins = Future<Void>(); }

	void addref() final {
		ReferenceCounted<TagPartitionedLogSystem>::addref();
	}

	void delref() final {
		ReferenceCounted<TagPartitionedLogSystem>::delref();
	}

	std::string describe() final {
		std::string result;
		for( int i = 0; i < tLogs.size(); i++ ) {
			result += format("%d: ", i);
			for( int j = 0; j < tLogs[i]->logServers.size(); j++) {
				result += tLogs[i]->logServers[j]->get().id().toString() + ((j == tLogs[i]->logServers.size() - 1) ? " " : ", ");
			}
		}
		return result;
	}

	UID getDebugID() final { return dbgid; }

	void addPseudoLocality(int8_t locality) {
		ASSERT(locality < 0);
		pseudoLocalities.insert(locality);
		for (uint16_t i = 0; i < logRouterTags; i++) {
			pseudoLocalityPopVersion[Tag(locality, i)] = 0;
		}
	}

	Tag getPseudoPopTag(Tag tag, ProcessClass::ClassType type) final {
		switch (type) {
		case ProcessClass::LogRouterClass:
			if (tag.locality == tagLocalityLogRouter) {
				ASSERT(pseudoLocalities.count(tagLocalityLogRouterMapped) > 0);
				tag.locality = tagLocalityLogRouterMapped;
			}
			break;

		case ProcessClass::BackupClass:
			if (tag.locality == tagLocalityLogRouter) {
				ASSERT(pseudoLocalities.count(tagLocalityBackup) > 0);
				tag.locality = tagLocalityBackup;
			}
			break;

		default: // This should be an error at caller site.
			break;
		}
		return tag;
	}

	bool hasPseudoLocality(int8_t locality) final { return pseudoLocalities.count(locality) > 0; }

	// Return the min version of all pseudoLocalities, i.e., logRouter and backupTag
	Version popPseudoLocalityTag(Tag tag, Version upTo) final {
		ASSERT(isPseudoLocality(tag.locality) && hasPseudoLocality(tag.locality));

		Version& localityVersion = pseudoLocalityPopVersion[tag];
		localityVersion = std::max(localityVersion, upTo);
		Version minVersion = localityVersion;
		for (const int8_t locality : pseudoLocalities) {
			minVersion = std::min(minVersion, pseudoLocalityPopVersion[Tag(locality, tag.id)]);
		}
		// TraceEvent("TLogPopPseudoTag", dbgid).detail("Tag", tag.toString()).detail("Version", upTo).detail("PopVersion", minVersion);
		return minVersion;
	}

	static Future<Void> recoverAndEndEpoch(Reference<AsyncVar<Reference<ILogSystem>>> const& outLogSystem, UID const& dbgid, DBCoreState const& oldState, FutureStream<TLogRejoinRequest> const& rejoins, LocalityData const& locality, bool* forceRecovery) {
		return epochEnd( outLogSystem, dbgid, oldState, rejoins, locality, forceRecovery );
	}

	static Reference<ILogSystem> fromLogSystemConfig( UID const& dbgid, LocalityData const& locality, LogSystemConfig const& lsConf, bool excludeRemote, bool useRecoveredAt, Optional<PromiseStream<Future<Void>>> addActor ) {
		ASSERT(lsConf.logSystemType == LogSystemType::tagPartitioned || (lsConf.logSystemType == LogSystemType::empty && !lsConf.tLogs.size()));
		//ASSERT(lsConf.epoch == epoch);  //< FIXME
		Reference<TagPartitionedLogSystem> logSystem(
		    new TagPartitionedLogSystem(dbgid, locality, lsConf.epoch, addActor));

		logSystem->tLogs.reserve(lsConf.tLogs.size());
		logSystem->expectedLogSets = lsConf.expectedLogSets;
		logSystem->logRouterTags = lsConf.logRouterTags;
		logSystem->txsTags = lsConf.txsTags;
		logSystem->recruitmentID = lsConf.recruitmentID;
		logSystem->stopped = lsConf.stopped;
		if(useRecoveredAt) {
			logSystem->recoveredAt = lsConf.recoveredAt;
		}
		logSystem->pseudoLocalities = lsConf.pseudoLocalities;
		for (const TLogSet& tLogSet : lsConf.tLogs) {
			if (!excludeRemote || tLogSet.isLocal) {
				logSystem->tLogs.emplace_back(new LogSet(tLogSet));
			}
		}

		for (const auto& oldTlogConf : lsConf.oldTLogs) {
			logSystem->oldLogData.emplace_back(oldTlogConf);
			//TraceEvent("BWFromLSConf")
			//    .detail("Epoch", logSystem->oldLogData.back().epoch)
			//    .detail("Version", logSystem->oldLogData.back().epochEnd);
		}

		logSystem->logSystemType = lsConf.logSystemType;
		logSystem->oldestBackupEpoch = lsConf.oldestBackupEpoch;
		return logSystem;
	}

	static Reference<ILogSystem> fromOldLogSystemConfig( UID const& dbgid, LocalityData const& locality, LogSystemConfig const& lsConf ) {
		ASSERT( lsConf.logSystemType == LogSystemType::tagPartitioned || (lsConf.logSystemType == LogSystemType::empty && !lsConf.tLogs.size()) );
		//ASSERT(lsConf.epoch == epoch);  //< FIXME
		const LogEpoch e = lsConf.oldTLogs.size() > 0 ? lsConf.oldTLogs[0].epoch : 0;
		Reference<TagPartitionedLogSystem> logSystem(new TagPartitionedLogSystem(dbgid, locality, e));

		if (lsConf.oldTLogs.size()) {
			for (const TLogSet& tLogSet : lsConf.oldTLogs[0].tLogs) {
				logSystem->tLogs.emplace_back(new LogSet(tLogSet));
			}
			logSystem->logRouterTags = lsConf.oldTLogs[0].logRouterTags;
			logSystem->txsTags = lsConf.oldTLogs[0].txsTags;
			//logSystem->epochEnd = lsConf.oldTLogs[0].epochEnd;

			for (int i = 1; i < lsConf.oldTLogs.size(); i++ ) {
				logSystem->oldLogData.emplace_back(lsConf.oldTLogs[i]);
			}
		}
		logSystem->logSystemType = lsConf.logSystemType;
		logSystem->stopped = true;
		logSystem->pseudoLocalities = lsConf.pseudoLocalities;

		return logSystem;
	}

	void toCoreState(DBCoreState& newState) final {
		if( recoveryComplete.isValid() && recoveryComplete.isError() )
			throw recoveryComplete.getError();

		if( remoteRecoveryComplete.isValid() && remoteRecoveryComplete.isError() )
			throw remoteRecoveryComplete.getError();

		newState.tLogs.clear();
		newState.logRouterTags = logRouterTags;
		newState.txsTags = txsTags;
		newState.pseudoLocalities = pseudoLocalities;
		for (const auto &t : tLogs) {
			if (t->logServers.size()) {
				newState.tLogs.emplace_back(*t);
				newState.tLogs.back().tLogLocalities.clear();
				for (const auto& log : t->logServers) {
					newState.tLogs.back().tLogLocalities.push_back(log->get().interf().filteredLocality);
				}
			}
		}

		newState.oldTLogData.clear();
		if (!recoveryComplete.isValid() || !recoveryComplete.isReady() ||
		    (repopulateRegionAntiQuorum == 0 &&
		     (!remoteRecoveryComplete.isValid() || !remoteRecoveryComplete.isReady())) ||
		    epoch != oldestBackupEpoch) {
			for (const auto& oldData : oldLogData) {
				newState.oldTLogData.emplace_back(oldData);
				TraceEvent("BWToCore")
				    .detail("Epoch", newState.oldTLogData.back().epoch)
				    .detail("TotalTags", newState.oldTLogData.back().logRouterTags)
				    .detail("BeginVersion", newState.oldTLogData.back().epochBegin)
				    .detail("EndVersion", newState.oldTLogData.back().epochEnd);
			}
		}

		newState.logSystemType = logSystemType;
	}

	bool remoteStorageRecovered() final {
		return remoteRecoveryComplete.isValid() && remoteRecoveryComplete.isReady();
	}

	Future<Void> onCoreStateChanged() final {
		std::vector<Future<Void>> changes;
		changes.push_back(Never());
		if(recoveryComplete.isValid() && !recoveryComplete.isReady()) {
			changes.push_back(recoveryComplete);
		}
		if(remoteRecovery.isValid() && !remoteRecovery.isReady()) {
			changes.push_back(remoteRecovery);
		}
		if(remoteRecoveryComplete.isValid() && !remoteRecoveryComplete.isReady()) {
			changes.push_back(remoteRecoveryComplete);
		}
		changes.push_back(backupWorkerChanged.onTrigger()); // changes to oldestBackupEpoch
		return waitForAny(changes);
	}

	void coreStateWritten(DBCoreState const& newState) final {
		if (!newState.oldTLogData.size()) {
			recoveryCompleteWrittenToCoreState.set(true);
		}
		for(auto& t : newState.tLogs) {
			if(!t.isLocal) {
				TraceEvent("RemoteLogsWritten", dbgid);
				remoteLogsWrittenToCoreState = true;
				break;
			}
		}
	}

	Future<Void> onError() final {
		return onError_internal(this);
	}

	ACTOR static Future<Void> onError_internal( TagPartitionedLogSystem* self ) {
		// Never returns normally, but throws an error if the subsystem stops working
		loop {
			std::vector<Future<Void>> failed;
			std::vector<Future<Void>> backupFailed(1, Never());
			std::vector<Future<Void>> changes;

			for(auto& it : self->tLogs) {
				for(auto &t : it->logServers) {
					if( t->get().present() ) {
						failed.push_back(waitFailureClient(t->get().interf().waitFailure, SERVER_KNOBS->TLOG_TIMEOUT,
						                                   -SERVER_KNOBS->TLOG_TIMEOUT /
						                                       SERVER_KNOBS->SECONDS_BEFORE_NO_FAILURE_DELAY,
						                                   /*trace=*/true));
					} else {
						changes.push_back(t->onChange());
					}
				}
				for(auto &t : it->logRouters) {
					if( t->get().present() ) {
						failed.push_back(waitFailureClient(t->get().interf().waitFailure, SERVER_KNOBS->TLOG_TIMEOUT,
						                                   -SERVER_KNOBS->TLOG_TIMEOUT /
						                                       SERVER_KNOBS->SECONDS_BEFORE_NO_FAILURE_DELAY,
						                                   /*trace=*/true));
					} else {
						changes.push_back(t->onChange());
					}
				}
				for (const auto& worker : it->backupWorkers) {
					if (worker->get().present()) {
						backupFailed.push_back(waitFailureClient(
						    worker->get().interf().waitFailure, SERVER_KNOBS->BACKUP_TIMEOUT,
						    -SERVER_KNOBS->BACKUP_TIMEOUT / SERVER_KNOBS->SECONDS_BEFORE_NO_FAILURE_DELAY,
						    /*trace=*/true));
					} else {
						changes.push_back(worker->onChange());
					}
				}
			}

			if(!self->recoveryCompleteWrittenToCoreState.get()) {
				for(auto& old : self->oldLogData) {
					for(auto& it : old.tLogs) {
						for(auto &t : it->logRouters) {
							if( t->get().present() ) {
								failed.push_back(waitFailureClient(
								    t->get().interf().waitFailure, SERVER_KNOBS->TLOG_TIMEOUT,
								    -SERVER_KNOBS->TLOG_TIMEOUT / SERVER_KNOBS->SECONDS_BEFORE_NO_FAILURE_DELAY,
								    /*trace=*/true));
							} else {
								changes.push_back(t->onChange());
							}
						}
					}
					// Monitor changes of backup workers for old epochs.
					for (const auto& worker : old.tLogs[0]->backupWorkers) {
						if (worker->get().present()) {
							backupFailed.push_back(waitFailureClient(
							    worker->get().interf().waitFailure, SERVER_KNOBS->BACKUP_TIMEOUT,
							    -SERVER_KNOBS->BACKUP_TIMEOUT / SERVER_KNOBS->SECONDS_BEFORE_NO_FAILURE_DELAY,
							    /*trace=*/true));
						} else {
							changes.push_back(worker->onChange());
						}
					}
				}
			}

			if(self->hasRemoteServers && ( !self->remoteRecovery.isReady() || self->remoteRecovery.isError() )) {
				changes.push_back(self->remoteRecovery);
			}

			changes.push_back(self->recoveryCompleteWrittenToCoreState.onChange());
			changes.push_back(self->backupWorkerChanged.onTrigger());

			ASSERT( failed.size() >= 1 );
			wait(quorum(changes, 1) || tagError<Void>(quorum(failed, 1), master_tlog_failed()) ||
			     tagError<Void>(quorum(backupFailed, 1), master_backup_worker_failed()));
		}
	}

<<<<<<< HEAD
	Future<Version> push(Version prevVersion, Version version, Version knownCommittedVersion,
	                     Version minKnownCommittedVersion, LogPushData& data, Optional<UID> debugID) final {
=======
	ACTOR static Future<Void> pushResetChecker( Reference<ConnectionResetInfo> self, NetworkAddress addr ) {
		self->slowReplies = 0;
		self->fastReplies = 0;
		wait(delay(SERVER_KNOBS->PUSH_STATS_INTERVAL));
		TraceEvent("SlowPushStats").detail("PeerAddress", addr).detail("SlowReplies", self->slowReplies).detail("FastReplies", self->fastReplies);
		if(self->slowReplies >= SERVER_KNOBS->PUSH_STATS_SLOW_AMOUNT && self->slowReplies/double(self->slowReplies+self->fastReplies) >= SERVER_KNOBS->PUSH_STATS_SLOW_RATIO) {
			FlowTransport::transport().resetConnection(addr);
			self->lastReset = now();
		}
		return Void();
	}

	ACTOR static Future<TLogCommitReply> recordPushMetrics( Reference<ConnectionResetInfo> self, NetworkAddress addr, Future<TLogCommitReply> in ) {
		state double startTime = now();
		TLogCommitReply t = wait(in);
		if(now()-self->lastReset > SERVER_KNOBS->PUSH_RESET_INTERVAL) {
			if(now()-startTime > SERVER_KNOBS->PUSH_MAX_LATENCY) {
				if(self->resetCheck.isReady()) {
					self->resetCheck = pushResetChecker(self, addr);
				}
				self->slowReplies++;
			} else {
				self->fastReplies++;
			}
		}
		return t;
	}

	virtual Future<Version> push( Version prevVersion, Version version, Version knownCommittedVersion, Version minKnownCommittedVersion, LogPushData& data, Optional<UID> debugID ) {
>>>>>>> 92ddf5c6
		// FIXME: Randomize request order as in LegacyLogSystem?
		vector<Future<Void>> quorumResults;
		vector<Future<TLogCommitReply>> allReplies;
		int location = 0;
		for(auto& it : tLogs) {
			if(it->isLocal && it->logServers.size()) {
				if(it->connectionResetTrackers.size() == 0) {
					for(int i = 0; i < it->logServers.size(); i++) {
						it->connectionResetTrackers.push_back(Reference<ConnectionResetInfo>( new ConnectionResetInfo() ));
					}
				}
				vector<Future<Void>> tLogCommitResults;
				for(int loc=0; loc< it->logServers.size(); loc++) {
					Standalone<StringRef> msg = data.getMessages(location);
					allReplies.push_back( recordPushMetrics( it->connectionResetTrackers[loc], it->logServers[loc]->get().interf().address(), it->logServers[loc]->get().interf().commit.getReply( TLogCommitRequest( msg.arena(), prevVersion, version, knownCommittedVersion, minKnownCommittedVersion, msg, debugID ), TaskPriority::ProxyTLogCommitReply ) ) );
					Future<Void> commitSuccess = success(allReplies.back());
					addActor.get().send(commitSuccess);
					tLogCommitResults.push_back(commitSuccess);
					location++;
				}
				quorumResults.push_back( quorum( tLogCommitResults, tLogCommitResults.size() - it->tLogWriteAntiQuorum ) );
			}
		}

		return minVersionWhenReady( waitForAll(quorumResults), allReplies);
	}

	Reference<IPeekCursor> peekAll( UID dbgid, Version begin, Version end, Tag tag, bool parallelGetMore ) {
		int bestSet = 0;
		std::vector<Reference<LogSet>> localSets;
		Version lastBegin = 0;
		bool foundSpecial = false;
		for(auto& log : tLogs) {
			if(log->locality == tagLocalitySpecial || log->locality == tagLocalityUpgraded) {
				foundSpecial = true;
			}
			if(log->isLocal && log->logServers.size() && (log->locality == tagLocalitySpecial || log->locality == tagLocalityUpgraded || log->locality == tag.locality ||
				tag == txsTag || tag.locality == tagLocalityTxs || tag.locality == tagLocalityLogRouter || ((tag.locality == tagLocalityUpgraded || tag == cacheTag) && log->locality != tagLocalitySatellite))) {
				lastBegin = std::max(lastBegin, log->startVersion);
				localSets.push_back(log);
				if(log->locality != tagLocalitySatellite) {
					bestSet = localSets.size()-1;
				}
			}
		}

		if(!localSets.size()) {
			lastBegin = end;
		}

		if(begin >= lastBegin && localSets.size()) {
			TraceEvent("TLogPeekAllCurrentOnly", dbgid).detail("Tag", tag.toString()).detail("Begin", begin).detail("End", end).detail("BestLogs", localSets[bestSet]->logServerString());
			return Reference<ILogSystem::SetPeekCursor>( new ILogSystem::SetPeekCursor( localSets, bestSet, localSets[bestSet]->bestLocationFor( tag ), tag, begin, end, parallelGetMore ) );
		} else {
			std::vector< Reference<ILogSystem::IPeekCursor> > cursors;
			std::vector< LogMessageVersion > epochEnds;

			if(lastBegin < end && localSets.size()) {
				TraceEvent("TLogPeekAllAddingCurrent", dbgid).detail("Tag", tag.toString()).detail("Begin", begin).detail("End", end).detail("BestLogs", localSets[bestSet]->logServerString());
				cursors.emplace_back(new ILogSystem::SetPeekCursor( localSets, bestSet, localSets[bestSet]->bestLocationFor( tag ), tag, lastBegin, end, parallelGetMore));
			}
			for (int i = 0; begin < lastBegin; i++) {
				if(i == oldLogData.size()) {
					if(tag == txsTag || tag.locality == tagLocalityTxs || tag == cacheTag) {
						break;
					}
					TraceEvent("TLogPeekAllDead", dbgid).detail("Tag", tag.toString()).detail("Begin", begin).detail("End", end).detail("LastBegin", lastBegin).detail("OldLogDataSize", oldLogData.size());
					return Reference<ILogSystem::ServerPeekCursor>( new ILogSystem::ServerPeekCursor( Reference<AsyncVar<OptionalInterface<TLogInterface>>>(), tag, begin, getPeekEnd(), false, false ) );
				}

				int bestOldSet = 0;
				std::vector<Reference<LogSet>> localOldSets;
				Version thisBegin = begin;
				bool thisSpecial = false;
				for(auto& log : oldLogData[i].tLogs) {
					if(log->locality == tagLocalitySpecial || log->locality == tagLocalityUpgraded) {
						thisSpecial = true;
					}
					if(log->isLocal && log->logServers.size() && (log->locality == tagLocalitySpecial || log->locality == tagLocalityUpgraded || log->locality == tag.locality ||
						tag == txsTag || tag.locality == tagLocalityTxs || tag.locality == tagLocalityLogRouter || ((tag.locality == tagLocalityUpgraded || tag == cacheTag) && log->locality != tagLocalitySatellite))) {
						thisBegin = std::max(thisBegin, log->startVersion);
						localOldSets.push_back(log);
						if(log->locality != tagLocalitySatellite) {
							bestOldSet = localOldSets.size()-1;
						}
					}
				}

				if(!localOldSets.size()) {
					TraceEvent("TLogPeekAllNoLocalSets", dbgid).detail("Tag", tag.toString()).detail("Begin", begin).detail("End", end).detail("LastBegin", lastBegin);
					if(!cursors.size() && !foundSpecial) {
						continue;
					}
					return Reference<ILogSystem::ServerPeekCursor>( new ILogSystem::ServerPeekCursor( Reference<AsyncVar<OptionalInterface<TLogInterface>>>(), tag, begin, getPeekEnd(), false, false ) );
				}
				if(thisSpecial) {
					foundSpecial = true;
				}

				if(thisBegin < lastBegin) {
					if(thisBegin < end) {
						TraceEvent("TLogPeekAllAddingOld", dbgid).detail("Tag", tag.toString()).detail("Begin", begin).detail("End", end).detail("BestLogs", localOldSets[bestOldSet]->logServerString()).detail("LastBegin", lastBegin).detail("ThisBegin", thisBegin);
						cursors.emplace_back(new ILogSystem::SetPeekCursor(localOldSets, bestOldSet, localOldSets[bestOldSet]->bestLocationFor( tag ), tag, thisBegin, std::min(lastBegin, end), parallelGetMore));
						epochEnds.push_back(LogMessageVersion(std::min(lastBegin, end)));
					}
					lastBegin = thisBegin;
				}
			}

			return Reference<ILogSystem::MultiCursor>( new ILogSystem::MultiCursor(cursors, epochEnds) );
		}
	}

	Reference<IPeekCursor> peekRemote( UID dbgid, Version begin, Optional<Version> end, Tag tag, bool parallelGetMore ) {
		int bestSet = -1;
		Version lastBegin = recoveredAt.present() ? recoveredAt.get() + 1 : 0;
		for(int t = 0; t < tLogs.size(); t++) {
			if(tLogs[t]->isLocal) {
				lastBegin = std::max(lastBegin, tLogs[t]->startVersion);
			}

			if(tLogs[t]->logRouters.size()) {
				ASSERT(bestSet == -1);
				bestSet = t;
			}
		}
		if(bestSet == -1) {
			TraceEvent("TLogPeekRemoteNoBestSet", dbgid).detail("Tag", tag.toString()).detail("Begin", begin).detail("End", end.present() ? end.get() : getPeekEnd());
			return Reference<ILogSystem::ServerPeekCursor>( new ILogSystem::ServerPeekCursor( Reference<AsyncVar<OptionalInterface<TLogInterface>>>(), tag, begin, getPeekEnd(), false, parallelGetMore ) );
		}
		if(begin >= lastBegin) {
			TraceEvent("TLogPeekRemoteBestOnly", dbgid).detail("Tag", tag.toString()).detail("Begin", begin).detail("End", end.present() ? end.get() : getPeekEnd()).detail("BestSet", bestSet).detail("BestSetStart", lastBegin).detail("LogRouterIds", tLogs[bestSet]->logRouterString());
			return Reference<ILogSystem::BufferedCursor>( new ILogSystem::BufferedCursor( tLogs[bestSet]->logRouters, tag, begin, end.present() ? end.get() + 1 : getPeekEnd(), parallelGetMore ) );
		} else {
			std::vector< Reference<ILogSystem::IPeekCursor> > cursors;
			std::vector< LogMessageVersion > epochEnds;
			TraceEvent("TLogPeekRemoteAddingBest", dbgid).detail("Tag", tag.toString()).detail("Begin", begin).detail("End", end.present() ? end.get() : getPeekEnd()).detail("BestSet", bestSet).detail("BestSetStart", lastBegin).detail("LogRouterIds", tLogs[bestSet]->logRouterString());
			cursors.emplace_back(new ILogSystem::BufferedCursor( tLogs[bestSet]->logRouters, tag, lastBegin, end.present() ? end.get() + 1 : getPeekEnd(), parallelGetMore ) );
			int i = 0;
			while(begin < lastBegin) {
				if(i == oldLogData.size()) {
					TraceEvent("TLogPeekRemoteDead", dbgid).detail("Tag", tag.toString()).detail("Begin", begin).detail("End", end.present() ? end.get() : getPeekEnd()).detail("LastBegin", lastBegin).detail("OldLogDataSize", oldLogData.size());
					return Reference<ILogSystem::ServerPeekCursor>( new ILogSystem::ServerPeekCursor( Reference<AsyncVar<OptionalInterface<TLogInterface>>>(), tag, begin, getPeekEnd(), false, parallelGetMore ) );
				}

				int bestOldSet = -1;
				Version thisBegin = begin;
				for(int t = 0; t < oldLogData[i].tLogs.size(); t++) {
					if(oldLogData[i].tLogs[t]->isLocal) {
						thisBegin = std::max(thisBegin, oldLogData[i].tLogs[t]->startVersion);
					}

					if(oldLogData[i].tLogs[t]->logRouters.size()) {
						ASSERT(bestOldSet == -1);
						bestOldSet = t;
					}
				}
				if(bestOldSet == -1) {
					TraceEvent("TLogPeekRemoteNoOldBestSet", dbgid).detail("Tag", tag.toString()).detail("Begin", begin).detail("End", end.present() ? end.get() : getPeekEnd());
					return Reference<ILogSystem::ServerPeekCursor>( new ILogSystem::ServerPeekCursor( Reference<AsyncVar<OptionalInterface<TLogInterface>>>(), tag, begin, getPeekEnd(), false, parallelGetMore ) );
				}

				if(thisBegin < lastBegin) {
					TraceEvent("TLogPeekRemoteAddingOldBest", dbgid).detail("Tag", tag.toString()).detail("Begin", begin).detail("End", end.present() ? end.get() : getPeekEnd()).detail("BestOldSet", bestOldSet).detail("LogRouterIds", oldLogData[i].tLogs[bestOldSet]->logRouterString())
					.detail("LastBegin", lastBegin).detail("ThisBegin", thisBegin).detail("BestStartVer", oldLogData[i].tLogs[bestOldSet]->startVersion);
					cursors.emplace_back(new ILogSystem::BufferedCursor(oldLogData[i].tLogs[bestOldSet]->logRouters, tag, thisBegin, lastBegin, parallelGetMore));
					epochEnds.emplace_back(lastBegin);
					lastBegin = thisBegin;
				}
				i++;
			}

			return Reference<ILogSystem::MultiCursor>( new ILogSystem::MultiCursor(cursors, epochEnds) );
		}
	}

	Reference<IPeekCursor> peek( UID dbgid, Version begin, Optional<Version> end, Tag tag, bool parallelGetMore ) final {
		if(!tLogs.size()) {
			TraceEvent("TLogPeekNoLogSets", dbgid).detail("Tag", tag.toString()).detail("Begin", begin);
			return Reference<ILogSystem::ServerPeekCursor>( new ILogSystem::ServerPeekCursor( Reference<AsyncVar<OptionalInterface<TLogInterface>>>(), tag, begin, getPeekEnd(), false, false ) );
		}

		if(tag.locality == tagLocalityRemoteLog) {
			return peekRemote(dbgid, begin, end, tag, parallelGetMore);
		} else {
			return peekAll(dbgid, begin, getPeekEnd(), tag, parallelGetMore);
		}
	}

	Reference<IPeekCursor> peek(UID dbgid, Version begin, Optional<Version> end, std::vector<Tag> tags, bool parallelGetMore) final {
		if(tags.empty()) {
			TraceEvent("TLogPeekNoTags", dbgid).detail("Begin", begin);
			return Reference<ILogSystem::ServerPeekCursor>( new ILogSystem::ServerPeekCursor( Reference<AsyncVar<OptionalInterface<TLogInterface>>>(), invalidTag, begin, getPeekEnd(), false, false ) );
		}

		if(tags.size() == 1) {
			return peek(dbgid, begin, end, tags[0], parallelGetMore);
		}

		std::vector< Reference<ILogSystem::IPeekCursor> > cursors;
		for(auto tag : tags) {
			cursors.push_back(peek(dbgid, begin, end, tag, parallelGetMore));
		}
		return Reference<ILogSystem::BufferedCursor>( new ILogSystem::BufferedCursor(cursors, begin, end.present() ? end.get() + 1 : getPeekEnd(), true, tLogs[0]->locality == tagLocalityUpgraded, false) );
	}

	Reference<IPeekCursor> peekLocal( UID dbgid, Tag tag, Version begin, Version end, bool useMergePeekCursors, int8_t peekLocality = tagLocalityInvalid ) {
		if(tag.locality >= 0 || tag.locality == tagLocalityUpgraded) {
			peekLocality = tag.locality;
		}
		ASSERT(peekLocality >= 0 || peekLocality == tagLocalityUpgraded);

		int bestSet = -1;
		bool foundSpecial = false;
		int logCount = 0;
		for(int t = 0; t < tLogs.size(); t++) {
			if(tLogs[t]->logServers.size() && tLogs[t]->locality != tagLocalitySatellite) {
				logCount++;
			}
			if(tLogs[t]->logServers.size() && (tLogs[t]->locality == tagLocalitySpecial || tLogs[t]->locality == tagLocalityUpgraded || tLogs[t]->locality == peekLocality || peekLocality == tagLocalityUpgraded)) {
				if( tLogs[t]->locality == tagLocalitySpecial || tLogs[t]->locality == tagLocalityUpgraded ) {
					foundSpecial = true;
				}
				bestSet = t;
				break;
			}
		}
		if(bestSet == -1) {
			TraceEvent("TLogPeekLocalNoBestSet", dbgid).detail("Tag", tag.toString()).detail("Begin", begin).detail("End", end).detail("LogCount", logCount);
			if(useMergePeekCursors || logCount > 1) {
				throw worker_removed();
			} else {
				return Reference<ILogSystem::ServerPeekCursor>( new ILogSystem::ServerPeekCursor( Reference<AsyncVar<OptionalInterface<TLogInterface>>>(), tag, begin, getPeekEnd(), false, false ) );
			}
		}

		if(begin >= tLogs[bestSet]->startVersion) {
			TraceEvent("TLogPeekLocalBestOnly", dbgid).detail("Tag", tag.toString()).detail("Begin", begin).detail("End", end).detail("BestSet", bestSet).detail("BestSetStart", tLogs[bestSet]->startVersion).detail("LogId", tLogs[bestSet]->logServers[tLogs[bestSet]->bestLocationFor( tag )]->get().id());
			if(useMergePeekCursors) {
				return Reference<ILogSystem::MergedPeekCursor>( new ILogSystem::MergedPeekCursor( tLogs[bestSet]->logServers, tLogs[bestSet]->bestLocationFor( tag ), tLogs[bestSet]->logServers.size() + 1 - tLogs[bestSet]->tLogReplicationFactor, tag,
							begin, end, true, tLogs[bestSet]->tLogLocalities, tLogs[bestSet]->tLogPolicy, tLogs[bestSet]->tLogReplicationFactor) );
			} else {
				return Reference<ILogSystem::ServerPeekCursor>( new ILogSystem::ServerPeekCursor( tLogs[bestSet]->logServers[tLogs[bestSet]->bestLocationFor( tag )], tag, begin, end, false, false ) );
			}
		} else {
			std::vector< Reference<ILogSystem::IPeekCursor> > cursors;
			std::vector< LogMessageVersion > epochEnds;

			if(tLogs[bestSet]->startVersion < end) {
				TraceEvent("TLogPeekLocalAddingBest", dbgid).detail("Tag", tag.toString()).detail("Begin", begin).detail("End", end).detail("BestSet", bestSet).detail("BestSetStart", tLogs[bestSet]->startVersion).detail("LogId", tLogs[bestSet]->logServers[tLogs[bestSet]->bestLocationFor( tag )]->get().id());
				if(useMergePeekCursors) {
					cursors.emplace_back(new ILogSystem::MergedPeekCursor(tLogs[bestSet]->logServers, tLogs[bestSet]->bestLocationFor( tag ), tLogs[bestSet]->logServers.size() + 1 - tLogs[bestSet]->tLogReplicationFactor, tag,
								tLogs[bestSet]->startVersion, end, true, tLogs[bestSet]->tLogLocalities, tLogs[bestSet]->tLogPolicy, tLogs[bestSet]->tLogReplicationFactor));
				} else {
					cursors.emplace_back(new ILogSystem::ServerPeekCursor( tLogs[bestSet]->logServers[tLogs[bestSet]->bestLocationFor( tag )], tag, tLogs[bestSet]->startVersion, end, false, false));
				}
			}
			Version lastBegin = tLogs[bestSet]->startVersion;
			for (int i = 0; begin < lastBegin; i++) {
				if(i == oldLogData.size()) {
					if((tag == txsTag || tag.locality == tagLocalityTxs) && cursors.size()) {
						break;
					}
					TraceEvent("TLogPeekLocalDead", dbgid).detail("Tag", tag.toString()).detail("Begin", begin).detail("End", end).detail("LastBegin", lastBegin).detail("OldLogDataSize", oldLogData.size());
					throw worker_removed();
				}

				int bestOldSet = -1;
				logCount = 0;
				bool nextFoundSpecial = false;
				for(int t = 0; t < oldLogData[i].tLogs.size(); t++) {
					if(oldLogData[i].tLogs[t]->logServers.size() && oldLogData[i].tLogs[t]->locality != tagLocalitySatellite) {
						logCount++;
					}
					if(oldLogData[i].tLogs[t]->logServers.size() && (oldLogData[i].tLogs[t]->locality == tagLocalitySpecial || oldLogData[i].tLogs[t]->locality == tagLocalityUpgraded || oldLogData[i].tLogs[t]->locality == peekLocality || peekLocality == tagLocalityUpgraded)) {
						if( oldLogData[i].tLogs[t]->locality == tagLocalitySpecial || oldLogData[i].tLogs[t]->locality == tagLocalityUpgraded ) {
							nextFoundSpecial = true;
						}
						if(foundSpecial && !oldLogData[i].tLogs[t]->isLocal) {
							TraceEvent("TLogPeekLocalRemoteBeforeSpecial", dbgid).detail("Tag", tag.toString()).detail("Begin", begin).detail("End", end).detail("LastBegin", lastBegin).detail("OldLogDataSize", oldLogData.size()).detail("Idx", i);
							throw worker_removed();
						}
						bestOldSet = t;
						break;
					}
				}

				if(bestOldSet == -1) {
					TraceEvent("TLogPeekLocalNoBestSet", dbgid).detail("Tag", tag.toString()).detail("Begin", begin).detail("End", end).detail("LastBegin", lastBegin).detail("OldLogDataSize", oldLogData.size()).detail("Idx", i).detail("LogRouterTags", oldLogData[i].logRouterTags).detail("LogCount", logCount).detail("FoundSpecial", foundSpecial);
					if(oldLogData[i].logRouterTags == 0 || logCount > 1 || foundSpecial) {
						throw worker_removed();
					}
					continue;
				}

				foundSpecial = nextFoundSpecial;

				Version thisBegin = std::max(oldLogData[i].tLogs[bestOldSet]->startVersion, begin);
				if(thisBegin < lastBegin) {
					if(thisBegin < end) {
						TraceEvent("TLogPeekLocalAddingOldBest", dbgid).detail("Tag", tag.toString()).detail("Begin", begin).detail("End", end)
							.detail("LogServers", oldLogData[i].tLogs[bestOldSet]->logServerString()).detail("ThisBegin", thisBegin).detail("LastBegin", lastBegin);
						cursors.emplace_back(new ILogSystem::MergedPeekCursor( oldLogData[i].tLogs[bestOldSet]->logServers, oldLogData[i].tLogs[bestOldSet]->bestLocationFor( tag ), oldLogData[i].tLogs[bestOldSet]->logServers.size() + 1 - oldLogData[i].tLogs[bestOldSet]->tLogReplicationFactor, tag,
							thisBegin, std::min(lastBegin, end), useMergePeekCursors, oldLogData[i].tLogs[bestOldSet]->tLogLocalities, oldLogData[i].tLogs[bestOldSet]->tLogPolicy, oldLogData[i].tLogs[bestOldSet]->tLogReplicationFactor));
						epochEnds.emplace_back(std::min(lastBegin, end));
					}
					lastBegin = thisBegin;
				}
			}

			return Reference<ILogSystem::MultiCursor>( new ILogSystem::MultiCursor(cursors, epochEnds) );
		}
	}

	Reference<IPeekCursor> peekTxs(UID dbgid, Version begin, int8_t peekLocality, Version localEnd, bool canDiscardPopped) final {
		Version end = getEnd();
		if(!tLogs.size()) {
			TraceEvent("TLogPeekTxsNoLogs", dbgid);
			return Reference<ILogSystem::ServerPeekCursor>( new ILogSystem::ServerPeekCursor( Reference<AsyncVar<OptionalInterface<TLogInterface>>>(), txsTag, begin, end, false, false ) );
		}
		TraceEvent("TLogPeekTxs", dbgid).detail("Begin", begin).detail("End", end).detail("LocalEnd", localEnd).detail("PeekLocality", peekLocality).detail("CanDiscardPopped", canDiscardPopped);

		int maxTxsTags = txsTags;
		bool needsOldTxs = tLogs[0]->tLogVersion < TLogVersion::V4;
		for(auto& it : oldLogData) {
			maxTxsTags = std::max<int>(maxTxsTags, it.txsTags);
			needsOldTxs = needsOldTxs || it.tLogs[0]->tLogVersion < TLogVersion::V4;
		}
		

		if(peekLocality < 0 || localEnd == invalidVersion || localEnd <= begin) {
			std::vector< Reference<ILogSystem::IPeekCursor> > cursors;
			for(int i = 0; i < maxTxsTags; i++) {
				cursors.push_back(peekAll(dbgid, begin, end, Tag(tagLocalityTxs, i), true));
			}
			//SOMEDAY: remove once upgrades from 6.2 are no longer supported
			if(needsOldTxs) {
				cursors.push_back(peekAll(dbgid, begin, end, txsTag, true));
			}

			return Reference<ILogSystem::BufferedCursor>( new ILogSystem::BufferedCursor(cursors, begin, end, false, false, canDiscardPopped) );
		}

		try {
			if(localEnd >= end) {
				std::vector< Reference<ILogSystem::IPeekCursor> > cursors;
				for(int i = 0; i < maxTxsTags; i++) {
					cursors.push_back(peekLocal(dbgid, Tag(tagLocalityTxs, i), begin, end, true, peekLocality));
				}
				//SOMEDAY: remove once upgrades from 6.2 are no longer supported
				if(needsOldTxs) {
					cursors.push_back(peekLocal(dbgid, txsTag, begin, end, true, peekLocality));
				}

				return Reference<ILogSystem::BufferedCursor>( new ILogSystem::BufferedCursor(cursors, begin, end, false, false, canDiscardPopped) );
			}

			std::vector< Reference<ILogSystem::IPeekCursor> > cursors;
			std::vector< LogMessageVersion > epochEnds;

			cursors.resize(2);

			std::vector< Reference<ILogSystem::IPeekCursor> > localCursors;
			std::vector< Reference<ILogSystem::IPeekCursor> > allCursors;
			for(int i = 0; i < maxTxsTags; i++) {
				localCursors.push_back(peekLocal(dbgid, Tag(tagLocalityTxs, i), begin, localEnd, true, peekLocality));
				allCursors.push_back(peekAll(dbgid, localEnd, end, Tag(tagLocalityTxs, i), true));
			}
			//SOMEDAY: remove once upgrades from 6.2 are no longer supported
			if(needsOldTxs) {
				localCursors.push_back(peekLocal(dbgid, txsTag, begin, localEnd, true, peekLocality));
				allCursors.push_back(peekAll(dbgid, localEnd, end, txsTag, true));
			}

			cursors[1] = Reference<ILogSystem::BufferedCursor>( new ILogSystem::BufferedCursor(localCursors, begin, localEnd, false, false, canDiscardPopped) );
			cursors[0] = Reference<ILogSystem::BufferedCursor>( new ILogSystem::BufferedCursor(allCursors, localEnd, end, false, false, false) );
			epochEnds.emplace_back(localEnd);

			return Reference<ILogSystem::MultiCursor>( new ILogSystem::MultiCursor(cursors, epochEnds) );
		} catch( Error& e ) {
			if(e.code() == error_code_worker_removed) {
				std::vector< Reference<ILogSystem::IPeekCursor> > cursors;
				for(int i = 0; i < maxTxsTags; i++) {
					cursors.push_back(peekAll(dbgid, begin, end, Tag(tagLocalityTxs, i), true));
				}
				//SOMEDAY: remove once upgrades from 6.2 are no longer supported
				if(needsOldTxs) {
					cursors.push_back(peekAll(dbgid, begin, end, txsTag, true));
				}

				return Reference<ILogSystem::BufferedCursor>( new ILogSystem::BufferedCursor(cursors, begin, end, false, false, canDiscardPopped) );
			}
			throw;
		}
	}

	Reference<IPeekCursor> peekSingle(UID dbgid, Version begin, Tag tag, std::vector<std::pair<Version,Tag>> history) final {
		while(history.size() && begin >= history.back().first) {
			history.pop_back();
		}

		if(history.size() == 0) {
			TraceEvent("TLogPeekSingleNoHistory", dbgid).detail("Tag", tag.toString()).detail("Begin", begin);
			return peekLocal(dbgid, tag, begin, getPeekEnd(), false);
		} else {
			std::vector< Reference<ILogSystem::IPeekCursor> > cursors;
			std::vector< LogMessageVersion > epochEnds;

			TraceEvent("TLogPeekSingleAddingLocal", dbgid).detail("Tag", tag.toString()).detail("Begin", history[0].first);
			cursors.push_back( peekLocal(dbgid, tag, history[0].first, getPeekEnd(), false) );

			for(int i = 0; i < history.size(); i++) {
				TraceEvent("TLogPeekSingleAddingOld", dbgid).detail("Tag", tag.toString()).detail("HistoryTag", history[i].second.toString()).detail("Begin", i+1 == history.size() ? begin : std::max(history[i+1].first, begin)).detail("End", history[i].first);
				cursors.push_back( peekLocal(dbgid, history[i].second, i+1 == history.size() ? begin : std::max(history[i+1].first, begin), history[i].first, false) );
				epochEnds.emplace_back(history[i].first);
			}

			return Reference<ILogSystem::MultiCursor>( new ILogSystem::MultiCursor(cursors, epochEnds) );
		}
	}

	Reference<IPeekCursor> peekLogRouter(UID dbgid, Version begin, Tag tag) final {
		bool found = false;
		for (const auto& log : tLogs) {
			found = log->hasLogRouter(dbgid) || log->hasBackupWorker(dbgid);
			if (found) {
				break;
			}
		}
		if (found) {
			if(stopped) {
				std::vector<Reference<LogSet>> localSets;
				int bestPrimarySet = 0;
				int bestSatelliteSet = -1;
				for(auto& log : tLogs) {
					if(log->isLocal && log->logServers.size()) {
						TraceEvent("TLogPeekLogRouterLocalSet", dbgid).detail("Tag", tag.toString()).detail("Begin", begin).detail("LogServers", log->logServerString());
						localSets.push_back(log);
						if(log->locality == tagLocalitySatellite) {
							bestSatelliteSet = localSets.size() - 1;
						} else {
							bestPrimarySet = localSets.size() - 1;
						}
					}
				}
				int bestSet = bestPrimarySet;
				if (SERVER_KNOBS->LOG_ROUTER_PEEK_FROM_SATELLITES_PREFERRED &&
				    bestSatelliteSet != -1 &&
				    tLogs[bestSatelliteSet]->tLogVersion >= TLogVersion::V4 ) {
					bestSet = bestSatelliteSet;
				}

				TraceEvent("TLogPeekLogRouterSets", dbgid).detail("Tag", tag.toString()).detail("Begin", begin);
				//FIXME: do this merge on one of the logs in the other data center to avoid sending multiple copies across the WAN
				return Reference<ILogSystem::SetPeekCursor>( new ILogSystem::SetPeekCursor( localSets, bestSet, localSets[bestSet]->bestLocationFor( tag ), tag, begin, getPeekEnd(), true ) );
			} else {
				int bestPrimarySet = -1;
				int bestSatelliteSet = -1;
				for( int i = 0; i < tLogs.size(); i++ ) {
					const auto& log = tLogs[i];
					if(log->logServers.size() && log->isLocal) {
						if (log->locality == tagLocalitySatellite) {
							bestSatelliteSet = i;
							break;
						} else {
							if (bestPrimarySet == -1) bestPrimarySet = i;
						}
					}
				}
				int bestSet = bestPrimarySet;
				if (SERVER_KNOBS->LOG_ROUTER_PEEK_FROM_SATELLITES_PREFERRED &&
				    bestSatelliteSet != -1 &&
				    tLogs[bestSatelliteSet]->tLogVersion >= TLogVersion::V4 ) {
					bestSet = bestSatelliteSet;
				}
				const auto& log = tLogs[bestSet];
				TraceEvent("TLogPeekLogRouterBestOnly", dbgid).detail("Tag", tag.toString()).detail("Begin", begin).detail("LogId", log->logServers[log->bestLocationFor( tag )]->get().id());
				return Reference<ILogSystem::ServerPeekCursor>( new ILogSystem::ServerPeekCursor( log->logServers[log->bestLocationFor( tag )], tag, begin, getPeekEnd(), false, true ) );
			}
		}
		bool firstOld = true;
		for (const auto& old : oldLogData) {
			found = false;
			for (const auto& log : old.tLogs) {
				found = log->hasLogRouter(dbgid) || log->hasBackupWorker(dbgid);
				if (found) {
					break;
				}
			}
			if( found ) {
				int bestPrimarySet = 0;
				int bestSatelliteSet = -1;
				std::vector<Reference<LogSet>> localSets;
				for(auto& log : old.tLogs) {
					if(log->isLocal && log->logServers.size()) {
						TraceEvent("TLogPeekLogRouterOldLocalSet", dbgid).detail("Tag", tag.toString()).detail("Begin", begin).detail("LogServers", log->logServerString());
						localSets.push_back(log);
						if(log->locality == tagLocalitySatellite) {
							bestSatelliteSet = localSets.size() - 1;
						} else {
							bestPrimarySet = localSets.size() - 1;
						}
					}
				}
				int bestSet = bestPrimarySet;
				if (SERVER_KNOBS->LOG_ROUTER_PEEK_FROM_SATELLITES_PREFERRED &&
				    bestSatelliteSet != -1 &&
				    old.tLogs[bestSatelliteSet]->tLogVersion >= TLogVersion::V4 ) {
					bestSet = bestSatelliteSet;
				}

				TraceEvent("TLogPeekLogRouterOldSets", dbgid).detail("Tag", tag.toString()).detail("Begin", begin).detail("OldEpoch", old.epochEnd).detail("RecoveredAt", recoveredAt.present() ? recoveredAt.get() : -1).detail("FirstOld", firstOld);
				//FIXME: do this merge on one of the logs in the other data center to avoid sending multiple copies across the WAN
				return Reference<ILogSystem::SetPeekCursor>( new ILogSystem::SetPeekCursor( localSets, bestSet, localSets[bestSet]->bestLocationFor( tag ), tag, begin, firstOld && recoveredAt.present() ? recoveredAt.get() + 1 : old.epochEnd, true ) );
			}
			firstOld = false;
		}
		return Reference<ILogSystem::ServerPeekCursor>( new ILogSystem::ServerPeekCursor( Reference<AsyncVar<OptionalInterface<TLogInterface>>>(), tag, begin, getPeekEnd(), false, false ) );
	}

	Version getKnownCommittedVersion() final {
		Version result = invalidVersion;
		for(auto& it : lockResults) {
			auto versions = TagPartitionedLogSystem::getDurableVersion(dbgid, it);
			if(versions.present()) {
				result = std::max(result, versions.get().first);
			}
		}
		return result;
	}

	Future<Void> onKnownCommittedVersionChange() final {
		std::vector<Future<Void>> result;
		for(auto& it : lockResults) {
			result.push_back(TagPartitionedLogSystem::getDurableVersionChanged(it));
		}
		if(!result.size()) {
			return Never();
		}
		return waitForAny(result);
	}

	void popLogRouter( Version upTo, Tag tag, Version durableKnownCommittedVersion, int8_t popLocality ) { //FIXME: do not need to pop all generations of old logs
		if (!upTo) return;
		for(auto& t : tLogs) {
			if(t->locality == popLocality) {
				for(auto& log : t->logRouters) {
					Version prev = outstandingPops[std::make_pair(log->get().id(),tag)].first;
					if (prev < upTo)
						outstandingPops[std::make_pair(log->get().id(),tag)] = std::make_pair(upTo, durableKnownCommittedVersion);
					if (prev == 0) {
						popActors.add( popFromLog( this, log, tag, 0.0 ) ); //Fast pop time because log routers can only hold 5 seconds of data.
					}
				}
			}
		}

		for(auto& old : oldLogData) {
			for(auto& t : old.tLogs) {
				if(t->locality == popLocality) {
					for(auto& log : t->logRouters) {
						Version prev = outstandingPops[std::make_pair(log->get().id(),tag)].first;
						if (prev < upTo)
							outstandingPops[std::make_pair(log->get().id(),tag)] = std::make_pair(upTo, durableKnownCommittedVersion);
						if (prev == 0)
							popActors.add( popFromLog( this, log, tag, 0.0 ) );
					}
				}
			}
		}
	}

	void popTxs(Version upTo, int8_t popLocality) final {
		if( getTLogVersion() < TLogVersion::V4 ) {
			pop(upTo, txsTag, 0, popLocality);
		} else {
			for(int i = 0; i < txsTags; i++) {
				pop(upTo, Tag(tagLocalityTxs, i), 0, popLocality);
			}
		}
	}

	void pop(Version upTo, Tag tag, Version durableKnownCommittedVersion, int8_t popLocality) final {
		if (upTo <= 0) return;
		if (tag.locality == tagLocalityRemoteLog) {
			popLogRouter(upTo, tag, durableKnownCommittedVersion, popLocality);
			return;
		}
		for (auto& t : tLogs) {
			if (t->locality == tagLocalitySpecial || t->locality == tag.locality ||
			    tag.locality == tagLocalityUpgraded ||
			    (tag.locality < 0 && ((popLocality == tagLocalityInvalid) == t->isLocal))) {
				for(auto& log : t->logServers) {
					Version prev = outstandingPops[std::make_pair(log->get().id(),tag)].first;
					if (prev < upTo) {
						// update pop version for popFromLog actor
						outstandingPops[std::make_pair(log->get().id(),tag)] = std::make_pair(upTo, durableKnownCommittedVersion);
					}
					if (prev == 0) {
						// pop tag from log upto version defined in outstandingPops[].first
						popActors.add( popFromLog( this, log, tag, 1.0 ) ); //< FIXME: knob
					}
				}
			}
		}
	}

	ACTOR static Future<Void> popFromLog(TagPartitionedLogSystem* self,
	                                     Reference<AsyncVar<OptionalInterface<TLogInterface>>> log, Tag tag,
	                                     double time) {
		state Version last = 0;
		loop {
			wait( delay(time, TaskPriority::TLogPop) );

			state std::pair<Version,Version> to = self->outstandingPops[ std::make_pair(log->get().id(),tag) ];

			if (to.first <= last) {
				self->outstandingPops.erase( std::make_pair(log->get().id(),tag) );
				return Void();
			}

			try {
				if( !log->get().present() )
					return Void();
				wait(log->get().interf().popMessages.getReply( TLogPopRequest( to.first, to.second, tag ), TaskPriority::TLogPop ) );

				last = to.first;
			} catch (Error& e) {
				if (e.code() == error_code_actor_cancelled) throw;
				TraceEvent( (e.code() == error_code_broken_promise) ? SevInfo : SevError, "LogPopError", self->dbgid ).error(e).detail("Log", log->get().id());
				return Void();  // Leaving outstandingPops filled in means no further pop requests to this tlog from this logSystem
			}
		}
	}

	ACTOR static Future<Version> getPoppedFromTLog( Reference<AsyncVar<OptionalInterface<TLogInterface>>> log, Tag tag ) {
		loop {
			choose {
				when( TLogPeekReply rep = wait( log->get().present() ? brokenPromiseToNever(log->get().interf().peekMessages.getReply(TLogPeekRequest(-1, tag, false, false))) : Never() ) ) {
					ASSERT(rep.popped.present());
					return rep.popped.get();
				}
				when( wait( log->onChange() ) ) {}
			}
		}
	}

	ACTOR static Future<Version> getPoppedTxs(TagPartitionedLogSystem* self) {
		state std::vector<std::vector<Future<Version>>> poppedFutures;
		state std::vector<Future<Void>> poppedReady;
		if(self->tLogs.size()) {
			poppedFutures.push_back( std::vector<Future<Version>>() );
			for(auto& it : self->tLogs) {
				for(auto& log : it->logServers) {
					poppedFutures.back().push_back(getPoppedFromTLog(log, self->tLogs[0]->tLogVersion < TLogVersion::V4 ? txsTag : Tag(tagLocalityTxs, 0)));
				}
			}
			poppedReady.push_back(waitForAny(poppedFutures.back()));
		}

		for(auto& old : self->oldLogData) {
			if(old.tLogs.size()) {
				poppedFutures.push_back( std::vector<Future<Version>>() );
				for(auto& it : old.tLogs) {
					for(auto& log : it->logServers) {
						poppedFutures.back().push_back(getPoppedFromTLog(log, old.tLogs[0]->tLogVersion < TLogVersion::V4 ? txsTag : Tag(tagLocalityTxs, 0)));
					}
				}
				poppedReady.push_back(waitForAny(poppedFutures.back()));
			}
		}

		state Future<Void> maxGetPoppedDuration = delay(SERVER_KNOBS->TXS_POPPED_MAX_DELAY);
		wait( waitForAll(poppedReady) || maxGetPoppedDuration );

		if(maxGetPoppedDuration.isReady()) {
			TraceEvent(SevWarnAlways, "PoppedTxsNotReady", self->dbgid);
		}
		
		Version maxPopped = 1;
		for(auto &it : poppedFutures) {
			for(auto &v : it) {
				if(v.isReady()) {
					maxPopped = std::max(maxPopped, v.get());
				}
			}
		}
		return maxPopped;
	}

	Future<Version> getTxsPoppedVersion() final {
		return getPoppedTxs(this);
	}

	ACTOR static Future<Void> confirmEpochLive_internal(Reference<LogSet> logSet, Optional<UID> debugID) {
		state vector<Future<Void>> alive;
		int numPresent = 0;
		for(auto& t : logSet->logServers) {
			if( t->get().present() ) {
				alive.push_back( brokenPromiseToNever(
				    t->get().interf().confirmRunning.getReply( TLogConfirmRunningRequest(debugID),
				                                               TaskPriority::TLogConfirmRunningReply ) ) );
				numPresent++;
			} else {
				alive.push_back( Never() );
			}
		}

		wait( quorum( alive, std::min(logSet->tLogReplicationFactor, numPresent - logSet->tLogWriteAntiQuorum) ) );

		state std::vector<LocalityEntry> aliveEntries;
		state std::vector<bool> responded(alive.size(), false);
		loop {
			for (int i = 0; i < alive.size(); i++) {
				if (!responded[i] && alive[i].isReady() && !alive[i].isError()) {
					aliveEntries.push_back(logSet->logEntryArray[i]);
					responded[i] = true;
				}
			}

			if (logSet->satisfiesPolicy(aliveEntries)) {
				return Void();
			}

			// The current set of responders that we have weren't enough to form a quorum, so we must
			// wait for more responses and try again.
			std::vector<Future<Void>> changes;
			for (int i = 0; i < alive.size(); i++) {
				if (!alive[i].isReady()) {
					changes.push_back( ready(alive[i]) );
				} else if (alive[i].isReady() && alive[i].isError() &&
				           alive[i].getError().code() == error_code_tlog_stopped) {
					// All commits must go to all TLogs.  If any TLog is stopped, then our epoch has ended.
					return Never();
				}
			}
			ASSERT(changes.size() != 0);
			wait( waitForAny(changes) );
		}
	}

	// Returns success after confirming that pushes in the current epoch are still possible
	Future<Void> confirmEpochLive(Optional<UID> debugID) final {
		vector<Future<Void>> quorumResults;
		for(auto& it : tLogs) {
			if(it->isLocal && it->logServers.size()) {
				quorumResults.push_back( confirmEpochLive_internal(it, debugID) );
			}
		}

		return waitForAll(quorumResults);
	}

	Future<Void> endEpoch() final {
		std::vector<Future<Void>> lockResults;
		for( auto& logSet : tLogs ) {
			for( auto& log : logSet->logServers ) {
				lockResults.push_back(success(lockTLog( dbgid, log )));
			}
		}
		return waitForAll(lockResults);
	}

	// Call only after end_epoch() has successfully completed.  Returns a new epoch immediately following this one.
	// The new epoch is only provisional until the caller updates the coordinated DBCoreState.
	Future<Reference<ILogSystem>> newEpoch(RecruitFromConfigurationReply const& recr,
	                                       Future<RecruitRemoteFromConfigurationReply> const& fRemoteWorkers,
	                                       DatabaseConfiguration const& config, LogEpoch recoveryCount,
	                                       int8_t primaryLocality, int8_t remoteLocality,
	                                       std::vector<Tag> const& allTags,
	                                       Reference<AsyncVar<bool>> const& recruitmentStalled) final {
		return newEpoch( Reference<TagPartitionedLogSystem>::addRef(this), recr, fRemoteWorkers, config, recoveryCount, primaryLocality, remoteLocality, allTags, recruitmentStalled );
	}

	LogSystemConfig getLogSystemConfig() final {
		LogSystemConfig logSystemConfig(epoch);
		logSystemConfig.logSystemType = logSystemType;
		logSystemConfig.expectedLogSets = expectedLogSets;
		logSystemConfig.logRouterTags = logRouterTags;
		logSystemConfig.txsTags = txsTags;
		logSystemConfig.recruitmentID = recruitmentID;
		logSystemConfig.stopped = stopped;
		logSystemConfig.recoveredAt = recoveredAt;
		logSystemConfig.pseudoLocalities = pseudoLocalities;
		logSystemConfig.oldestBackupEpoch = oldestBackupEpoch;
		for (const Reference<LogSet>& logSet : tLogs) {
			if (logSet->isLocal || remoteLogsWrittenToCoreState) {
				logSystemConfig.tLogs.emplace_back(*logSet);
			}
		}

		if(!recoveryCompleteWrittenToCoreState.get()) {
			for (const auto& oldData : oldLogData) {
				logSystemConfig.oldTLogs.emplace_back(oldData);
			}
		}
		return logSystemConfig;
	}

	Standalone<StringRef> getLogsValue() final {
		vector<std::pair<UID, NetworkAddress>> logs;
		vector<std::pair<UID, NetworkAddress>> oldLogs;
		for(auto& t : tLogs) {
			if(t->isLocal || remoteLogsWrittenToCoreState) {
				for( int i = 0; i < t->logServers.size(); i++ ) {
					logs.emplace_back(t->logServers[i]->get().id(), t->logServers[i]->get().present() ? t->logServers[i]->get().interf().address() : NetworkAddress());
				}
			}
		}
		if(!recoveryCompleteWrittenToCoreState.get()) {
			for( int i = 0; i < oldLogData.size(); i++ ) {
				for(auto& t : oldLogData[i].tLogs) {
					for( int j = 0; j < t->logServers.size(); j++ ) {
						oldLogs.emplace_back(t->logServers[j]->get().id(), t->logServers[j]->get().present() ? t->logServers[j]->get().interf().address() : NetworkAddress());
					}
				}
			}
		}
		return logsValue( logs, oldLogs );
	}

	Future<Void> onLogSystemConfigChange() final {
		std::vector<Future<Void>> changes;
		changes.push_back(logSystemConfigChanged.onTrigger());
		for(auto& t : tLogs) {
			for( int i = 0; i < t->logServers.size(); i++ ) {
				changes.push_back( t->logServers[i]->onChange() );
			}
		}
		for(int i = 0; i < oldLogData.size(); i++) {
			for(auto& t : oldLogData[i].tLogs) {
				for( int j = 0; j < t->logServers.size(); j++ ) {
					changes.push_back( t->logServers[j]->onChange() );
				}
			}
		}

		if(hasRemoteServers && !remoteRecovery.isReady()) {
			changes.push_back(remoteRecovery);
		}

		return waitForAny(changes);
	}

	Version getEnd() final {
		ASSERT( recoverAt.present() );
		return recoverAt.get() + 1;
	}

	Version getPeekEnd() {
		if (recoverAt.present())
			return getEnd();
		else
			return std::numeric_limits<Version>::max();
	}

	void getPushLocations(VectorRef<Tag> tags, std::vector<int>& locations, bool allLocations) final {
		int locationOffset = 0;
		for(auto& log : tLogs) {
			if(log->isLocal && log->logServers.size()) {
				log->getPushLocations(tags, locations, locationOffset, allLocations);
				locationOffset += log->logServers.size();
			}
		}
	}

	bool hasRemoteLogs() const final {
		return logRouterTags > 0 || pseudoLocalities.size() > 0;
	}

	Tag getRandomRouterTag() const final {
		return Tag(tagLocalityLogRouter, deterministicRandom()->randomInt(0, logRouterTags));
	}

	Tag getRandomTxsTag() const final {
		return Tag(tagLocalityTxs, deterministicRandom()->randomInt(0, txsTags));
	}

	TLogVersion getTLogVersion() const final {
		return tLogs[0]->tLogVersion;
	}

	int getLogRouterTags() const final { return logRouterTags; }

	Version getBackupStartVersion() const final {
		ASSERT(tLogs.size() > 0);
		return backupStartVersion;
	}

	std::map<LogEpoch, ILogSystem::EpochTagsVersionsInfo> getOldEpochTagsVersionsInfo() const final {
		std::map<LogEpoch, EpochTagsVersionsInfo> epochInfos;
		for (const auto& old : oldLogData) {
			epochInfos.insert(
			    { old.epoch, ILogSystem::EpochTagsVersionsInfo(old.logRouterTags, old.epochBegin, old.epochEnd) });
			TraceEvent("OldEpochTagsVersions", dbgid)
			    .detail("Epoch", old.epoch)
			    .detail("Tags", old.logRouterTags)
			    .detail("BeginVersion", old.epochBegin)
			    .detail("EndVersion", old.epochEnd);
		}
		return epochInfos;
	}

	inline Reference<LogSet> getEpochLogSet(LogEpoch epoch) const {
		for (const auto& old : oldLogData) {
			if (epoch == old.epoch) return old.tLogs[0];
		}
		return Reference<LogSet>(nullptr);
	}

	void setBackupWorkers(const std::vector<InitializeBackupReply>& replies) final {
		ASSERT(tLogs.size() > 0);

		Reference<LogSet> logset = tLogs[0];  // Master recruits this epoch's worker first.
		LogEpoch logsetEpoch = this->epoch;
		oldestBackupEpoch = this->epoch;
		for (const auto& reply : replies) {
			if (removedBackupWorkers.count(reply.interf.id()) > 0) {
				removedBackupWorkers.erase(reply.interf.id());
				continue;
			}
			Reference<AsyncVar<OptionalInterface<BackupInterface>>> worker(new AsyncVar<OptionalInterface<BackupInterface>>(OptionalInterface<BackupInterface>(reply.interf)));
			if (reply.backupEpoch != logsetEpoch) {
				// find the logset from oldLogData
				logsetEpoch = reply.backupEpoch;
				oldestBackupEpoch = std::min(oldestBackupEpoch, logsetEpoch);
				logset = getEpochLogSet(logsetEpoch);
				ASSERT(logset.isValid());
			}
			logset->backupWorkers.push_back(worker);
			TraceEvent("AddBackupWorker", dbgid)
			    .detail("Epoch", logsetEpoch)
			    .detail("BackupWorkerID", reply.interf.id());
		}
		TraceEvent("SetOldestBackupEpoch", dbgid).detail("Epoch", oldestBackupEpoch);
		backupWorkerChanged.trigger();
	}

	bool removeBackupWorker(const BackupWorkerDoneRequest& req) final {
		bool removed = false;
		Reference<LogSet> logset = getEpochLogSet(req.backupEpoch);
		if (logset.isValid()) {
			for (auto it = logset->backupWorkers.begin(); it != logset->backupWorkers.end(); it++) {
				if (it->getPtr()->get().interf().id() == req.workerUID) {
					logset->backupWorkers.erase(it);
					removed = true;
					break;
				}
			}
		}

		if (removed) {
			oldestBackupEpoch = epoch;
			for (const auto& old : oldLogData) {
				if (old.epoch < oldestBackupEpoch && old.tLogs[0]->backupWorkers.size() > 0) {
					oldestBackupEpoch = old.epoch;
				}
			}
			backupWorkerChanged.trigger();
		} else {
			removedBackupWorkers.insert(req.workerUID);
		}

		TraceEvent("RemoveBackupWorker", dbgid)
		    .detail("Removed", removed)
		    .detail("BackupEpoch", req.backupEpoch)
		    .detail("WorkerID", req.workerUID)
		    .detail("OldestBackupEpoch", oldestBackupEpoch);
		return removed;
	}

	LogEpoch getOldestBackupEpoch() const final { return oldestBackupEpoch; }

	void setOldestBackupEpoch(LogEpoch epoch) final {
		oldestBackupEpoch = epoch;
		backupWorkerChanged.trigger();
	}

	ACTOR static Future<Void> monitorLog(Reference<AsyncVar<OptionalInterface<TLogInterface>>> logServer, Reference<AsyncVar<bool>> failed) {
		state Future<Void> waitFailure;
		loop {
			if(logServer->get().present())
				waitFailure = waitFailureTracker( logServer->get().interf().waitFailure, failed );
			else
				failed->set(true);
			wait( logServer->onChange() );
		}
	}

	Optional<std::pair<Version,Version>> static getDurableVersion(UID dbgid, LogLockInfo lockInfo, std::vector<Reference<AsyncVar<bool>>> failed = std::vector<Reference<AsyncVar<bool>>>(), Optional<Version> lastEnd = Optional<Version>()) {
		Reference<LogSet> logSet = lockInfo.logSet;
		// To ensure consistent recovery, the number of servers NOT in the write quorum plus the number of servers NOT in the read quorum
		// have to be strictly less than the replication factor.  Otherwise there could be a replica set consistent entirely of servers that
		// are out of date due to not being in the write quorum or unavailable due to not being in the read quorum.
		// So with N = # of tlogs, W = antiquorum, R = required count, F = replication factor,
		// W + (N - R) < F, and optimally (N-W)+(N-R)=F-1.  Thus R=N+1-F+W.
		int requiredCount = (int)logSet->logServers.size()+1 - logSet->tLogReplicationFactor + logSet->tLogWriteAntiQuorum;
		ASSERT( requiredCount > 0 && requiredCount <= logSet->logServers.size() );
		ASSERT( logSet->tLogReplicationFactor >= 1 && logSet->tLogReplicationFactor <= logSet->logServers.size() );
		ASSERT( logSet->tLogWriteAntiQuorum >= 0 && logSet->tLogWriteAntiQuorum < logSet->logServers.size() );

		std::vector<LocalityData> availableItems, badCombo;
		std::vector<TLogLockResult> results;
		std::string sServerState;
		LocalityGroup unResponsiveSet;

		for(int t=0; t<logSet->logServers.size(); t++) {
			if (lockInfo.replies[t].isReady() && !lockInfo.replies[t].isError() && (!failed.size() || !failed[t]->get())) {
				results.push_back(lockInfo.replies[t].get());
				availableItems.push_back(logSet->tLogLocalities[t]);
				sServerState += 'a';
			}
			else {
				unResponsiveSet.add(logSet->tLogLocalities[t]);
				sServerState += 'f';
			}
		}

		// Check if the list of results is not larger than the anti quorum
		bool bTooManyFailures = (results.size() <= logSet->tLogWriteAntiQuorum);

		// Check if failed logs complete the policy
		bTooManyFailures = bTooManyFailures || ((unResponsiveSet.size() >= logSet->tLogReplicationFactor)	&& (unResponsiveSet.validate(logSet->tLogPolicy)));

		// Check all combinations of the AntiQuorum within the failed
		if (!bTooManyFailures && (logSet->tLogWriteAntiQuorum) && (!validateAllCombinations(badCombo, unResponsiveSet, logSet->tLogPolicy, availableItems, logSet->tLogWriteAntiQuorum, false))) {
			TraceEvent("EpochEndBadCombo", dbgid).detail("Required", requiredCount).detail("Present", results.size()).detail("ServerState", sServerState);
			bTooManyFailures = true;
		}

		ASSERT(logSet->logServers.size() == lockInfo.replies.size());
		if (!bTooManyFailures) {
			std::sort( results.begin(), results.end(), sort_by_end() );
			int absent = logSet->logServers.size() - results.size();
			int safe_range_begin = logSet->tLogWriteAntiQuorum;
			int new_safe_range_begin = std::min(logSet->tLogWriteAntiQuorum, (int)(results.size()-1));
			int safe_range_end = logSet->tLogReplicationFactor - absent;

			if( !lastEnd.present() || ((safe_range_end > 0) && (safe_range_end-1 < results.size()) && results[ safe_range_end-1 ].end < lastEnd.get()) ) {
				Version knownCommittedVersion = 0;
				for(int i = 0; i < results.size(); i++) {
					knownCommittedVersion = std::max(knownCommittedVersion, results[i].knownCommittedVersion);
				}

				if (knownCommittedVersion > results[new_safe_range_begin].end) {
					knownCommittedVersion = results[new_safe_range_begin].end;
				}

				TraceEvent("GetDurableResult", dbgid).detail("Required", requiredCount).detail("Present", results.size()).detail("ServerState", sServerState)
					.detail("RecoveryVersion", ((safe_range_end > 0) && (safe_range_end-1 < results.size())) ? results[ safe_range_end-1 ].end : -1)
					.detail("EndVersion", results[ new_safe_range_begin ].end).detail("SafeBegin", safe_range_begin).detail("SafeEnd", safe_range_end)
					.detail("NewSafeBegin", new_safe_range_begin).detail("KnownCommittedVersion", knownCommittedVersion).detail("EpochEnd", lockInfo.epochEnd);

				return std::make_pair(knownCommittedVersion, results[ new_safe_range_begin ].end);
			}
		}
		TraceEvent("GetDurableResultWaiting", dbgid).detail("Required", requiredCount).detail("Present", results.size()).detail("ServerState", sServerState);
		return Optional<std::pair<Version,Version>>();
	}

	ACTOR static Future<Void> getDurableVersionChanged(LogLockInfo lockInfo, std::vector<Reference<AsyncVar<bool>>> failed = std::vector<Reference<AsyncVar<bool>>>()) {
		// Wait for anything relevant to change
		std::vector<Future<Void>> changes;
		for(int j=0; j < lockInfo.logSet->logServers.size(); j++) {
			if (!lockInfo.replies[j].isReady())
				changes.push_back( ready(lockInfo.replies[j]) );
			else {
				changes.push_back( lockInfo.logSet->logServers[j]->onChange() );
				if(failed.size()) {
					changes.push_back( failed[j]->onChange() );
				}
			}
		}
		ASSERT(changes.size());
		wait(waitForAny(changes));
		return Void();
	}

	ACTOR static Future<Void> epochEnd( Reference<AsyncVar<Reference<ILogSystem>>> outLogSystem, UID dbgid, DBCoreState prevState, FutureStream<TLogRejoinRequest> rejoinRequests, LocalityData locality, bool* forceRecovery ) {
		// Stops a co-quorum of tlogs so that no further versions can be committed until the DBCoreState coordination state is changed
		// Creates a new logSystem representing the (now frozen) epoch
		// No other important side effects.
		// The writeQuorum in the master info is from the previous configuration

		if (!prevState.tLogs.size()) {
			// This is a brand new database
			Reference<TagPartitionedLogSystem> logSystem( new TagPartitionedLogSystem(dbgid, locality, 0) );
			logSystem->logSystemType = prevState.logSystemType;
			logSystem->recoverAt = 0;
			logSystem->knownCommittedVersion = 0;
			logSystem->stopped = true;
			outLogSystem->set(logSystem);
			wait( Future<Void>(Never()) );
			throw internal_error();
		}

		if(*forceRecovery) {
			DBCoreState modifiedState = prevState;

			int8_t primaryLocality = -1;
			for(auto& coreSet : modifiedState.tLogs) {
				if(coreSet.isLocal && coreSet.locality >= 0 && coreSet.tLogLocalities[0].dcId() != locality.dcId()) {
					primaryLocality = coreSet.locality;
					break;
				}
			}

			bool foundRemote = false;
			int8_t remoteLocality = -1;
			int modifiedLogSets = 0;
			int removedLogSets = 0;
			if(primaryLocality >= 0) {
				auto copiedLogs = modifiedState.tLogs;
				for(auto& coreSet : copiedLogs) {
					if(coreSet.locality != primaryLocality && coreSet.locality >= 0) {
						foundRemote = true;
						remoteLocality = coreSet.locality;
						modifiedState.tLogs.clear();
						modifiedState.tLogs.push_back(coreSet);
						modifiedState.tLogs[0].isLocal = true;
						modifiedState.logRouterTags = 0;
						modifiedLogSets++;
						break;
					}
				}

				while( !foundRemote && modifiedState.oldTLogData.size() ) {
					for(auto& coreSet : modifiedState.oldTLogData[0].tLogs) {
						if(coreSet.locality != primaryLocality && coreSet.locality >= tagLocalitySpecial) {
							foundRemote = true;
							remoteLocality = coreSet.locality;
							modifiedState.tLogs.clear();
							modifiedState.tLogs.push_back(coreSet);
							modifiedState.tLogs[0].isLocal = true;
							modifiedState.logRouterTags = 0;
							modifiedState.txsTags = modifiedState.oldTLogData[0].txsTags;
							modifiedLogSets++;
							break;
						}
					}
					modifiedState.oldTLogData.erase(modifiedState.oldTLogData.begin());
					removedLogSets++;
				}

				if(foundRemote) {
					for(int i = 0; i < modifiedState.oldTLogData.size(); i++) {
						bool found = false;
						auto copiedLogs = modifiedState.oldTLogData[i].tLogs;
						for(auto& coreSet : copiedLogs) {
							if(coreSet.locality == remoteLocality || coreSet.locality == tagLocalitySpecial) {
								found = true;
								if(!coreSet.isLocal || copiedLogs.size() > 1) {
									modifiedState.oldTLogData[i].tLogs.clear();
									modifiedState.oldTLogData[i].tLogs.push_back(coreSet);
									modifiedState.oldTLogData[i].tLogs[0].isLocal = true;
									modifiedState.oldTLogData[i].logRouterTags = 0;
									modifiedState.oldTLogData[i].epochBegin =
									    modifiedState.oldTLogData[i].tLogs[0].startVersion;
									modifiedState.oldTLogData[i].epochEnd =
									    (i == 0 ? modifiedState.tLogs[0].startVersion
									            : modifiedState.oldTLogData[i - 1].tLogs[0].startVersion);
									modifiedLogSets++;
								}
								break;
							}
						}
						if(!found) {
							modifiedState.oldTLogData.erase(modifiedState.oldTLogData.begin()+i);
							removedLogSets++;
							i--;
						}
					}
					prevState = modifiedState;
				} else {
					*forceRecovery = false;
				}
			} else {
				*forceRecovery = false;
			}
			TraceEvent(SevWarnAlways, "ForcedRecovery", dbgid).detail("PrimaryLocality", primaryLocality).detail("RemoteLocality", remoteLocality).detail("FoundRemote", foundRemote).detail("Modified", modifiedLogSets).detail("Removed", removedLogSets);
			for(int i = 0; i < prevState.tLogs.size(); i++) {
				TraceEvent("ForcedRecoveryTLogs", dbgid).detail("I", i).detail("Log", ::describe(prevState.tLogs[i].tLogs)).detail("Loc", prevState.tLogs[i].locality).detail("Txs", prevState.txsTags);
			}
			for(int i = 0; i < prevState.oldTLogData.size(); i++) {
				for(int j = 0; j < prevState.oldTLogData[i].tLogs.size(); j++) {
					TraceEvent("ForcedRecoveryTLogs", dbgid).detail("I", i).detail("J",j).detail("Log", ::describe(prevState.oldTLogData[i].tLogs[j].tLogs)).detail("Loc", prevState.oldTLogData[i].tLogs[j].locality).detail("Txs", prevState.oldTLogData[i].txsTags);
				}
			}
		}

		TEST( true );	// Master recovery from pre-existing database

		// trackRejoins listens for rejoin requests from the tLogs that we are recovering from, to learn their TLogInterfaces
		state std::vector<LogLockInfo> lockResults;
		state std::vector<std::pair<Reference<AsyncVar<OptionalInterface<TLogInterface>>>,Reference<IReplicationPolicy>>> allLogServers;
		state std::vector<Reference<LogSet>> logServers;
		state std::vector<OldLogData> oldLogData;
		state std::vector<std::vector<Reference<AsyncVar<bool>>>> logFailed;
		state std::vector<Future<Void>> failureTrackers;

		for (const CoreTLogSet& coreSet : prevState.tLogs) {
			logServers.emplace_back(new LogSet(coreSet));
			std::vector<Reference<AsyncVar<bool>>> failed;

			for (const auto& logVar : logServers.back()->logServers) {
				allLogServers.push_back(std::make_pair(logVar,coreSet.tLogPolicy));
				failed.emplace_back(new AsyncVar<bool>());
				failureTrackers.push_back(monitorLog(logVar, failed.back()));
			}
			logFailed.push_back(failed);
		}

		for (const auto& oldTlogData : prevState.oldTLogData) {
			oldLogData.emplace_back(oldTlogData);

			for (const auto& logSet : oldLogData.back().tLogs) {
				for (const auto& logVar : logSet->logServers) {
					allLogServers.push_back(std::make_pair(logVar,logSet->tLogPolicy));
				}
			}
		}
		state Future<Void> rejoins = trackRejoins( dbgid, allLogServers, rejoinRequests );

		lockResults.resize(logServers.size());
		std::set<int8_t> lockedLocalities;
		bool foundSpecial = false;
		for( int i=0; i < logServers.size(); i++ ) {
			if(logServers[i]->locality == tagLocalitySpecial || logServers[i]->locality == tagLocalityUpgraded) {
				foundSpecial = true;
			}
			lockedLocalities.insert(logServers[i]->locality);
			lockResults[i].isCurrent = true;
			lockResults[i].logSet = logServers[i];
			for(int t=0; t<logServers[i]->logServers.size(); t++) {
				lockResults[i].replies.push_back( lockTLog( dbgid, logServers[i]->logServers[t]) );
			}
		}

		for( auto& old : oldLogData ) {
			if(foundSpecial) {
				break;
			}
			for( auto& log : old.tLogs ) {
				if(log->locality == tagLocalitySpecial || log->locality == tagLocalityUpgraded) {
					foundSpecial = true;
					break;
				}
				if(!lockedLocalities.count(log->locality)) {
					TraceEvent("EpochEndLockExtra").detail("Locality", log->locality);
					TEST(true); //locking old generations for version information
					lockedLocalities.insert(log->locality);
					LogLockInfo lockResult;
					lockResult.epochEnd = old.epochEnd;
					lockResult.logSet = log;
					for(int t=0; t<log->logServers.size(); t++) {
						lockResult.replies.push_back( lockTLog( dbgid, log->logServers[t]) );
					}
					lockResults.push_back(lockResult);
				}
			}
		}

		if(*forceRecovery) {
			state std::vector<LogLockInfo> allLockResults;
			ASSERT( lockResults.size() == 1 );
			allLockResults.push_back(lockResults[0]);
			for( auto& old : oldLogData ) {
				ASSERT( old.tLogs.size() == 1 );
				LogLockInfo lockResult;
				lockResult.epochEnd = old.epochEnd;
				lockResult.logSet = old.tLogs[0];
				for(int t=0; t<old.tLogs[0]->logServers.size(); t++) {
					lockResult.replies.push_back( lockTLog( dbgid, old.tLogs[0]->logServers[t]) );
				}
				allLockResults.push_back(lockResult);
			}

			state int lockNum = 0;
			state Version maxRecoveryVersion = 0;
			state int maxRecoveryIndex = 0;
			while(lockNum < allLockResults.size()) {
				auto versions = TagPartitionedLogSystem::getDurableVersion(dbgid, allLockResults[lockNum]);
				if(versions.present()) {
					if(versions.get().second > maxRecoveryVersion) {
						TraceEvent("HigherRecoveryVersion", dbgid).detail("Idx", lockNum).detail("Ver", versions.get().second);
						maxRecoveryVersion = versions.get().second;
						maxRecoveryIndex = lockNum;
					}
					lockNum++;
				} else {
					wait( TagPartitionedLogSystem::getDurableVersionChanged(allLockResults[lockNum]) );
				}
			}
			if(maxRecoveryIndex > 0) {
				logServers = oldLogData[maxRecoveryIndex-1].tLogs;
				prevState.txsTags = oldLogData[maxRecoveryIndex-1].txsTags;
				lockResults[0] = allLockResults[maxRecoveryIndex];
				lockResults[0].isCurrent = true;

				std::vector<Reference<AsyncVar<bool>>> failed;
				for(auto& log : logServers[0]->logServers) {
					failed.emplace_back(new AsyncVar<bool>());
					failureTrackers.push_back( monitorLog(log, failed.back() ) );
				}
				ASSERT(logFailed.size() == 1);
				logFailed[0] = failed;
				oldLogData.erase(oldLogData.begin(), oldLogData.begin() + maxRecoveryIndex);
			}
		}

		state Optional<Version> lastEnd;
		state Version knownCommittedVersion = 0;
		loop {
			Version minEnd = std::numeric_limits<Version>::max();
			Version maxEnd = 0;
			std::vector<Future<Void>> changes;
			for(int log = 0; log < logServers.size(); log++) {
				if(!logServers[log]->isLocal) {
					continue;
				}
				auto versions = TagPartitionedLogSystem::getDurableVersion(dbgid, lockResults[log], logFailed[log], lastEnd);
				if(versions.present()) {
					knownCommittedVersion = std::max(knownCommittedVersion, versions.get().first);
					maxEnd = std::max(maxEnd, versions.get().second);
					minEnd = std::min(minEnd, versions.get().second);
				}
				changes.push_back(TagPartitionedLogSystem::getDurableVersionChanged(lockResults[log], logFailed[log]));
			}

			if(maxEnd > 0 && (!lastEnd.present() || maxEnd < lastEnd.get())) {
				TEST( lastEnd.present() );  // Restarting recovery at an earlier point

				Reference<TagPartitionedLogSystem> logSystem(
				    new TagPartitionedLogSystem(dbgid, locality, prevState.recoveryCount));

				lastEnd = minEnd;
				logSystem->tLogs = logServers;
				logSystem->logRouterTags = prevState.logRouterTags;
				logSystem->txsTags = prevState.txsTags;
				logSystem->oldLogData = oldLogData;
				logSystem->logSystemType = prevState.logSystemType;
				logSystem->rejoins = rejoins;
				logSystem->lockResults = lockResults;
				if (knownCommittedVersion > minEnd) {
					knownCommittedVersion =  minEnd;
				}
				logSystem->recoverAt = minEnd;
				logSystem->knownCommittedVersion = knownCommittedVersion;
				TraceEvent(SevDebug, "FinalRecoveryVersionInfo")
					.detail("KCV", knownCommittedVersion)
					.detail("MinEnd", minEnd);
				logSystem->remoteLogsWrittenToCoreState = true;
				logSystem->stopped = true;
				logSystem->pseudoLocalities = prevState.pseudoLocalities;

				outLogSystem->set(logSystem);
			}

			wait( waitForAny(changes) );
		}
	}

	ACTOR static Future<Void> recruitOldLogRouters( TagPartitionedLogSystem* self, vector<WorkerInterface> workers, LogEpoch recoveryCount, int8_t locality, Version startVersion,
		std::vector<LocalityData> tLogLocalities, Reference<IReplicationPolicy> tLogPolicy, bool forRemote ) {
		state vector<vector<Future<TLogInterface>>> logRouterInitializationReplies;
		state vector<Future<TLogInterface>> allReplies;
		int nextRouter = 0;
		state Version lastStart = std::numeric_limits<Version>::max();

		if(!forRemote) {
			Version maxStart = getMaxLocalStartVersion(self->tLogs);

			lastStart = std::max(startVersion, maxStart);
			if( self->logRouterTags == 0 ) {
				ASSERT_WE_THINK(false);
				self->logSystemConfigChanged.trigger();
				return Void();
			}

			bool found = false;
			for(auto& tLogs : self->tLogs) {
				if(tLogs->locality == locality) {
					found = true;
				}

				tLogs->logRouters.clear();
			}

			if(!found) {
				TraceEvent("RecruitingOldLogRoutersAddingLocality").detail("Locality", locality).detail("LastStart", lastStart);
				Reference<LogSet> newLogSet( new LogSet() );
				newLogSet->locality = locality;
				newLogSet->startVersion = lastStart;
				newLogSet->isLocal = false;
				self->tLogs.push_back(newLogSet);
			}

			for(auto& tLogs : self->tLogs) {
				//Recruit log routers for old generations of the primary locality
				if(tLogs->locality == locality) {
					logRouterInitializationReplies.emplace_back();
					for( int i = 0; i < self->logRouterTags; i++) {
						InitializeLogRouterRequest req;
						req.recoveryCount = recoveryCount;
						req.routerTag = Tag(tagLocalityLogRouter, i);
						req.startVersion = lastStart;
						req.tLogLocalities = tLogLocalities;
						req.tLogPolicy = tLogPolicy;
						req.locality = locality;
						auto reply = transformErrors( throwErrorOr( workers[nextRouter].logRouter.getReplyUnlessFailedFor( req, SERVER_KNOBS->TLOG_TIMEOUT, SERVER_KNOBS->MASTER_FAILURE_SLOPE_DURING_RECOVERY ) ), master_recovery_failed() );
						logRouterInitializationReplies.back().push_back( reply );
						allReplies.push_back( reply );
						nextRouter = (nextRouter+1)%workers.size();
					}
				}
			}
		}

		for(auto& old : self->oldLogData) {
			Version maxStart = getMaxLocalStartVersion(old.tLogs);

			if(old.logRouterTags == 0 || maxStart >= lastStart) {
				break;
			}
			lastStart = std::max(startVersion, maxStart);
			bool found = false;
			for(auto& tLogs : old.tLogs) {
				if(tLogs->locality == locality) {
					found = true;
				}
				tLogs->logRouters.clear();
			}

			if(!found) {
				TraceEvent("RecruitingOldLogRoutersAddingLocality").detail("Locality", locality).detail("LastStart", lastStart);
				Reference<LogSet> newLogSet( new LogSet() );
				newLogSet->locality = locality;
				newLogSet->startVersion = lastStart;
				old.tLogs.push_back(newLogSet);
			}

			for(auto& tLogs : old.tLogs) {
				//Recruit log routers for old generations of the primary locality
				if(tLogs->locality == locality) {
					logRouterInitializationReplies.emplace_back();
					for( int i = 0; i < old.logRouterTags; i++) {
						InitializeLogRouterRequest req;
						req.recoveryCount = recoveryCount;
						req.routerTag = Tag(tagLocalityLogRouter, i);
						req.startVersion = lastStart;
						req.tLogLocalities = tLogLocalities;
						req.tLogPolicy = tLogPolicy;
						req.locality = locality;
						auto reply = transformErrors( throwErrorOr( workers[nextRouter].logRouter.getReplyUnlessFailedFor( req, SERVER_KNOBS->TLOG_TIMEOUT, SERVER_KNOBS->MASTER_FAILURE_SLOPE_DURING_RECOVERY ) ), master_recovery_failed() );
						logRouterInitializationReplies.back().push_back( reply );
						allReplies.push_back( reply );
						nextRouter = (nextRouter+1)%workers.size();
					}
				}
			}
		}

		wait( waitForAll(allReplies) );

		int nextReplies = 0;
		lastStart = std::numeric_limits<Version>::max();
		vector<Future<Void>> failed;

		if(!forRemote) {
			Version maxStart = getMaxLocalStartVersion(self->tLogs);

			lastStart = std::max(startVersion, maxStart);
			for(auto& tLogs : self->tLogs) {
				if(tLogs->locality == locality) {
					for( int i = 0; i < logRouterInitializationReplies[nextReplies].size(); i++ ) {
						tLogs->logRouters.emplace_back(new AsyncVar<OptionalInterface<TLogInterface>>(OptionalInterface<TLogInterface>(logRouterInitializationReplies[nextReplies][i].get())));
						failed.push_back(waitFailureClient(
						    logRouterInitializationReplies[nextReplies][i].get().waitFailure,
						    SERVER_KNOBS->TLOG_TIMEOUT,
						    -SERVER_KNOBS->TLOG_TIMEOUT / SERVER_KNOBS->SECONDS_BEFORE_NO_FAILURE_DELAY,
						    /*trace=*/true));
					}
					nextReplies++;
				}
			}
		}

		for(auto& old : self->oldLogData) {
			Version maxStart = getMaxLocalStartVersion(old.tLogs);
			if(old.logRouterTags == 0 || maxStart >= lastStart) {
				break;
			}
			lastStart = std::max(startVersion, maxStart);
			for(auto& tLogs : old.tLogs) {
				if(tLogs->locality == locality) {
					for( int i = 0; i < logRouterInitializationReplies[nextReplies].size(); i++ ) {
						tLogs->logRouters.emplace_back(new AsyncVar<OptionalInterface<TLogInterface>>(OptionalInterface<TLogInterface>(logRouterInitializationReplies[nextReplies][i].get())));
						if(!forRemote) {
							failed.push_back(waitFailureClient(
							    logRouterInitializationReplies[nextReplies][i].get().waitFailure,
							    SERVER_KNOBS->TLOG_TIMEOUT,
							    -SERVER_KNOBS->TLOG_TIMEOUT / SERVER_KNOBS->SECONDS_BEFORE_NO_FAILURE_DELAY,
							    /*trace=*/true));
						}
					}
					nextReplies++;
				}
			}
		}

		if(!forRemote) {
			self->logSystemConfigChanged.trigger();
			wait( failed.size() ? tagError<Void>( quorum( failed, 1 ), master_tlog_failed() ) : Future<Void>(Never()) );
			throw internal_error();
		}
		return Void();
	}

	static Version getMaxLocalStartVersion(const std::vector<Reference<LogSet>>& tLogs) {
		Version maxStart = 0;
		for (const auto& logSet : tLogs) {
			if (logSet->isLocal) {
				maxStart = std::max(maxStart, logSet->startVersion);
			}
		}
		return maxStart;
	}

	static std::vector<Tag> getLocalTags(int8_t locality, const std::vector<Tag>& allTags) {
		std::vector<Tag> localTags;
		for (const auto& tag : allTags) {
			if (locality == tagLocalitySpecial || locality == tag.locality || tag.locality < 0) {
				localTags.push_back(tag);
			}
		}
		return localTags;
	}

	ACTOR static Future<Void> newRemoteEpoch( TagPartitionedLogSystem* self, Reference<TagPartitionedLogSystem> oldLogSystem, Future<RecruitRemoteFromConfigurationReply> fRemoteWorkers, DatabaseConfiguration configuration, LogEpoch recoveryCount, int8_t remoteLocality, std::vector<Tag> allTags ) {
		TraceEvent("RemoteLogRecruitment_WaitingForWorkers");
		state RecruitRemoteFromConfigurationReply remoteWorkers = wait( fRemoteWorkers );

		state Reference<LogSet> logSet(new LogSet());
		logSet->tLogReplicationFactor = configuration.getRemoteTLogReplicationFactor();
		logSet->tLogVersion = configuration.tLogVersion;
		logSet->tLogPolicy = configuration.getRemoteTLogPolicy();
		logSet->isLocal = false;
		logSet->locality = remoteLocality;

		logSet->startVersion = oldLogSystem->knownCommittedVersion + 1;
		state int lockNum = 0;
		while(lockNum < oldLogSystem->lockResults.size()) {
			if(oldLogSystem->lockResults[lockNum].logSet->locality == remoteLocality) {
				loop {
					auto versions = TagPartitionedLogSystem::getDurableVersion(self->dbgid, oldLogSystem->lockResults[lockNum]);
					if(versions.present()) {
						logSet->startVersion = std::min(std::min(versions.get().first+1, oldLogSystem->lockResults[lockNum].epochEnd), logSet->startVersion);
						break;
					}
					wait( TagPartitionedLogSystem::getDurableVersionChanged(oldLogSystem->lockResults[lockNum]) );
				}
				break;
			}
			lockNum++;
		}

		vector<LocalityData> localities;
		localities.resize(remoteWorkers.remoteTLogs.size());
		for(int i = 0; i < remoteWorkers.remoteTLogs.size(); i++) {
			localities[i] = remoteWorkers.remoteTLogs[i].locality;
		}

		state Future<Void> oldRouterRecruitment = Void();
		if(logSet->startVersion < oldLogSystem->knownCommittedVersion + 1) {
			ASSERT(oldLogSystem->logRouterTags > 0);
			oldRouterRecruitment = TagPartitionedLogSystem::recruitOldLogRouters(self, remoteWorkers.logRouters, recoveryCount, remoteLocality, logSet->startVersion, localities, logSet->tLogPolicy, true);
		}

		state vector<Future<TLogInterface>> logRouterInitializationReplies;
		const Version startVersion = oldLogSystem->logRouterTags == 0
			? oldLogSystem->recoverAt.get() + 1
			: std::max(self->tLogs[0]->startVersion, logSet->startVersion);
		for (int i = 0; i < self->logRouterTags; i++) {
			InitializeLogRouterRequest req;
			req.recoveryCount = recoveryCount;
			req.routerTag = Tag(tagLocalityLogRouter, i);
			req.startVersion = startVersion;
			req.tLogLocalities = localities;
			req.tLogPolicy = logSet->tLogPolicy;
			req.locality = remoteLocality;
			logRouterInitializationReplies.push_back( transformErrors( throwErrorOr( remoteWorkers.logRouters[i%remoteWorkers.logRouters.size()].logRouter.getReplyUnlessFailedFor( req, SERVER_KNOBS->TLOG_TIMEOUT, SERVER_KNOBS->MASTER_FAILURE_SLOPE_DURING_RECOVERY ) ), master_recovery_failed() ) );
		}

		std::vector<Tag> localTags = getLocalTags(remoteLocality, allTags);
		LogSystemConfig oldLogSystemConfig = oldLogSystem->getLogSystemConfig();

		logSet->tLogLocalities.resize( remoteWorkers.remoteTLogs.size() );
		logSet->logServers.resize( remoteWorkers.remoteTLogs.size() );  // Dummy interfaces, so that logSystem->getPushLocations() below uses the correct size
		logSet->updateLocalitySet(localities);

		state vector<Future<TLogInterface>> remoteTLogInitializationReplies;
		vector< InitializeTLogRequest > remoteTLogReqs( remoteWorkers.remoteTLogs.size() );

		bool nonShardedTxs = self->getTLogVersion() < TLogVersion::V4;
		if(oldLogSystem->logRouterTags == 0) {
			std::vector<int> locations;
			for( Tag tag : localTags ) {
				locations.clear();
				logSet->getPushLocations( VectorRef<Tag>(&tag, 1), locations, 0 );
				for(int loc : locations)
					remoteTLogReqs[ loc ].recoverTags.push_back( tag );
			}

			if(oldLogSystem->tLogs.size()) {
				int maxTxsTags = oldLogSystem->txsTags;
				bool needsOldTxs = oldLogSystem->tLogs[0]->tLogVersion < TLogVersion::V4;
				for(auto& it : oldLogSystem->oldLogData) {
					maxTxsTags = std::max<int>(maxTxsTags, it.txsTags);
					needsOldTxs = needsOldTxs || it.tLogs[0]->tLogVersion < TLogVersion::V4;
				}
				for(int i = needsOldTxs?-1:0; i < maxTxsTags; i++) {
					Tag tag = i==-1 ? txsTag : Tag(tagLocalityTxs, i);
					Tag pushTag = (i==-1 || nonShardedTxs) ? txsTag : Tag(tagLocalityTxs, i%self->txsTags);
					locations.clear();
					logSet->getPushLocations( VectorRef<Tag>(&pushTag, 1), locations, 0 );
					for(int loc : locations)
						remoteTLogReqs[ loc ].recoverTags.push_back( tag );
				}
			}
		}

		if(oldLogSystem->tLogs.size()) {
			if(nonShardedTxs) {
				localTags.push_back(txsTag);
			} else {
				for(int i = 0; i < self->txsTags; i++) {
					localTags.push_back(Tag(tagLocalityTxs, i));
				}
			}
		}

		for( int i = 0; i < remoteWorkers.remoteTLogs.size(); i++ ) {
			InitializeTLogRequest &req = remoteTLogReqs[i];
			req.recruitmentID = self->recruitmentID;
			req.logVersion = configuration.tLogVersion;
			req.storeType = configuration.tLogDataStoreType;
			req.spillType = configuration.tLogSpillType;
			req.recoverFrom = oldLogSystemConfig;
			req.recoverAt = oldLogSystem->recoverAt.get();
			req.knownCommittedVersion = oldLogSystem->knownCommittedVersion;
			req.epoch = recoveryCount;
			req.remoteTag = Tag(tagLocalityRemoteLog, i);
			req.locality = remoteLocality;
			req.isPrimary = false;
			req.allTags = localTags;
			req.startVersion = logSet->startVersion;
			req.logRouterTags = 0;
			req.txsTags = self->txsTags;
		}

		for( int i = 0; i < remoteWorkers.remoteTLogs.size(); i++ )
			remoteTLogInitializationReplies.push_back( transformErrors( throwErrorOr( remoteWorkers.remoteTLogs[i].tLog.getReplyUnlessFailedFor( remoteTLogReqs[i], SERVER_KNOBS->TLOG_TIMEOUT, SERVER_KNOBS->MASTER_FAILURE_SLOPE_DURING_RECOVERY ) ), master_recovery_failed() ) );

		TraceEvent("RemoteLogRecruitment_InitializingRemoteLogs").detail("StartVersion", logSet->startVersion).detail("LocalStart", self->tLogs[0]->startVersion).detail("LogRouterTags", self->logRouterTags);
		wait( waitForAll(remoteTLogInitializationReplies) && waitForAll(logRouterInitializationReplies) && oldRouterRecruitment );

		for( int i = 0; i < logRouterInitializationReplies.size(); i++ ) {
			logSet->logRouters.emplace_back(new AsyncVar<OptionalInterface<TLogInterface>>(OptionalInterface<TLogInterface>(logRouterInitializationReplies[i].get())));
		}

		for( int i = 0; i < remoteTLogInitializationReplies.size(); i++ ) {
			logSet->logServers[i] = Reference<AsyncVar<OptionalInterface<TLogInterface>>>( new AsyncVar<OptionalInterface<TLogInterface>>( OptionalInterface<TLogInterface>(remoteTLogInitializationReplies[i].get()) ) );
			logSet->tLogLocalities[i] = remoteWorkers.remoteTLogs[i].locality;
		}
		filterLocalityDataForPolicy(logSet->tLogPolicy, &logSet->tLogLocalities);

		std::vector<Future<Void>> recoveryComplete;
		for( int i = 0; i < logSet->logServers.size(); i++)
			recoveryComplete.push_back( transformErrors( throwErrorOr( logSet->logServers[i]->get().interf().recoveryFinished.getReplyUnlessFailedFor( TLogRecoveryFinishedRequest(), SERVER_KNOBS->TLOG_TIMEOUT, SERVER_KNOBS->MASTER_FAILURE_SLOPE_DURING_RECOVERY ) ), master_recovery_failed() ) );

		self->remoteRecoveryComplete = waitForAll(recoveryComplete);
		self->tLogs.push_back( logSet );
		TraceEvent("RemoteLogRecruitment_CompletingRecovery");
		return Void();
	}

	ACTOR static Future<Reference<ILogSystem>> newEpoch( Reference<TagPartitionedLogSystem> oldLogSystem, RecruitFromConfigurationReply recr, Future<RecruitRemoteFromConfigurationReply> fRemoteWorkers, DatabaseConfiguration configuration, LogEpoch recoveryCount,
		int8_t primaryLocality, int8_t remoteLocality, std::vector<Tag> allTags, Reference<AsyncVar<bool>> recruitmentStalled ) {
		state double startTime = now();
		state Reference<TagPartitionedLogSystem> logSystem(
		    new TagPartitionedLogSystem(oldLogSystem->getDebugID(), oldLogSystem->locality, recoveryCount));
		logSystem->logSystemType = LogSystemType::tagPartitioned;
		logSystem->expectedLogSets = 1;
		logSystem->recoveredAt = oldLogSystem->recoverAt;
		logSystem->repopulateRegionAntiQuorum = configuration.repopulateRegionAntiQuorum;
		logSystem->recruitmentID = deterministicRandom()->randomUniqueID();
		logSystem->txsTags = configuration.tLogVersion >= TLogVersion::V4 ? recr.tLogs.size() : 0;
		oldLogSystem->recruitmentID = logSystem->recruitmentID;

		if(configuration.usableRegions > 1) {
			logSystem->logRouterTags = recr.tLogs.size() * std::max<int>(1, configuration.desiredLogRouterCount / std::max<int>(1, recr.tLogs.size()));
			logSystem->expectedLogSets++;
			logSystem->addPseudoLocality(tagLocalityLogRouterMapped);
			TraceEvent e("AddPseudoLocality", logSystem->getDebugID());
			e.detail("Locality1", "LogRouterMapped");
			if (configuration.backupWorkerEnabled) {
				logSystem->addPseudoLocality(tagLocalityBackup);
				e.detail("Locality2", "Backup");
			}
		} else if (configuration.backupWorkerEnabled) {
			// Single region uses log router tag for backup workers.
			logSystem->logRouterTags = recr.tLogs.size() * std::max<int>(1, configuration.desiredLogRouterCount / std::max<int>(1, recr.tLogs.size()));
			logSystem->addPseudoLocality(tagLocalityBackup);
			TraceEvent("AddPseudoLocality", logSystem->getDebugID()).detail("Locality", "Backup");
		}

		logSystem->tLogs.emplace_back(new LogSet());
		logSystem->tLogs[0]->tLogVersion = configuration.tLogVersion;
		logSystem->tLogs[0]->tLogWriteAntiQuorum = configuration.tLogWriteAntiQuorum;
		logSystem->tLogs[0]->tLogReplicationFactor = configuration.tLogReplicationFactor;
		logSystem->tLogs[0]->tLogPolicy = configuration.tLogPolicy;
		logSystem->tLogs[0]->isLocal = true;
		logSystem->tLogs[0]->locality = primaryLocality;

		state RegionInfo region = configuration.getRegion(recr.dcId);

		state int maxTxsTags = oldLogSystem->txsTags;
		state bool needsOldTxs = oldLogSystem->tLogs.size() && oldLogSystem->getTLogVersion() < TLogVersion::V4;
		for(auto& it : oldLogSystem->oldLogData) {
			maxTxsTags = std::max<int>(maxTxsTags, it.txsTags);
			needsOldTxs = needsOldTxs || it.tLogs[0]->tLogVersion < TLogVersion::V4;
		}

		if(region.satelliteTLogReplicationFactor > 0 && configuration.usableRegions > 1) {
			logSystem->tLogs.emplace_back(new LogSet());
			if(recr.satelliteFallback) {
				logSystem->tLogs[1]->tLogWriteAntiQuorum = region.satelliteTLogWriteAntiQuorumFallback;
				logSystem->tLogs[1]->tLogReplicationFactor = region.satelliteTLogReplicationFactorFallback;
				logSystem->tLogs[1]->tLogPolicy = region.satelliteTLogPolicyFallback;
			} else {
				logSystem->tLogs[1]->tLogWriteAntiQuorum = region.satelliteTLogWriteAntiQuorum;
				logSystem->tLogs[1]->tLogReplicationFactor = region.satelliteTLogReplicationFactor;
				logSystem->tLogs[1]->tLogPolicy = region.satelliteTLogPolicy;
			}
			logSystem->tLogs[1]->isLocal = true;
			logSystem->tLogs[1]->locality = tagLocalitySatellite;
			logSystem->tLogs[1]->tLogVersion = configuration.tLogVersion;
			logSystem->tLogs[1]->startVersion = oldLogSystem->knownCommittedVersion + 1;

			logSystem->tLogs[1]->tLogLocalities.resize( recr.satelliteTLogs.size() );
			for(int i = 0; i < recr.satelliteTLogs.size(); i++) {
				logSystem->tLogs[1]->tLogLocalities[i] = recr.satelliteTLogs[i].locality;
			}
			filterLocalityDataForPolicy(logSystem->tLogs[1]->tLogPolicy, &logSystem->tLogs[1]->tLogLocalities);

			logSystem->tLogs[1]->logServers.resize( recr.satelliteTLogs.size() );  // Dummy interfaces, so that logSystem->getPushLocations() below uses the correct size
			logSystem->tLogs[1]->updateLocalitySet(logSystem->tLogs[1]->tLogLocalities);
			logSystem->tLogs[1]->populateSatelliteTagLocations(logSystem->logRouterTags,oldLogSystem->logRouterTags,logSystem->txsTags,maxTxsTags);
			logSystem->expectedLogSets++;
		}

		if(oldLogSystem->tLogs.size()) {
			logSystem->oldLogData.emplace_back();
			logSystem->oldLogData[0].tLogs = oldLogSystem->tLogs;
			logSystem->oldLogData[0].epochBegin = oldLogSystem->tLogs[0]->startVersion;
			logSystem->oldLogData[0].epochEnd = oldLogSystem->knownCommittedVersion + 1;
			logSystem->oldLogData[0].logRouterTags = oldLogSystem->logRouterTags;
			logSystem->oldLogData[0].txsTags = oldLogSystem->txsTags;
			logSystem->oldLogData[0].pseudoLocalities = oldLogSystem->pseudoLocalities;
			logSystem->oldLogData[0].epoch = oldLogSystem->epoch;
		}
		logSystem->oldLogData.insert(logSystem->oldLogData.end(), oldLogSystem->oldLogData.begin(), oldLogSystem->oldLogData.end());

		logSystem->tLogs[0]->startVersion = oldLogSystem->knownCommittedVersion + 1;
		logSystem->backupStartVersion = oldLogSystem->knownCommittedVersion + 1;
		state int lockNum = 0;
		while(lockNum < oldLogSystem->lockResults.size()) {
			if(oldLogSystem->lockResults[lockNum].logSet->locality == primaryLocality) {
				if(oldLogSystem->lockResults[lockNum].isCurrent && oldLogSystem->lockResults[lockNum].logSet->isLocal) {
					break;
				}
				state Future<Void> stalledAfter = setAfter(recruitmentStalled, SERVER_KNOBS->MAX_RECOVERY_TIME, true);
				loop {
					auto versions = TagPartitionedLogSystem::getDurableVersion(logSystem->dbgid, oldLogSystem->lockResults[lockNum]);
					if(versions.present()) {
						logSystem->tLogs[0]->startVersion = std::min(std::min(versions.get().first+1, oldLogSystem->lockResults[lockNum].epochEnd), logSystem->tLogs[0]->startVersion);
						break;
					}
					wait( TagPartitionedLogSystem::getDurableVersionChanged(oldLogSystem->lockResults[lockNum]) );
				}
				stalledAfter.cancel();
				break;
			}
			lockNum++;
		}

		vector<LocalityData> localities;
		localities.resize(recr.tLogs.size());
		for(int i = 0; i < recr.tLogs.size(); i++) {
			localities[i] = recr.tLogs[i].locality;
		}

		state Future<Void> oldRouterRecruitment = Never();
		TraceEvent("NewEpochStartVersion", oldLogSystem->getDebugID()).detail("StartVersion", logSystem->tLogs[0]->startVersion).detail("EpochEnd", oldLogSystem->knownCommittedVersion + 1).detail("Locality", primaryLocality).detail("OldLogRouterTags", oldLogSystem->logRouterTags);
		if(oldLogSystem->logRouterTags > 0 || logSystem->tLogs[0]->startVersion < oldLogSystem->knownCommittedVersion + 1) {
			oldRouterRecruitment = TagPartitionedLogSystem::recruitOldLogRouters(oldLogSystem.getPtr(), recr.oldLogRouters, recoveryCount, primaryLocality, logSystem->tLogs[0]->startVersion, localities, logSystem->tLogs[0]->tLogPolicy, false);
			if(oldLogSystem->knownCommittedVersion - logSystem->tLogs[0]->startVersion > SERVER_KNOBS->MAX_RECOVERY_VERSIONS) {
				//make sure we can recover in the other DC.
				for(auto& lockResult : oldLogSystem->lockResults) {
					if(lockResult.logSet->locality == remoteLocality) {
						if( TagPartitionedLogSystem::getDurableVersion(logSystem->dbgid, lockResult).present() ) {
							recruitmentStalled->set(true);
						}
					}
				}
			}
		} else {
			oldLogSystem->logSystemConfigChanged.trigger();
		}

		std::vector<Tag> localTags = getLocalTags(primaryLocality, allTags);
		state LogSystemConfig oldLogSystemConfig = oldLogSystem->getLogSystemConfig();

		state vector<Future<TLogInterface>> initializationReplies;
		vector< InitializeTLogRequest > reqs( recr.tLogs.size() );

		logSystem->tLogs[0]->tLogLocalities.resize( recr.tLogs.size() );
		logSystem->tLogs[0]->logServers.resize( recr.tLogs.size() );  // Dummy interfaces, so that logSystem->getPushLocations() below uses the correct size
		logSystem->tLogs[0]->updateLocalitySet(localities);

		std::vector<int> locations;
		for( Tag tag : localTags ) {
			locations.clear();
			logSystem->tLogs[0]->getPushLocations( VectorRef<Tag>(&tag, 1), locations, 0 );
			for(int loc : locations)
				reqs[ loc ].recoverTags.push_back( tag );
		}
		for(int i = 0; i < oldLogSystem->logRouterTags; i++) {
			Tag tag = Tag(tagLocalityLogRouter, i);
			reqs[ logSystem->tLogs[0]->bestLocationFor( tag ) ].recoverTags.push_back( tag );
		}
		bool nonShardedTxs = logSystem->getTLogVersion() < TLogVersion::V4;
		if(oldLogSystem->tLogs.size()) {
			for(int i = needsOldTxs?-1:0; i < maxTxsTags; i++) {
				Tag tag = i==-1 ? txsTag : Tag(tagLocalityTxs, i);
				Tag pushTag = (i==-1 || nonShardedTxs) ? txsTag : Tag(tagLocalityTxs, i%logSystem->txsTags);
				locations.clear();
				logSystem->tLogs[0]->getPushLocations( VectorRef<Tag>(&pushTag, 1), locations, 0 );
				for(int loc : locations)
					reqs[ loc ].recoverTags.push_back( tag );
			}
			if(nonShardedTxs) {
				localTags.push_back(txsTag);
			} else {
				for(int i = 0; i < logSystem->txsTags; i++) {
					localTags.push_back(Tag(tagLocalityTxs, i));
				}
			}
		}

		for( int i = 0; i < recr.tLogs.size(); i++ ) {
			InitializeTLogRequest &req = reqs[i];
			req.recruitmentID = logSystem->recruitmentID;
			req.logVersion = configuration.tLogVersion;
			req.storeType = configuration.tLogDataStoreType;
			req.spillType = configuration.tLogSpillType;
			req.recoverFrom = oldLogSystemConfig;
			req.recoverAt = oldLogSystem->recoverAt.get();
			req.knownCommittedVersion = oldLogSystem->knownCommittedVersion;
			req.epoch = recoveryCount;
			req.locality = primaryLocality;
			req.remoteTag = Tag(tagLocalityRemoteLog, i);
			req.isPrimary = true;
			req.allTags = localTags;
			req.startVersion = logSystem->tLogs[0]->startVersion;
			req.logRouterTags = logSystem->logRouterTags;
			req.txsTags = logSystem->txsTags;
		}

		for( int i = 0; i < recr.tLogs.size(); i++ )
			initializationReplies.push_back( transformErrors( throwErrorOr( recr.tLogs[i].tLog.getReplyUnlessFailedFor( reqs[i], SERVER_KNOBS->TLOG_TIMEOUT, SERVER_KNOBS->MASTER_FAILURE_SLOPE_DURING_RECOVERY ) ), master_recovery_failed() ) );

		state std::vector<Future<Void>> recoveryComplete;

		if(region.satelliteTLogReplicationFactor > 0 && configuration.usableRegions > 1) {
			state vector<Future<TLogInterface>> satelliteInitializationReplies;
			vector< InitializeTLogRequest > sreqs( recr.satelliteTLogs.size() );
			std::vector<Tag> satelliteTags;

			if (logSystem->logRouterTags) {
				for(int i = 0; i < oldLogSystem->logRouterTags; i++) {
					Tag tag = Tag(tagLocalityLogRouter, i);
					// Satellite logs will index a mutation with tagLocalityLogRouter with an id greater than
					// the number of log routers as having an id mod the number of log routers.  We thus need
					// to make sure that if we're going from more log routers in the previous generation to
					// less log routers in the newer one, that we map the log router tags onto satellites that
					// are the preferred location for id%logRouterTags.
					Tag pushLocation = Tag(tagLocalityLogRouter, i%logSystem->logRouterTags);
					locations.clear();
					logSystem->tLogs[1]->getPushLocations( VectorRef<Tag>(&pushLocation,1), locations, 0 );
					for(int loc : locations)
						sreqs[ loc ].recoverTags.push_back( tag );
				}
			}
			if(oldLogSystem->tLogs.size()) {
				for(int i = needsOldTxs?-1:0; i < maxTxsTags; i++) {
					Tag tag = i==-1 ? txsTag : Tag(tagLocalityTxs, i);
					Tag pushTag = (i==-1 || nonShardedTxs) ? txsTag : Tag(tagLocalityTxs, i%logSystem->txsTags);
					locations.clear();
					logSystem->tLogs[1]->getPushLocations( VectorRef<Tag>(&pushTag,1), locations, 0 );
					for(int loc : locations)
						sreqs[ loc ].recoverTags.push_back( tag );
				}
				if(nonShardedTxs) {
					satelliteTags.push_back(txsTag);
				} else {
					for(int i = 0; i < logSystem->txsTags; i++) {
						satelliteTags.push_back(Tag(tagLocalityTxs, i));
					}
				}
			}

			for( int i = 0; i < recr.satelliteTLogs.size(); i++ ) {
				InitializeTLogRequest &req = sreqs[i];
				req.recruitmentID = logSystem->recruitmentID;
				req.logVersion = configuration.tLogVersion;
				req.storeType = configuration.tLogDataStoreType;
				req.spillType = configuration.tLogSpillType;
				req.recoverFrom = oldLogSystemConfig;
				req.recoverAt = oldLogSystem->recoverAt.get();
				req.knownCommittedVersion = oldLogSystem->knownCommittedVersion;
				req.epoch = recoveryCount;
				req.locality = tagLocalitySatellite;
				req.remoteTag = Tag();
				req.isPrimary = true;
				req.allTags = satelliteTags;
				req.startVersion = oldLogSystem->knownCommittedVersion + 1;
				req.logRouterTags = logSystem->logRouterTags;
				req.txsTags = logSystem->txsTags;
			}

			for( int i = 0; i < recr.satelliteTLogs.size(); i++ )
				satelliteInitializationReplies.push_back( transformErrors( throwErrorOr( recr.satelliteTLogs[i].tLog.getReplyUnlessFailedFor( sreqs[i], SERVER_KNOBS->TLOG_TIMEOUT, SERVER_KNOBS->MASTER_FAILURE_SLOPE_DURING_RECOVERY ) ), master_recovery_failed() ) );

			wait( waitForAll( satelliteInitializationReplies ) || oldRouterRecruitment );

			for( int i = 0; i < satelliteInitializationReplies.size(); i++ ) {
				logSystem->tLogs[1]->logServers[i] = Reference<AsyncVar<OptionalInterface<TLogInterface>>>( new AsyncVar<OptionalInterface<TLogInterface>>( OptionalInterface<TLogInterface>(satelliteInitializationReplies[i].get()) ) );
			}

			for( int i = 0; i < logSystem->tLogs[1]->logServers.size(); i++)
				recoveryComplete.push_back( transformErrors( throwErrorOr( logSystem->tLogs[1]->logServers[i]->get().interf().recoveryFinished.getReplyUnlessFailedFor( TLogRecoveryFinishedRequest(), SERVER_KNOBS->TLOG_TIMEOUT, SERVER_KNOBS->MASTER_FAILURE_SLOPE_DURING_RECOVERY ) ), master_recovery_failed() ) );
		}

		wait( waitForAll( initializationReplies ) || oldRouterRecruitment );

		for( int i = 0; i < initializationReplies.size(); i++ ) {
			logSystem->tLogs[0]->logServers[i] = Reference<AsyncVar<OptionalInterface<TLogInterface>>>( new AsyncVar<OptionalInterface<TLogInterface>>( OptionalInterface<TLogInterface>(initializationReplies[i].get()) ) );
			logSystem->tLogs[0]->tLogLocalities[i] = recr.tLogs[i].locality;
		}
		filterLocalityDataForPolicy(logSystem->tLogs[0]->tLogPolicy, &logSystem->tLogs[0]->tLogLocalities);

		//Don't force failure of recovery if it took us a long time to recover. This avoids multiple long running recoveries causing tests to timeout
		if (BUGGIFY && now() - startTime < 300 && g_network->isSimulated() && g_simulator.speedUpSimulation) throw master_recovery_failed();

		for( int i = 0; i < logSystem->tLogs[0]->logServers.size(); i++)
			recoveryComplete.push_back( transformErrors( throwErrorOr( logSystem->tLogs[0]->logServers[i]->get().interf().recoveryFinished.getReplyUnlessFailedFor( TLogRecoveryFinishedRequest(), SERVER_KNOBS->TLOG_TIMEOUT, SERVER_KNOBS->MASTER_FAILURE_SLOPE_DURING_RECOVERY ) ), master_recovery_failed() ) );
		logSystem->recoveryComplete = waitForAll(recoveryComplete);

		if(configuration.usableRegions > 1) {
			logSystem->hasRemoteServers = true;
			logSystem->remoteRecovery = TagPartitionedLogSystem::newRemoteEpoch(logSystem.getPtr(), oldLogSystem, fRemoteWorkers, configuration, recoveryCount, remoteLocality, allTags);
			if (oldLogSystem->tLogs.size() > 0 && oldLogSystem->tLogs[0]->locality == tagLocalitySpecial) {
				//The wait is required so that we know both primary logs and remote logs have copied the data between the known committed version and the recovery version.
				//FIXME: we can remove this wait once we are able to have log routers which can ship data to the remote logs without using log router tags.
				wait(logSystem->remoteRecovery);
			}
		} else {
			logSystem->hasRemoteServers = false;
			logSystem->remoteRecovery = logSystem->recoveryComplete;
			logSystem->remoteRecoveryComplete = logSystem->recoveryComplete;
		}

		return logSystem;
	}

	ACTOR static Future<Void> trackRejoins( UID dbgid, std::vector<std::pair<Reference<AsyncVar<OptionalInterface<TLogInterface>>>,Reference<IReplicationPolicy>>> logServers, FutureStream< struct TLogRejoinRequest > rejoinRequests ) {
		state std::map<UID, ReplyPromise<TLogRejoinReply>> lastReply;

		try {
			loop {
				TLogRejoinRequest req = waitNext( rejoinRequests );
				int pos = -1;
				for( int i = 0; i < logServers.size(); i++ ) {
					if( logServers[i].first->get().id() == req.myInterface.id() ) {
						pos = i;
						break;
					}
				}
				if ( pos != -1 ) {
					TraceEvent("TLogJoinedMe", dbgid).detail("TLog", req.myInterface.id()).detail("Address", req.myInterface.commit.getEndpoint().getPrimaryAddress().toString());
					if( !logServers[pos].first->get().present() || req.myInterface.commit.getEndpoint() != logServers[pos].first->get().interf().commit.getEndpoint()) {
						TLogInterface interf = req.myInterface;
						filterLocalityDataForPolicyDcAndProcess(logServers[pos].second, &interf.filteredLocality);
						logServers[pos].first->setUnconditional( OptionalInterface<TLogInterface>(interf) );
					}
					lastReply[req.myInterface.id()].send(TLogRejoinReply{ false });
					lastReply[req.myInterface.id()] = req.reply;
				}
				else {
					TraceEvent("TLogJoinedMeUnknown", dbgid).detail("TLog", req.myInterface.id()).detail("Address", req.myInterface.commit.getEndpoint().getPrimaryAddress().toString());
					req.reply.send(true);
				}
			}
		} catch (...) {
			for (auto it = lastReply.begin(); it != lastReply.end(); ++it) it->second.send(TLogRejoinReply{ true });
			throw;
		}
	}

	ACTOR static Future<TLogLockResult> lockTLog( UID myID, Reference<AsyncVar<OptionalInterface<TLogInterface>>> tlog ) {
		TraceEvent("TLogLockStarted", myID).detail("TLog", tlog->get().id());
		loop {
			choose {
				when (TLogLockResult data = wait( tlog->get().present() ? brokenPromiseToNever( tlog->get().interf().lock.getReply<TLogLockResult>() ) : Never() )) {
					TraceEvent("TLogLocked", myID).detail("TLog", tlog->get().id()).detail("End", data.end);
					return data;
				}
				when (wait(tlog->onChange())) {}
			}
		}
	}

	//FIXME: disabled during merge, update and use in epochEnd()
	/*
	static void lockMinimalTLogSet(const UID& dbgid, const DBCoreState& prevState,
	                               const std::vector<Reference<AsyncVar<OptionalInterface<TLogInterface>>>>& logServers,
	                               const std::vector<Reference<AsyncVar<bool>>>& logFailed,
	                               vector<Future<TLogLockResult>>* tLogReply ) {
		// Invariant: tLogReply[i] must correspond to the tlog stored as logServers[i].
		ASSERT(tLogReply->size() == prevState.tLogLocalities.size());
		ASSERT(logFailed.size() == tLogReply->size());

		// For any given index, only one of the following will be true.
		auto locking_completed = [&logFailed, tLogReply](int index) {
			const auto& entry = tLogReply->at(index);
			return !logFailed[index]->get() && entry.isValid() && entry.isReady() && !entry.isError();
		};
		auto locking_failed = [&logFailed, tLogReply](int index) {
			const auto& entry = tLogReply->at(index);
			return logFailed[index]->get() || (entry.isValid() && entry.isReady() && entry.isError());
		};
		auto locking_pending = [&logFailed, tLogReply](int index) {
			const auto& entry = tLogReply->at(index);
			return !logFailed[index]->get() && (entry.isValid() && !entry.isReady());
		};
		auto locking_skipped = [&logFailed, tLogReply](int index) {
			const auto& entry = tLogReply->at(index);
			return !logFailed[index]->get() && !entry.isValid();
		};

		auto can_obtain_quorum = [&prevState](std::function<bool(int)> filter) {
			LocalityGroup filter_true;
			std::vector<LocalityData> filter_false, unused;
			for (int i = 0; i < prevState.tLogLocalities.size() ; i++) {
				if (filter(i)) {
					filter_true.add(prevState.tLogLocalities[i]);
				} else {
					filter_false.push_back(prevState.tLogLocalities[i]);
				}
			}
			bool valid = filter_true.validate(prevState.tLogPolicy);
			if (!valid && prevState.tLogWriteAntiQuorum > 0 ) {
				valid = !validateAllCombinations(unused, filter_true, prevState.tLogPolicy, filter_false, prevState.tLogWriteAntiQuorum, false);
			}
			return valid;
		};

		// Step 1: Verify that if all the failed TLogs come back, they can't form a quorum.
		if (can_obtain_quorum(locking_failed)) {
			TraceEvent(SevInfo, "MasterRecoveryTLogLockingImpossible", dbgid);
			return;
		}

		// Step 2: It's possible for us to succeed, but we need to lock additional logs.
		//
		// First, we need an accurate picture of what TLogs we're capable of locking. We can't tell the
		// difference between a temporarily failed TLog and a permanently failed TLog. Thus, we assume
		// all failures are permanent, and manually re-issue lock requests if they rejoin.
		for (int i = 0; i < logFailed.size(); i++) {
			const auto& r = tLogReply->at(i);
			TEST(locking_failed(i) && (r.isValid() && !r.isReady()));  // A TLog failed with a pending request.
			// The reboot_a_tlog BUGGIFY below should cause the above case to be hit.
			if (locking_failed(i)) {
				tLogReply->at(i) = Future<TLogLockResult>();
			}
		}

		// We're trying to paritition the set of old tlogs into two sets, L and R, such that:
		// (1). R does not validate the policy
		// (2). |R| is as large as possible
		// (3). L contains all the already-locked TLogs
		// and then we only issue lock requests to TLogs in L. This is safe, as R does not have quorum,
		// so no commits may occur.  It does not matter if L forms a quorum or not.
		//
		// We form these sets by starting with L as all machines and R as the empty set, and moving a
		// random machine from L to R until (1) or (2) no longer holds as true. Code-wise, L is
		// [0..end-can_omit), and R is [end-can_omit..end), and we move a random machine via randomizing
		// the order of the tlogs. Choosing a random machine was verified to generate a good-enough
		// result to be interesting intests sufficiently frequently that we don't need to try to
		// calculate the exact optimal solution.
		std::vector<std::pair<LocalityData, int>> tlogs;
		for (int i = 0; i < prevState.tLogLocalities.size(); i++) {
			tlogs.emplace_back(prevState.tLogLocalities[i], i);
		}
		deterministicRandom()->randomShuffle(tlogs);
		// Rearrange the array such that things that the left is logs closer to being locked, and
		// the right is logs that can't be locked.  This makes us prefer locking already-locked TLogs,
		// which is how we respect the decisions made in the previous execution.
		auto idx_to_order = [&locking_completed, &locking_failed, &locking_pending, &locking_skipped](int index) {
			bool complete = locking_completed(index);
			bool pending = locking_pending(index);
			bool skipped = locking_skipped(index);
			bool failed = locking_failed(index);

			ASSERT( complete + pending + skipped + failed == 1 );

			if (complete) return 0;
			if (pending) return 1;
			if (skipped) return 2;
			if (failed) return 3;

			ASSERT(false);  // Programmer error.
			return -1;
		};
		std::sort(tlogs.begin(), tlogs.end(),
		    // TODO: Change long type to `auto` once toolchain supports C++17.
		    [&idx_to_order](const std::pair<LocalityData, int>& lhs, const std::pair<LocalityData, int>& rhs) {
		    	return idx_to_order(lhs.second) < idx_to_order(rhs.second);
		    });

		// Indexes that aren't in the vector are the ones we're considering omitting. Remove indexes until
		// the removed set forms a quorum.
		int can_omit = 0;
		std::vector<int> to_lock_indexes;
		for (auto it = tlogs.cbegin() ; it != tlogs.cend() - 1 ; it++ ) {
			to_lock_indexes.push_back(it->second);
		}
		auto filter = [&to_lock_indexes](int index) {
			return std::find(to_lock_indexes.cbegin(), to_lock_indexes.cend(), index) == to_lock_indexes.cend();
		};
		while(true) {
			if (can_obtain_quorum(filter)) {
				break;
			} else {
				can_omit++;
				ASSERT(can_omit < tlogs.size());
				to_lock_indexes.pop_back();
			}
		}

		if (prevState.tLogReplicationFactor - prevState.tLogWriteAntiQuorum == 1) {
			ASSERT(can_omit == 0);
		}
		// Our previous check of making sure there aren't too many failed logs should have prevented this.
		ASSERT(!locking_failed(tlogs[tlogs.size()-can_omit-1].second));

		// If we've managed to leave more tlogs unlocked than (RF-AQ), it means we've hit the case
		// where the policy engine has allowed us to have multiple logs in the same failure domain
		// with independant sets of data. This case will validated that no code is relying on the old
		// quorum=(RF-AQ) logic, and now goes through the policy engine instead.
		TEST(can_omit >= prevState.tLogReplicationFactor - prevState.tLogWriteAntiQuorum);  // Locking a subset of the TLogs while ending an epoch.
		const bool reboot_a_tlog = g_network->now() - g_simulator.lastConnectionFailure > g_simulator.connectionFailuresDisableDuration && BUGGIFY && deterministicRandom()->random01() < 0.25;
		TraceEvent(SevInfo, "MasterRecoveryTLogLocking", dbgid)
		    detail("Locks", tlogs.size() - can_omit)
		    detail("Skipped", can_omit)
		    detail("Replication", prevState.tLogReplicationFactor)
		    detail("Antiquorum", prevState.tLogWriteAntiQuorum)
		    detail("RebootBuggify", reboot_a_tlog);
		for (int i = 0; i < tlogs.size() - can_omit; i++) {
			const int index = tlogs[i].second;
			Future<TLogLockResult>& entry = tLogReply->at(index);
			if (!entry.isValid()) {
				entry = lockTLog( dbgid, logServers[index] );
			}
		}
		if (reboot_a_tlog) {
			g_simulator.lastConnectionFailure = g_network->now();
			for (int i = 0; i < tlogs.size() - can_omit; i++) {
				const int index = tlogs[i].second;
				if (logServers[index]->get().present()) {
					g_simulator.rebootProcess(
					    g_simulator.getProcessByAddress(
					        logServers[index]->get().interf().address()),
					    ISimulator::RebootProcess);
					break;
				}
			}
		}
		// Intentionally leave `tlogs.size() - can_omit` .. `tlogs.size()` as !isValid() Futures.
	}*/

	template <class T>
	static vector<T> getReadyNonError( vector<Future<T>> const& futures ) {
		// Return the values of those futures which have (non-error) values ready
		std::vector<T> result;
		for(auto& f : futures)
			if (f.isReady() && !f.isError())
				result.push_back(f.get());
		return result;
	}

	struct sort_by_end {
		bool operator ()(TLogLockResult const&a, TLogLockResult const& b) const { return a.end < b.end; }
	};
};

Future<Void> ILogSystem::recoverAndEndEpoch(Reference<AsyncVar<Reference<ILogSystem>>> const& outLogSystem, UID const& dbgid, DBCoreState const& oldState, FutureStream<TLogRejoinRequest> const& rejoins, LocalityData const& locality, bool* forceRecovery) {
	return TagPartitionedLogSystem::recoverAndEndEpoch( outLogSystem, dbgid, oldState, rejoins, locality, forceRecovery );
}

Reference<ILogSystem> ILogSystem::fromLogSystemConfig( UID const& dbgid, struct LocalityData const& locality, struct LogSystemConfig const& conf, bool excludeRemote, bool useRecoveredAt, Optional<PromiseStream<Future<Void>>> addActor ) {
	if (conf.logSystemType == LogSystemType::empty)
		return Reference<ILogSystem>();
	else if (conf.logSystemType == LogSystemType::tagPartitioned)
		return TagPartitionedLogSystem::fromLogSystemConfig( dbgid, locality, conf, excludeRemote, useRecoveredAt, addActor );
	else
		throw internal_error();
}

Reference<ILogSystem> ILogSystem::fromOldLogSystemConfig( UID const& dbgid, struct LocalityData const& locality, struct LogSystemConfig const& conf ) {
	if (conf.logSystemType == LogSystemType::empty)
		return Reference<ILogSystem>();
	else if (conf.logSystemType == LogSystemType::tagPartitioned)
		return TagPartitionedLogSystem::fromOldLogSystemConfig( dbgid, locality, conf );
	else
		throw internal_error();
}

Reference<ILogSystem> ILogSystem::fromServerDBInfo( UID const& dbgid, ServerDBInfo const& dbInfo, bool useRecoveredAt, Optional<PromiseStream<Future<Void>>> addActor ) {
	return fromLogSystemConfig( dbgid, dbInfo.myLocality, dbInfo.logSystemConfig, false, useRecoveredAt, addActor );
}<|MERGE_RESOLUTION|>--- conflicted
+++ resolved
@@ -201,18 +201,12 @@
 	std::vector<OldLogData> oldLogData; // each element has the log info. in one old epoch.
 	AsyncTrigger logSystemConfigChanged;
 
-<<<<<<< HEAD
 	TagPartitionedLogSystem(UID dbgid, LocalityData locality, LogEpoch e,
 	                        Optional<PromiseStream<Future<Void>>> addActor = Optional<PromiseStream<Future<Void>>>())
 	  : dbgid(dbgid), logSystemType(LogSystemType::empty), expectedLogSets(0), logRouterTags(0), txsTags(0),
 	    repopulateRegionAntiQuorum(0), epoch(e), oldestBackupEpoch(0), recoveryCompleteWrittenToCoreState(false),
 	    locality(locality), remoteLogsWrittenToCoreState(false), hasRemoteServers(false), stopped(false),
 	    addActor(addActor), popActors(false) {}
-=======
-	TagPartitionedLogSystem( UID dbgid, LocalityData locality, Optional<PromiseStream<Future<Void>>> addActor = Optional<PromiseStream<Future<Void>>>() ) : dbgid(dbgid), locality(locality),
-	 addActor(addActor), popActors(false), recoveryCompleteWrittenToCoreState(false), remoteLogsWrittenToCoreState(false), logSystemType(LogSystemType::empty), logRouterTags(0),
-	 txsTags(0), expectedLogSets(0), hasRemoteServers(false), stopped(false), repopulateRegionAntiQuorum(0) {}
->>>>>>> 92ddf5c6
 
 	void stopRejoins() final { rejoins = Future<Void>(); }
 
@@ -503,10 +497,6 @@
 		}
 	}
 
-<<<<<<< HEAD
-	Future<Version> push(Version prevVersion, Version version, Version knownCommittedVersion,
-	                     Version minKnownCommittedVersion, LogPushData& data, Optional<UID> debugID) final {
-=======
 	ACTOR static Future<Void> pushResetChecker( Reference<ConnectionResetInfo> self, NetworkAddress addr ) {
 		self->slowReplies = 0;
 		self->fastReplies = 0;
@@ -535,8 +525,8 @@
 		return t;
 	}
 
-	virtual Future<Version> push( Version prevVersion, Version version, Version knownCommittedVersion, Version minKnownCommittedVersion, LogPushData& data, Optional<UID> debugID ) {
->>>>>>> 92ddf5c6
+	Future<Version> push(Version prevVersion, Version version, Version knownCommittedVersion,
+	                     Version minKnownCommittedVersion, LogPushData& data, Optional<UID> debugID) final {
 		// FIXME: Randomize request order as in LegacyLogSystem?
 		vector<Future<Void>> quorumResults;
 		vector<Future<TLogCommitReply>> allReplies;
