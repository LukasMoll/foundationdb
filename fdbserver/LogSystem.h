--- conflicted
+++ resolved
@@ -271,11 +271,6 @@
 	};
 
 	struct MergedPeekCursor : IPeekCursor, ReferenceCounted<MergedPeekCursor> {
-<<<<<<< HEAD
-=======
-		LocalityGroup localityGroup;
-		std::vector< std::pair<LogMessageVersion, int> > sortedVersions;
->>>>>>> d8cdcfdd
 		vector< Reference<IPeekCursor> > serverCursors;
 		std::vector< std::pair<LogMessageVersion, int> > sortedVersions;
 		Tag tag;
@@ -286,10 +281,6 @@
 		UID randomID;
 		int tLogReplicationFactor;
 		IRepPolicyRef tLogPolicy;
-<<<<<<< HEAD
-=======
-		std::vector< LocalityData > tLogLocalities;
->>>>>>> d8cdcfdd
 
 		MergedPeekCursor( std::vector<Reference<AsyncVar<OptionalInterface<TLogInterface>>>> const& logServers, int bestServer, int readQuorum, Tag tag, Version begin, Version end, bool parallelGetMore );
 
