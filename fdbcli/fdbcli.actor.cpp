--- conflicted
+++ resolved
@@ -2857,28 +2857,11 @@
 			return;
 		}
 
-<<<<<<< HEAD
-		for(auto k=knobs.begin(); k!=knobs.end(); ++k) {
-			try {
-				if (!globalFlowKnobs->setKnob(k->first, k->second) &&
-				    !globalClientKnobs->setKnob(k->first, k->second)) {
-					fprintf(stderr, "WARNING: Unrecognized knob option '%s'\n", k->first.c_str());
-					TraceEvent(SevWarnAlways, "UnrecognizedKnobOption").detail("Knob", printable(k->first));
-=======
-		delete FLOW_KNOBS;
-		FlowKnobs* flowKnobs = new FlowKnobs;
-		FLOW_KNOBS = flowKnobs;
-
-		delete CLIENT_KNOBS;
-		ClientKnobs* clientKnobs = new ClientKnobs;
-		CLIENT_KNOBS = clientKnobs;
-
 		for (const auto& [knob, value] : knobs) {
 			try {
-				if (!flowKnobs->setKnob(knob, value) && !clientKnobs->setKnob(knob, value)) {
+				if (!globalFlowKnobs->setKnob(knob, value) && !globalClientKnobs->setKnob(knob, value)) {
 					fprintf(stderr, "WARNING: Unrecognized knob option '%s'\n", knob.c_str());
 					TraceEvent(SevWarnAlways, "UnrecognizedKnobOption").detail("Knob", printable(knob));
->>>>>>> 07453130
 				}
 			} catch (Error& e) {
 				if (e.code() == error_code_invalid_option_value) {
