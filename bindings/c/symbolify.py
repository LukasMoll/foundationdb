if __name__ == "__main__":
    import re
    import sys
<<<<<<< HEAD

    r = re.compile("DLLEXPORT[^(]*(fdb_[^(]*)[(]")
    (fdb_c_h, symbols_file) = sys.argv[1:]
    with open(fdb_c_h, "r") as f:
        symbols = sorted(set("_" + m.group(1) for m in r.finditer(f.read())))
    with open(symbols_file, "w") as f:
        f.write("\n".join(symbols))
        f.write("\n")
=======
    r = re.compile('DLLEXPORT[^(]*(fdb_[^(]*)[(]')
    header_files = sys.argv[1:-1]
    symbols_file = sys.argv[-1]
    symbols = set()
    for header_file in header_files:
        with open(header_file, 'r') as f:
            symbols.update('_' + m.group(1) for m in r.finditer(f.read()))
    symbols = sorted(symbols)
    with open(symbols_file, 'w') as f:
        f.write('\n'.join(symbols))
        f.write('\n')
>>>>>>> e5790380
<|MERGE_RESOLUTION|>--- conflicted
+++ resolved
@@ -1,16 +1,6 @@
 if __name__ == "__main__":
     import re
     import sys
-<<<<<<< HEAD
-
-    r = re.compile("DLLEXPORT[^(]*(fdb_[^(]*)[(]")
-    (fdb_c_h, symbols_file) = sys.argv[1:]
-    with open(fdb_c_h, "r") as f:
-        symbols = sorted(set("_" + m.group(1) for m in r.finditer(f.read())))
-    with open(symbols_file, "w") as f:
-        f.write("\n".join(symbols))
-        f.write("\n")
-=======
     r = re.compile('DLLEXPORT[^(]*(fdb_[^(]*)[(]')
     header_files = sys.argv[1:-1]
     symbols_file = sys.argv[-1]
@@ -21,5 +11,4 @@
     symbols = sorted(symbols)
     with open(symbols_file, 'w') as f:
         f.write('\n'.join(symbols))
-        f.write('\n')
->>>>>>> e5790380
+        f.write('\n')