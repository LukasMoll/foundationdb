#!/usr/bin/env python3

import sys
import shutil
import os
import subprocess
import logging
import functools
import json
import time
import random
from argparse import ArgumentParser, RawDescriptionHelpFormatter


def enable_logging(level=logging.DEBUG):
    """Enable logging in the function with the specified logging level

    Args:
        level (logging.<level>, optional): logging level for the decorated function. Defaults to logging.ERROR.
    """

    def func_decorator(func):
        @functools.wraps(func)
        def wrapper(*args, **kwargs):
            # initialize logger
            logger = logging.getLogger(func.__name__)
            logger.setLevel(level)
            # set logging format
            handler = logging.StreamHandler()
            handler_format = logging.Formatter(
                "[%(asctime)s] - %(filename)s:%(lineno)d - %(levelname)s - %(name)s - %(message)s"
            )
            handler.setFormatter(handler_format)
            handler.setLevel(level)
            logger.addHandler(handler)
            # pass the logger to the decorated function
            result = func(logger, *args, **kwargs)
            return result

        return wrapper

    return func_decorator


def run_fdbcli_command(*args):
    """run the fdbcli statement: fdbcli --exec '<arg1> <arg2> ... <argN>'.

    Returns:
        string: Console output from fdbcli
    """
    commands = command_template + ["{}".format(" ".join(args))]
    return (
        subprocess.run(commands, stdout=subprocess.PIPE, env=fdbcli_env)
        .stdout.decode("utf-8")
        .strip()
    )


def run_fdbcli_command_and_get_error(*args):
    """run the fdbcli statement: fdbcli --exec '<arg1> <arg2> ... <argN>'.

    Returns:
        string: Stderr output from fdbcli
    """
    commands = command_template + ["{}".format(" ".join(args))]
    return (
        subprocess.run(
            commands, stdout=subprocess.PIPE, stderr=subprocess.PIPE, env=fdbcli_env
        )
        .stderr.decode("utf-8")
        .strip()
    )


@enable_logging()
def advanceversion(logger):
    # get current read version
    version1 = int(run_fdbcli_command("getversion"))
    logger.debug("Read version: {}".format(version1))
    # advance version to a much larger value compared to the current version
    version2 = version1 * 10000
    logger.debug("Advanced to version: " + str(version2))
    run_fdbcli_command("advanceversion", str(version2))
    # after running the advanceversion command,
    # check the read version is advanced to the specified value
    version3 = int(run_fdbcli_command("getversion"))
    logger.debug("Read version: {}".format(version3))
    assert version3 >= version2
    # advance version to a smaller value compared to the current version
    # this should be a no-op
    run_fdbcli_command("advanceversion", str(version1))
    # get the current version to make sure the version did not decrease
    version4 = int(run_fdbcli_command("getversion"))
    logger.debug("Read version: {}".format(version4))
    assert version4 >= version3


@enable_logging()
def maintenance(logger):
    # expected fdbcli output when running 'maintenance' while there's no ongoing maintenance
    no_maintenance_output = "No ongoing maintenance."
    output1 = run_fdbcli_command("maintenance")
    assert output1 == no_maintenance_output
    # set maintenance on a fake zone id for 10 seconds
    run_fdbcli_command("maintenance", "on", "fake_zone_id", "10")
    # show current maintenance status
    output2 = run_fdbcli_command("maintenance")
    logger.debug("Maintenance status: " + output2)
    items = output2.split(" ")
    # make sure this specific zone id is under maintenance
    assert "fake_zone_id" in items
    logger.debug("Remaining time(seconds): " + items[-2])
    assert 0 < int(items[-2]) < 10
    # turn off maintenance
    run_fdbcli_command("maintenance", "off")
    # check maintenance status
    output3 = run_fdbcli_command("maintenance")
    assert output3 == no_maintenance_output


@enable_logging()
def setclass(logger):
    # get all processes' network addresses
    output1 = run_fdbcli_command("setclass")
    logger.debug(output1)
    # except the first line, each line is one process
    process_types = output1.split("\n")[1:]
    assert len(process_types) == args.process_number
    addresses = []
    for line in process_types:
        assert "127.0.0.1" in line
        # check class type
        assert "unset" in line
        # check class source
        assert "command_line" in line
        # check process' network address
        network_address = ":".join(line.split(":")[:2])
        logger.debug("Network address: {}".format(network_address))
        addresses.append(network_address)
    random_address = random.choice(addresses)
    logger.debug("Randomly selected address: {}".format(random_address))
    # set class to a random valid type
    class_types = [
        "storage",
        "transaction",
        "resolution",
        "commit_proxy",
        "grv_proxy",
        "master",
        "stateless",
        "log",
        "router",
        "cluster_controller",
        "fast_restore",
        "data_distributor",
        "coordinator",
        "ratekeeper",
        "storage_cache",
        "backup",
    ]
    random_class_type = random.choice(class_types)
    logger.debug("Change to type: {}".format(random_class_type))
    run_fdbcli_command("setclass", random_address, random_class_type)
    # check the set successful
    output2 = run_fdbcli_command("setclass")
    logger.debug(output2)
    assert random_address in output2
    process_types = output2.split("\n")[1:]
    # check process' network address
    for line in process_types:
        if random_address in line:
            # check class type changed to the specified value
            assert random_class_type in line
            # check class source
            assert "set_class" in line
    # set back to unset
    run_fdbcli_command("setclass", random_address, "unset")
    # Attempt to set an invalid address and check error message
    output3 = run_fdbcli_command("setclass", "0.0.0.0:4000", "storage")
    logger.debug(output3)
    assert "No matching addresses found" in output3
    # Verify setclass did not execute
    output4 = run_fdbcli_command("setclass")
    logger.debug(output4)
    # except the first line, each line is one process
    process_types = output4.split("\n")[1:]
    assert len(process_types) == args.process_number
    addresses = []
    for line in process_types:
        assert "127.0.0.1" in line
        # check class type
        assert "unset" in line
        # check class source
        assert "command_line" in line or "set_class" in line


@enable_logging()
def lockAndUnlock(logger):
    # lock an unlocked database, should be successful
    output1 = run_fdbcli_command("lock")
    # UID is 32 bytes
    lines = output1.split("\n")
    lock_uid = lines[0][-32:]
    assert lines[1] == "Database locked."
    logger.debug("UID: {}".format(lock_uid))
    assert get_value_from_status_json(True, "cluster", "database_lock_state", "locked")
    # lock a locked database, should get the error code 1038
    output2 = run_fdbcli_command_and_get_error("lock")
    assert output2 == "ERROR: Database is locked (1038)"
    # unlock the database
    process = subprocess.Popen(
        command_template + ["unlock " + lock_uid],
        stdin=subprocess.PIPE,
        stdout=subprocess.PIPE,
        env=fdbcli_env,
    )
    line1 = process.stdout.readline()
    # The randome passphrease we need to confirm to proceed the unlocking
    line2 = process.stdout.readline()
    logger.debug("Random passphrase: {}".format(line2))
    output3, err = process.communicate(input=line2)
    # No error and unlock was successful
    assert err is None
    assert output3.decode("utf-8").strip() == "Database unlocked."
    assert not get_value_from_status_json(
        True, "cluster", "database_lock_state", "locked"
    )


@enable_logging()
def kill(logger):
    output1 = run_fdbcli_command("kill")
    lines = output1.split("\n")
    assert len(lines) == 2
    assert lines[1].startswith("127.0.0.1:")
    address = lines[1]
    logger.debug("Address: {}".format(address))
    old_generation = get_value_from_status_json(False, "cluster", "generation")
    # This is currently an issue with fdbcli,
    # where you need to first run 'kill' to initialize processes' list
    # and then specify the certain process to kill
    process = subprocess.Popen(
        command_template[:-1],
        stdin=subprocess.PIPE,
        stdout=subprocess.PIPE,
        env=fdbcli_env,
    )
    #
    output2, err = process.communicate(
        input="kill; kill {}; sleep 1\n".format(address).encode()
    )
    logger.debug(output2)
    # wait for a second for the cluster recovery
    time.sleep(1)
    new_generation = get_value_from_status_json(True, "cluster", "generation")
    logger.debug("Old: {}, New: {}".format(old_generation, new_generation))
    assert new_generation > old_generation


@enable_logging()
def killall(logger):
    # test is designed to make sure 'kill all' sends all requests simultaneously
    old_generation = get_value_from_status_json(False, 'cluster', 'generation')
    # This is currently an issue with fdbcli,
    # where you need to first run 'kill' to initialize processes' list
    # and then specify the certain process to kill
    process = subprocess.Popen(command_template[:-1], stdin=subprocess.PIPE, stdout=subprocess.PIPE, env=fdbcli_env)
    output, error = process.communicate(input='kill; kill all; sleep 1\n'.encode())
    logger.debug(output)
    # wait for a second for the cluster recovery
    time.sleep(1)
    new_generation = get_value_from_status_json(True, 'cluster', 'generation')
    logger.debug("Old generation: {}, New generation: {}".format(old_generation, new_generation))
    # Make sure the kill is not happening sequentially
    # Pre: each recovery will increase the generated number by 2
    # Relax the condition to allow one additional recovery happening when we fetched the old generation
    assert new_generation <= (old_generation + 4)


@enable_logging()
def suspend(logger):
    if not shutil.which("pidof"):
        logger.debug("Skipping suspend test. Pidof not available")
        return
    output1 = run_fdbcli_command("suspend")
    lines = output1.split("\n")
    assert len(lines) == 2
    assert lines[1].startswith("127.0.0.1:")
    address = lines[1]
    logger.debug("Address: {}".format(address))
    db_available = get_value_from_status_json(
        False, "client", "database_status", "available"
    )
    assert db_available
    # use pgrep to get the pid of the fdb process
    pinfos = (
        subprocess.check_output(["pgrep", "-a", "fdbserver"])
        .decode()
        .strip()
        .split("\n")
    )
    port = address.split(":")[1]
    logger.debug("Port: {}".format(port))
    # use the port number to find the exact fdb process we are connecting to
    # child process like fdbserver -r flowprocess does not provide `datadir` in the command line
    pinfo = list(filter(lambda x: port in x and "datadir" in x, pinfos))
    assert len(pinfo) == 1
    pid = pinfo[0].split(" ")[0]
    logger.debug("Pid: {}".format(pid))
    process = subprocess.Popen(
        command_template[:-1],
        stdin=subprocess.PIPE,
        stdout=subprocess.PIPE,
        env=fdbcli_env,
    )
    # suspend the process for enough long time
    output2, err = process.communicate(
        input="suspend; suspend 3600 {}; sleep 1\n".format(address).encode()
    )
    # the cluster should be unavailable after the only process being suspended
    assert not get_value_from_status_json(
        False, "client", "database_status", "available"
    )
    # check the process pid still exists
    pids = subprocess.check_output(["pidof", "fdbserver"]).decode().strip()
    logger.debug("PIDs: {}".format(pids))
    assert pid in pids
    # kill the process by pid
    kill_output = subprocess.check_output(["kill", pid]).decode().strip()
    logger.debug("Kill result: {}".format(kill_output))
    # The process should come back after a few time
    duration = 0  # seconds we already wait
    while (
        not get_value_from_status_json(False, "client", "database_status", "available")
        and duration < 60
    ):
        logger.debug("Sleep for 1 second to wait cluster recovery")
        time.sleep(1)
        duration += 1
    # at most after 60 seconds, the cluster should be available
    assert get_value_from_status_json(False, "client", "database_status", "available")


@enable_logging()
<<<<<<< HEAD
def targetversion(logger):
    version1 = run_fdbcli_command("targetversion getepoch")
    assert version1 == "Version epoch is unset"
    version2 = int(run_fdbcli_command("getversion"))
    logger.debug("read version: {}".format(version2))
    assert version2 >= 0
    # set the version epoch to the default value
    logger.debug("setting version epoch to default")
    run_fdbcli_command("targetversion add 0")
    # get the version epoch
    versionepoch1 = extract_version_epoch(run_fdbcli_command("targetversion getepoch"))
    logger.debug("version epoch: {}".format(versionepoch1))
    # make sure the version increased
    version3 = int(run_fdbcli_command("getversion"))
    logger.debug("read version: {}".format(version3))
    assert version3 >= version2
    # slightly increase the version epoch
    versionepoch2 = extract_version_epoch(
        run_fdbcli_command("targetversion setepoch {}".format(versionepoch1 + 1000000))
    )
    logger.debug("version epoch: {}".format(versionepoch2))
    assert versionepoch2 == versionepoch1 + 1000000
    # slightly decrease the version epoch
    versionepoch3 = extract_version_epoch(
        run_fdbcli_command("targetversion add {}".format(-1000000))
    )
    logger.debug("version epoch: {}".format(versionepoch3))
    assert versionepoch3 == versionepoch2 - 1000000 == versionepoch1
    # the versions should still be increasing
    version4 = int(run_fdbcli_command("getversion"))
    logger.debug("read version: {}".format(version4))
    assert version4 >= version3
    # clear the version epoch and make sure it is now unset
    run_fdbcli_command("targetversion clearepoch")
    version5 = run_fdbcli_command("targetversion getepoch")
    assert version5 == "Version epoch is unset"
=======
def versionepoch(logger):
    version1 = run_fdbcli_command('versionepoch')
    assert version1 == "Version epoch is unset"
    version2 = run_fdbcli_command('versionepoch get')
    assert version2 == "Version epoch is unset"
    version3 = run_fdbcli_command('versionepoch commit')
    assert version3 == "Must set the version epoch before committing it (see `versionepoch enable`)"
    version4 = run_fdbcli_command('versionepoch enable')
    assert version4 == "Version epoch enabled. Run `versionepoch commit` to irreversibly jump to the target version"
    version5 = run_fdbcli_command('versionepoch get')
    assert version5 == "Current version epoch is 0"
    version6 = run_fdbcli_command('versionepoch set 10')
    assert version6 == "Version epoch enabled. Run `versionepoch commit` to irreversibly jump to the target version"
    version7 = run_fdbcli_command('versionepoch get')
    assert version7 == "Current version epoch is 10"
    run_fdbcli_command('versionepoch disable')
    version8 = run_fdbcli_command('versionepoch get')
    assert version8 == "Version epoch is unset"
    version9 = run_fdbcli_command('versionepoch enable')
    assert version9 == "Version epoch enabled. Run `versionepoch commit` to irreversibly jump to the target version"
    version10 = run_fdbcli_command('versionepoch get')
    assert version10 == "Current version epoch is 0"
    version11 = run_fdbcli_command('versionepoch commit')
    assert version11.startswith("Current read version is ")
>>>>>>> e5790380


def get_value_from_status_json(retry, *args):
    while True:
        result = json.loads(run_fdbcli_command("status", "json"))
        if result["client"]["database_status"]["available"] or not retry:
            break
    for arg in args:
        assert arg in result
        result = result[arg]

    return result


@enable_logging()
def consistencycheck(logger):
    consistency_check_on_output = "ConsistencyCheck is on"
    consistency_check_off_output = "ConsistencyCheck is off"
    output1 = run_fdbcli_command("consistencycheck")
    assert output1 == consistency_check_on_output
    run_fdbcli_command("consistencycheck", "off")
    output2 = run_fdbcli_command("consistencycheck")
    assert output2 == consistency_check_off_output
    run_fdbcli_command("consistencycheck", "on")
    output3 = run_fdbcli_command("consistencycheck")
    assert output3 == consistency_check_on_output


@enable_logging()
def cache_range(logger):
    # this command is currently experimental
    # just test we can set and clear the cached range
    run_fdbcli_command("cache_range", "set", "a", "b")
    run_fdbcli_command("cache_range", "clear", "a", "b")


@enable_logging()
def datadistribution(logger):
    output1 = run_fdbcli_command("datadistribution", "off")
    assert output1 == "Data distribution is turned off."
    output2 = run_fdbcli_command("datadistribution", "on")
    assert output2 == "Data distribution is turned on."
    output3 = run_fdbcli_command("datadistribution", "disable", "ssfailure")
    assert output3 == "Data distribution is disabled for storage server failures."
    # While we disable ssfailure, maintenance should fail
    error_msg = run_fdbcli_command_and_get_error(
        "maintenance", "on", "fake_zone_id", "1"
    )
    assert (
        error_msg
        == "ERROR: Maintenance mode cannot be used while data distribution is disabled for storage server failures. Use 'datadistribution on' to reenable data distribution."
    )
    output4 = run_fdbcli_command("datadistribution", "enable", "ssfailure")
    assert output4 == "Data distribution is enabled for storage server failures."
    output5 = run_fdbcli_command("datadistribution", "disable", "rebalance")
    assert output5 == "Data distribution is disabled for rebalance."
    output6 = run_fdbcli_command("datadistribution", "enable", "rebalance")
    assert output6 == "Data distribution is enabled for rebalance."
    time.sleep(1)


@enable_logging()
def transaction(logger):
    """This test will cover the transaction related fdbcli commands.
    In particular,
    'begin', 'rollback', 'option'
    'getversion', 'get', 'getrange', 'clear', 'clearrange', 'set', 'commit'
    """
    err1 = run_fdbcli_command_and_get_error("set", "key", "value")
    assert (
        err1 == "ERROR: writemode must be enabled to set or clear keys in the database."
    )
    process = subprocess.Popen(
        command_template[:-1],
        stdin=subprocess.PIPE,
        stdout=subprocess.PIPE,
        env=fdbcli_env,
    )
    transaction_flow = [
        "writemode on",
        "begin",
        "getversion",
        "set key value",
        "get key",
        "commit",
    ]
    output1, _ = process.communicate(input="\n".join(transaction_flow).encode())
    # split the output into lines
    lines = list(filter(len, output1.decode().split("\n")))[-4:]
    assert lines[0] == "Transaction started"
    read_version = int(lines[1])
    logger.debug("Read version {}".format(read_version))
    # line[1] is the printed read version
    assert lines[2] == "`key' is `value'"
    assert lines[3].startswith("Committed (") and lines[3].endswith(")")
    # validate commit version is larger than the read version
    commit_verion = int(lines[3][len("Committed (") : -1])
    logger.debug("Commit version: {}".format(commit_verion))
    assert commit_verion >= read_version
    # check the transaction is committed
    output2 = run_fdbcli_command("get", "key")
    assert output2 == "`key' is `value'"
    # test rollback and read-your-write behavior
    process = subprocess.Popen(
        command_template[:-1],
        stdin=subprocess.PIPE,
        stdout=subprocess.PIPE,
        env=fdbcli_env,
    )
    transaction_flow = [
        "writemode on",
        "begin",
        "getrange a z",
        "clear key",
        "get key",
        # 'option on READ_YOUR_WRITES_DISABLE', 'get key',
        "rollback",
    ]
    output3, _ = process.communicate(input="\n".join(transaction_flow).encode())
    lines = list(filter(len, output3.decode().split("\n")))[-5:]
    # lines[0] == "Transaction started" and lines[1] == 'Range limited to 25 keys'
    assert lines[2] == "`key' is `value'"
    assert lines[3] == "`key': not found"
    assert lines[4] == "Transaction rolled back"
    # make sure the rollback works
    output4 = run_fdbcli_command("get", "key")
    assert output4 == "`key' is `value'"
    # test read_your_write_disable option and clear the inserted key
    process = subprocess.Popen(
        command_template[:-1],
        stdin=subprocess.PIPE,
        stdout=subprocess.PIPE,
        env=fdbcli_env,
    )
    transaction_flow = [
        "writemode on",
        "begin",
        "option on READ_YOUR_WRITES_DISABLE",
        "clear key",
        "get key",
        "commit",
    ]
    output6, _ = process.communicate(input="\n".join(transaction_flow).encode())
    lines = list(filter(len, output6.decode().split("\n")))[-4:]
    assert lines[1] == "Option enabled for current transaction"
    # the get key should still return the value even we clear it in the transaction
    assert lines[2] == "`key' is `value'"
    # Check the transaction is committed
    output7 = run_fdbcli_command("get", "key")
    assert output7 == "`key': not found"


def get_fdb_process_addresses(logger):
    # get all processes' network addresses
    output = run_fdbcli_command("kill")
    logger.debug(output)
    # except the first line, each line is one process
    addresses = output.split("\n")[1:]
    assert len(addresses) == args.process_number
    return addresses


@enable_logging(logging.DEBUG)
def coordinators(logger):
    # we should only have one coordinator for now
    output1 = run_fdbcli_command("coordinators")
    assert len(output1.split("\n")) > 2
    cluster_description = output1.split("\n")[0].split(": ")[-1]
    logger.debug("Cluster description: {}".format(cluster_description))
    coordinators = output1.split("\n")[1].split(": ")[-1]
    # verify the coordinator
    coordinator_list = get_value_from_status_json(
        True, "client", "coordinators", "coordinators"
    )
    assert len(coordinator_list) == 1
    assert coordinator_list[0]["address"] == coordinators
    # verify the cluster description
    assert get_value_from_status_json(True, "cluster", "connection_string").startswith(
        "{}:".format(cluster_description)
    )
    addresses = get_fdb_process_addresses(logger)
    # set all 5 processes as coordinators and update the cluster description
    new_cluster_description = "a_simple_description"
    run_fdbcli_command(
        "coordinators", *addresses, "description={}".format(new_cluster_description)
    )
    # verify now we have 5 coordinators and the description is updated
    output2 = run_fdbcli_command("coordinators")
    assert output2.split("\n")[0].split(": ")[-1] == new_cluster_description
    assert output2.split("\n")[1] == "Cluster coordinators ({}): {}".format(
        args.process_number, ",".join(addresses)
    )
    # auto change should go back to 1 coordinator
    run_fdbcli_command("coordinators", "auto")
    assert (
        len(get_value_from_status_json(True, "client", "coordinators", "coordinators"))
        == 1
    )
    wait_for_database_available(logger)


@enable_logging(logging.DEBUG)
def exclude(logger):
    # get all processes' network addresses
    addresses = get_fdb_process_addresses(logger)
    logger.debug("Cluster processes: {}".format(" ".join(addresses)))
    # There should be no excluded process for now
    no_excluded_process_output = (
        "There are currently no servers or localities excluded from the database."
    )
    output1 = run_fdbcli_command("exclude")
    assert no_excluded_process_output in output1
    # randomly pick one and exclude the process
    excluded_address = random.choice(addresses)
    # If we see "not enough space" error, use FORCE option to proceed
    # this should be a safe operation as we do not need any storage space for the test
    force = False
    # sometimes we need to retry the exclude
    while True:
        logger.debug("Excluding process: {}".format(excluded_address))
        if force:
            error_message = run_fdbcli_command_and_get_error(
                "exclude", "FORCE", excluded_address
            )
        else:
            error_message = run_fdbcli_command_and_get_error(
                "exclude", excluded_address
            )
        if error_message == "WARNING: {} is a coordinator!".format(excluded_address):
            # exclude coordinator will print the warning, verify the randomly selected process is the coordinator
            coordinator_list = get_value_from_status_json(
                True, "client", "coordinators", "coordinators"
            )
            assert len(coordinator_list) == 1
            assert coordinator_list[0]["address"] == excluded_address
            break
        elif (
            "ERROR: This exclude may cause the total free space in the cluster to drop below 10%."
            in error_message
        ):
            # exclude the process may cause the free space not enough
            # use FORCE option to ignore it and proceed
            assert not force
            force = True
            logger.debug("Use FORCE option to exclude the process")
        elif not error_message:
            break
        else:
            logger.debug("Error message: {}\n".format(error_message))
        logger.debug("Retry exclude after 1 second")
        time.sleep(1)
    output2 = run_fdbcli_command("exclude")
    assert (
        "There are currently 1 servers or localities being excluded from the database"
        in output2
    )
    assert excluded_address in output2
    run_fdbcli_command("include", excluded_address)
    # check the include is successful
    output4 = run_fdbcli_command("exclude")
    assert no_excluded_process_output in output4
    wait_for_database_available(logger)


# read the system key 'k', need to enable the option first


def read_system_key(k):
    output = run_fdbcli_command("option", "on", "READ_SYSTEM_KEYS;", "get", k)
    if "is" not in output:
        # key not present
        return None
    _, value = output.split(" is ")
    return value


@enable_logging()
def throttle(logger):
    # no throttled tags at the beginning
    no_throttle_tags_output = "There are no throttled tags"
    output = run_fdbcli_command("throttle", "list")
    logger.debug(output)
    assert output == no_throttle_tags_output
    # test 'throttle enable auto'
    run_fdbcli_command("throttle", "enable", "auto")
    # verify the change is applied by reading the system key
    # not an elegant way, may change later
    enable_flag = read_system_key("\\xff\\x02/throttledTags/autoThrottlingEnabled")
    assert enable_flag == "`1'"
    run_fdbcli_command("throttle", "disable", "auto")
    enable_flag = read_system_key("\\xff\\x02/throttledTags/autoThrottlingEnabled")
    # verify disabled
    assert enable_flag == "`0'"
    # TODO : test manual throttling, not easy to do now


def wait_for_database_available(logger):
    # sometimes the change takes some time to have effect and the database can be unavailable at that time
    # this is to wait until the database is available again
    while not get_value_from_status_json(
        True, "client", "database_status", "available"
    ):
        logger.debug("Database unavailable for now, wait for one second")
        time.sleep(1)


@enable_logging()
def profile(logger):
    # profile list should return the same list as kill
    addresses = get_fdb_process_addresses(logger)
    output1 = run_fdbcli_command("profile", "list")
    assert output1.split("\n") == addresses
    # check default output
    default_profile_client_get_output = (
        "Client profiling rate is set to default and size limit is set to default."
    )
    output2 = run_fdbcli_command("profile", "client", "get")
    assert output2 == default_profile_client_get_output
    # set rate and size limit
    run_fdbcli_command("profile", "client", "set", "0.5", "1GB")
    output3 = run_fdbcli_command("profile", "client", "get")
    logger.debug(output3)
    output3_list = output3.split(" ")
    assert float(output3_list[6]) == 0.5
    # size limit should be 1GB
    assert output3_list[-1] == "1000000000."
    # change back to default value and check
    run_fdbcli_command("profile", "client", "set", "default", "default")
    assert (
        run_fdbcli_command("profile", "client", "get")
        == default_profile_client_get_output
    )


@enable_logging()
def test_available(logger):
    duration = 0  # seconds we already wait
    while (
        not get_value_from_status_json(False, "client", "database_status", "available")
        and duration < 10
    ):
        logger.debug("Sleep for 1 second to wait cluster recovery")
        time.sleep(1)
        duration += 1
    if duration >= 10:
        logger.debug(run_fdbcli_command("status", "json"))
        assert False


@enable_logging()
def triggerddteaminfolog(logger):
    # this command is straightforward and only has one code path
    output = run_fdbcli_command("triggerddteaminfolog")
    assert output == "Triggered team info logging in data distribution."



@enable_logging()
def tenants(logger):
    output = run_fdbcli_command("listtenants")
    assert output == "The cluster has no tenants"

    output = run_fdbcli_command("createtenant tenant")
    assert output == "The tenant `tenant' has been created"

    output = run_fdbcli_command("createtenant tenant2")
    assert output == "The tenant `tenant2' has been created"

    output = run_fdbcli_command("listtenants")
    assert output == "1. tenant\n  2. tenant2"

    output = run_fdbcli_command("listtenants a z 1")
    assert output == "1. tenant"

    output = run_fdbcli_command("listtenants a tenant2")
    assert output == "1. tenant"

    output = run_fdbcli_command("listtenants tenant2 z")
    assert output == "1. tenant2"

    output = run_fdbcli_command("gettenant tenant")
    lines = output.split("\n")
    assert len(lines) == 2

    assert lines[0].strip().startswith('id: ')
    assert lines[1].strip().startswith('prefix: ')

    output = run_fdbcli_command('usetenant')
    assert output == 'Using the default tenant'

    output = run_fdbcli_command_and_get_error("usetenant tenant3")
    assert output == "ERROR: Tenant `tenant3' does not exist"

    # Test writing keys to different tenants and make sure they all work correctly

    run_fdbcli_command('writemode on; set tenant_test default_tenant')
    output = run_fdbcli_command('get tenant_test')
    assert output == '`tenant_test\' is `default_tenant\''

    process = subprocess.Popen(command_template[:-1], stdin=subprocess.PIPE, stdout=subprocess.PIPE, env=fdbcli_env)
    cmd_sequence = ['writemode on', 'usetenant tenant', 'get tenant_test', 'set tenant_test tenant']
    output, _ = process.communicate(input='\n'.join(cmd_sequence).encode())

    lines = output.decode().strip().split('\n')[-3:]
    assert lines[0] == 'Using tenant `tenant\''
    assert lines[1] == '`tenant_test\': not found'
    assert lines[2].startswith('Committed')

    process = subprocess.Popen(command_template[:-1], stdin=subprocess.PIPE, stdout=subprocess.PIPE, env=fdbcli_env)
    cmd_sequence = ['writemode on', 'usetenant tenant2', 'get tenant_test', 'set tenant_test tenant2', 'get tenant_test']
    output, _ = process.communicate(input='\n'.join(cmd_sequence).encode())

    lines = output.decode().strip().split('\n')[-4:]
    assert lines[0] == 'Using tenant `tenant2\''
    assert lines[1] == '`tenant_test\': not found'
    assert lines[2].startswith('Committed')
    assert lines[3] == '`tenant_test\' is `tenant2\''

    process = subprocess.Popen(command_template[:-1], stdin=subprocess.PIPE, stdout=subprocess.PIPE, env=fdbcli_env)
    cmd_sequence = ['usetenant tenant', 'get tenant_test', 'defaulttenant', 'get tenant_test']
    output, _ = process.communicate(input='\n'.join(cmd_sequence).encode())

    lines = output.decode().strip().split('\n')[-4:]
    assert lines[0] == 'Using tenant `tenant\''
    assert lines[1] == '`tenant_test\' is `tenant\''
    assert lines[2] == 'Using the default tenant'
    assert lines[3] == '`tenant_test\' is `default_tenant\''

    process = subprocess.Popen(command_template[:-1], stdin=subprocess.PIPE, stdout=subprocess.PIPE, stderr=subprocess.PIPE, env=fdbcli_env)
    cmd_sequence = ['writemode on', 'usetenant tenant', 'clear tenant_test',
                    'deletetenant tenant', 'get tenant_test', 'defaulttenant', 'usetenant tenant']
    output, error_output = process.communicate(input='\n'.join(cmd_sequence).encode())

    lines = output.decode().strip().split('\n')[-7:]
    error_lines = error_output.decode().strip().split('\n')[-2:]
    assert lines[0] == 'Using tenant `tenant\''
    assert lines[1].startswith('Committed')
    assert lines[2] == 'The tenant `tenant\' has been deleted'
    assert lines[3] == 'WARNING: the active tenant was deleted. Use the `usetenant\' or `defaulttenant\''
    assert lines[4] == 'command to choose a new tenant.'
    assert error_lines[0] == 'ERROR: Tenant does not exist (2131)'
    assert lines[6] == 'Using the default tenant'
    assert error_lines[1] == 'ERROR: Tenant `tenant\' does not exist'

    process = subprocess.Popen(command_template[:-1], stdin=subprocess.PIPE, stdout=subprocess.PIPE, stderr=subprocess.PIPE, env=fdbcli_env)
    cmd_sequence = ['writemode on', 'deletetenant tenant2', 'usetenant tenant2', 'clear tenant_test', 'defaulttenant', 'deletetenant tenant2']
    output, error_output = process.communicate(input='\n'.join(cmd_sequence).encode())

    lines = output.decode().strip().split('\n')[-4:]
    error_lines = error_output.decode().strip().split('\n')[-1:]
    assert error_lines[0] == 'ERROR: Cannot delete a non-empty tenant (2133)'
    assert lines[0] == 'Using tenant `tenant2\''
    assert lines[1].startswith('Committed')
    assert lines[2] == 'Using the default tenant'
    assert lines[3] == 'The tenant `tenant2\' has been deleted'

    run_fdbcli_command('writemode on; clear tenant_test')


if __name__ == '__main__':
    parser = ArgumentParser(formatter_class=RawDescriptionHelpFormatter,
                            description="""
    The test calls fdbcli commands through fdbcli --exec "<command>" interactively using subprocess.
    The outputs from fdbcli are returned and compared to predefined results.
    Consequently, changing fdbcli outputs or breaking any commands will casue the test to fail.
    Commands that are easy to test will run against a single process cluster.
    For complex commands like exclude, they will run against a cluster with multiple(current set to 5) processes.
    If external_client_library is given, we will disable the local client and use the external client to run fdbcli.
    """,
    )
    parser.add_argument(
        "build_dir", metavar="BUILD_DIRECTORY", help="FDB build directory"
    )
    parser.add_argument("cluster_file", metavar="CLUSTER_FILE", help="FDB cluster file")
    parser.add_argument(
        "process_number",
        nargs="?",
        metavar="PROCESS_NUMBER",
        help="Number of fdb processes",
        type=int,
        default=1,
    )
    parser.add_argument(
        "--external-client-library",
        "-e",
        metavar="EXTERNAL_CLIENT_LIBRARY_PATH",
        help="External client library path",
    )
    args = parser.parse_args()

    # keep current environment variables
    fdbcli_env = os.environ.copy()
    # set external client library if provided
    if args.external_client_library:
        # disable local client and use the external client library
        fdbcli_env["FDB_NETWORK_OPTION_DISABLE_LOCAL_CLIENT"] = ""
        fdbcli_env[
            "FDB_NETWORK_OPTION_EXTERNAL_CLIENT_LIBRARY"
        ] = args.external_client_library

    # shell command template
    command_template = [
        args.build_dir + "/bin/fdbcli",
        "-C",
        args.cluster_file,
        "--exec",
    ]
    # tests for fdbcli commands
    # assertions will fail if fdbcli does not work as expected
    test_available()
    if args.process_number == 1:
        # TODO: disable for now, the change can cause the database unavailable
        # advanceversion()
        cache_range()
        consistencycheck()
        datadistribution()
        kill()
        lockAndUnlock()
        maintenance()
        profile()
        suspend()
        transaction()
        throttle()
        triggerddteaminfolog()
        tenants()
        versionepoch()
    else:
        assert args.process_number > 1, "Process number should be positive"
        coordinators()
        exclude()
        killall()
        # TODO: fix the failure where one process is not available after setclass call
        # setclass()<|MERGE_RESOLUTION|>--- conflicted
+++ resolved
@@ -342,44 +342,6 @@
 
 
 @enable_logging()
-<<<<<<< HEAD
-def targetversion(logger):
-    version1 = run_fdbcli_command("targetversion getepoch")
-    assert version1 == "Version epoch is unset"
-    version2 = int(run_fdbcli_command("getversion"))
-    logger.debug("read version: {}".format(version2))
-    assert version2 >= 0
-    # set the version epoch to the default value
-    logger.debug("setting version epoch to default")
-    run_fdbcli_command("targetversion add 0")
-    # get the version epoch
-    versionepoch1 = extract_version_epoch(run_fdbcli_command("targetversion getepoch"))
-    logger.debug("version epoch: {}".format(versionepoch1))
-    # make sure the version increased
-    version3 = int(run_fdbcli_command("getversion"))
-    logger.debug("read version: {}".format(version3))
-    assert version3 >= version2
-    # slightly increase the version epoch
-    versionepoch2 = extract_version_epoch(
-        run_fdbcli_command("targetversion setepoch {}".format(versionepoch1 + 1000000))
-    )
-    logger.debug("version epoch: {}".format(versionepoch2))
-    assert versionepoch2 == versionepoch1 + 1000000
-    # slightly decrease the version epoch
-    versionepoch3 = extract_version_epoch(
-        run_fdbcli_command("targetversion add {}".format(-1000000))
-    )
-    logger.debug("version epoch: {}".format(versionepoch3))
-    assert versionepoch3 == versionepoch2 - 1000000 == versionepoch1
-    # the versions should still be increasing
-    version4 = int(run_fdbcli_command("getversion"))
-    logger.debug("read version: {}".format(version4))
-    assert version4 >= version3
-    # clear the version epoch and make sure it is now unset
-    run_fdbcli_command("targetversion clearepoch")
-    version5 = run_fdbcli_command("targetversion getepoch")
-    assert version5 == "Version epoch is unset"
-=======
 def versionepoch(logger):
     version1 = run_fdbcli_command('versionepoch')
     assert version1 == "Version epoch is unset"
@@ -404,7 +366,6 @@
     assert version10 == "Current version epoch is 0"
     version11 = run_fdbcli_command('versionepoch commit')
     assert version11.startswith("Current read version is ")
->>>>>>> e5790380
 
 
 def get_value_from_status_json(retry, *args):
