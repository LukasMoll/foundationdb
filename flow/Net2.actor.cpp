--- conflicted
+++ resolved
@@ -1017,29 +1017,9 @@
 			sslContext.use_certificate_chain(boost::asio::buffer(certBytes.data(), certBytes.size()));
 		}
 
-<<<<<<< HEAD
 		const std::string& CABytes = loaded.getCABytes();
 		if ( CABytes.size() ) {
 			sslContext.add_certificate_authority(boost::asio::buffer(CABytes.data(), CABytes.size()));
-=======
-		if ( tlsParams.tlsCABytes.size() ) {
-			sslContext.add_certificate_authority(boost::asio::buffer(tlsParams.tlsCABytes.data(), tlsParams.tlsCABytes.size()));
-		}
-		else {
-			if ( !tlsParams.tlsCAPath.size() ) {
-				platform::getEnvironmentVar("FDB_TLS_CA_FILE", tlsParams.tlsCAPath);
-			}
-			if ( tlsParams.tlsCAPath.size() ) {
-				try {
-					std::string cert = readFileBytes(tlsParams.tlsCAPath, FLOW_KNOBS->CERT_FILE_MAX_SIZE);
-					sslContext.add_certificate_authority(boost::asio::buffer(cert.data(), cert.size()));
-				}
-				catch (Error& e) {
-					TraceEvent("Net2TLSReadCAError").error(e).detail("CAPath", tlsParams.tlsCAPath);
-					throw tls_error();
-				}
-			}
->>>>>>> 93becf19
 		}
 
 		const std::string& keyBytes = loaded.getKeyBytes();
