--- conflicted
+++ resolved
@@ -78,14 +78,10 @@
 ERROR( version_already_compacted, 1055, "The requested changes have been compacted away")
 ERROR( local_config_changed, 1056, "Local configuration file has changed. Restart and apply these changes" )
 ERROR( failed_to_reach_quorum, 1057, "Failed to reach quorum from configuration database nodes. Retry sending these requests" )
-<<<<<<< HEAD
-ERROR( unknown_change_feed, 1058, "Change feed not found" )
-ERROR( granule_assignment_conflict, 1059, "Conflicting attempts to assign blob granules" )
-=======
-ERROR( wrong_format_version, 1058, "Format version not recognize." )
+ERROR( wrong_format_version, 1058, "Format version not recognized" )
 ERROR( unknown_change_feed, 1059, "Change feed not found" )
 ERROR( change_feed_not_registered, 1060, "Change feed not registered" )
->>>>>>> d778cea9
+ERROR( granule_assignment_conflict, 1061, "Conflicting attempts to assign blob granules" )
 
 ERROR( broken_promise, 1100, "Broken promise" )
 ERROR( operation_cancelled, 1101, "Asynchronous operation cancelled" )
