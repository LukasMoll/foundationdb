--- conflicted
+++ resolved
@@ -221,17 +221,13 @@
 	int LOAD_BALANCE_MAX_BAD_OPTIONS;
 	bool LOAD_BALANCE_PENALTY_IS_BAD;
 
-<<<<<<< HEAD
 	// Health Monitor
 	bool HEALTH_MONITOR_MARK_FAILED_UNSTABLE_CONNECTIONS;
 	int HEALTH_MONITOR_CLIENT_REQUEST_INTERVAL_SECS;
 	int HEALTH_MONITOR_CONNECTION_MAX_CLOSED;
 
-	FlowKnobs(bool randomize = false, bool isSimulated = false);
-=======
 	FlowKnobs();
 	void initialize(bool randomize = false, bool isSimulated = false);
->>>>>>> a646e88a
 };
 
 extern FlowKnobs const* FLOW_KNOBS;
